#!/bin/sh
#
# Copyright 2019 PingCAP, Inc.
#
# Licensed under the Apache License, Version 2.0 (the "License");
# you may not use this file except in compliance with the License.
# You may obtain a copy of the License at
#
#     http://www.apache.org/licenses/LICENSE-2.0
#
# Unless required by applicable law or agreed to in writing, software
# distributed under the License is distributed on an "AS IS" BASIS,
# See the License for the specific language governing permissions and
# limitations under the License.

set -eu

TEST_DIR=/tmp/backup_restore_test

PD_ADDR="127.0.0.1:2379"
TIDB_IP="127.0.0.1"
TIDB_PORT="4000"
TIDB_ADDR="127.0.0.1:4000"
TIDB_STATUS_ADDR="127.0.0.1:10080"
# actaul tikv_addr are TIKV_ADDR${i}
TIKV_ADDR="127.0.0.1:2016"
TIKV_STATUS_ADDR="127.0.0.1:2018"
TIKV_COUNT=4

stop_services() {
    killall -9 tikv-server || true
    killall -9 pd-server || true
    killall -9 tidb-server || true

    find "$TEST_DIR" -maxdepth 1 -not -path "$TEST_DIR" -not -name "*.log" | xargs rm -r || true
}

start_services() {
    stop_services

    echo "Starting PD..."
    mkdir -p "$TEST_DIR/pd"
    bin/pd-server \
        --client-urls "http://$PD_ADDR" \
        --log-file "$TEST_DIR/pd.log" \
        --data-dir "$TEST_DIR/pd" &
    # wait until PD is online...
    i=0
    while ! curl -o /dev/null -sf "http://$PD_ADDR/pd/api/v1/version"; do
       i=$((i+1))
       if [ "$i" -gt 20 ]; then
          echo 'Failed to start PD'
          exit 1
       fi
       sleep 3
    done

    echo "Starting TiKV..."
    for i in $(seq $TIKV_COUNT); do
        mkdir -p "$TEST_DIR/tikv${i}"
        bin/tikv-server \
            --pd "$PD_ADDR" \
            -A "$TIKV_ADDR$i" \
            --status-addr "$TIKV_STATUS_ADDR$i" \
            --log-file "$TEST_DIR/tikv${i}.log" \
            -C "tests/config/tikv.toml" \
            -s "$TEST_DIR/tikv${i}" &
    done

    echo "Waiting initializing TiKV..."
    while ! curl -sf "http://$PD_ADDR/pd/api/v1/cluster/status" | grep '"is_initialized": true'; do
       i=$((i+1))
       if [ "$i" -gt 20 ]; then
          echo 'Failed to initialize TiKV cluster'
          exit 1
       fi
       sleep 3
    done

    echo "Starting TiDB..."
    bin/tidb-server \
        -P 4000 \
        --status 10080 \
        --store tikv \
        --path "$PD_ADDR" \
        --config "tests/config/tidb.toml" \
        --log-file "$TEST_DIR/tidb.log" &

    echo "Verifying TiDB is started..."
    i=0
    while ! curl -o /dev/null -sf "http://$TIDB_IP:10080/status"; do
        i=$((i+1))
<<<<<<< HEAD
        if [ "$i" -gt 50 ]; then
=======
        if [ "$i" -gt 20 ]; then
>>>>>>> 82b50160
            echo 'Failed to start TiDB'
            exit 1
        fi
        sleep 3
    done

    i=0
    while ! curl "http://$PD_ADDR/pd/api/v1/cluster/status" -sf | grep -q "\"is_initialized\": true"; do
        i=$((i+1))
        if [ "$i" -gt 20 ]; then
            echo 'Failed to bootstrap cluster'
            exit 1
        fi
        sleep 3
    done
}

start_services_withTLS() {
    stop_services

    PD_CONFIG="$1/config/pd.toml"
    TIDB_CONFIG="$1/config/tidb.toml"
    TIKV_CONFIG="$1/config/tikv.toml"

    echo $PD_CONFIG
    echo $TIDB_CONFIG
    echo $TIKV_CONFIG

    echo "Starting PD..."
    bin/pd-server \
        --client-urls "https://$PD_ADDR" \
        --log-file "$TEST_DIR/pd.log" \
        --config "$PD_CONFIG" \
        --data-dir "$TEST_DIR/pd" &
    # wait until PD is online...
    i=0
    while ! curl --cacert $1/certificates/ca.pem \
        --cert $1/certificates/client.pem \
        --key $1/certificates/client-key.pem \
        -o /dev/null -sf "https://$PD_ADDR/pd/api/v1/version"; do
        i=$((i+1))
        if [ "$i" -gt 20 ]; then
            echo 'Failed to start PD'
            exit 1
        fi
        sleep 3
    done

    echo "Starting TiKV..."
    for i in $(seq $TIKV_COUNT); do
        bin/tikv-server \
            --pd "$PD_ADDR" \
            -A "$TIKV_ADDR$i" \
            --log-file "$TEST_DIR/tikv${i}.log" \
            -C "$TIKV_CONFIG" \
            -s "$TEST_DIR/tikv${i}" &
    done

    echo "Waiting initializing TiKV..."
    while ! curl --cacert $1/certificates/ca.pem \
            --cert $1/certificates/client.pem \
            --key $1/certificates/client-key.pem \
            -sf "https://$PD_ADDR/pd/api/v1/cluster/status" | grep '"is_initialized": true'; do
       i=$((i+1))
       if [ "$i" -gt 20 ]; then
          echo 'Failed to initialize TiKV cluster'
          exit 1
       fi
       sleep 3
    done

    echo "Starting TiDB..."
    bin/tidb-server \
        -P 4000 \
        --status 10080 \
        --store tikv \
        --config "$TIDB_CONFIG" \
        --path "$PD_ADDR" \
        --log-file "$TEST_DIR/tidb.log" &

    echo "Verifying TiDB is started..."
    i=0
    while ! curl --cacert $1/certificates/ca.pem \
            --cert $1/certificates/client.pem \
            --key $1/certificates/client-key.pem \
            -o /dev/null -sf "https://$TIDB_IP:10080/status"; do
        i=$((i+1))
<<<<<<< HEAD
        if [ "$i" -gt 50 ]; then
=======
        if [ "$i" -gt 20 ]; then
>>>>>>> 82b50160
            echo 'Failed to start TiDB'
            exit 1
        fi
        sleep 3
    done

    i=0
    while ! curl --cacert $1/certificates/ca.pem \
            --cert $1/certificates/client.pem \
            --key $1/certificates/client-key.pem \
            "https://$PD_ADDR/pd/api/v1/cluster/status" -sf | grep -q "\"is_initialized\": true"; do
        i=$((i+1))
        if [ "$i" -gt 20 ]; then
            echo 'Failed to bootstrap cluster'
            exit 1
        fi
        sleep 3
    done
}<|MERGE_RESOLUTION|>--- conflicted
+++ resolved
@@ -90,11 +90,7 @@
     i=0
     while ! curl -o /dev/null -sf "http://$TIDB_IP:10080/status"; do
         i=$((i+1))
-<<<<<<< HEAD
         if [ "$i" -gt 50 ]; then
-=======
-        if [ "$i" -gt 20 ]; then
->>>>>>> 82b50160
             echo 'Failed to start TiDB'
             exit 1
         fi
@@ -182,11 +178,7 @@
             --key $1/certificates/client-key.pem \
             -o /dev/null -sf "https://$TIDB_IP:10080/status"; do
         i=$((i+1))
-<<<<<<< HEAD
         if [ "$i" -gt 50 ]; then
-=======
-        if [ "$i" -gt 20 ]; then
->>>>>>> 82b50160
             echo 'Failed to start TiDB'
             exit 1
         fi
