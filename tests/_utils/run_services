--- conflicted
+++ resolved
@@ -115,11 +115,7 @@
             -A "$TIKV_ADDR$i" \
             --status-addr "$TIKV_STATUS_ADDR$i" \
             --log-file "$TEST_DIR/tikv${i}.log" \
-<<<<<<< HEAD
-            --log-level debug \
-=======
             --log-level info \
->>>>>>> 8e1609fa
             -C "$TIKV_CONFIG" \
             -s "$TEST_DIR/tikv${i}" &
     done
@@ -194,89 +190,6 @@
         echo "TiFlash seems doesn't started, retrying..."
         sleep 3
     done
-<<<<<<< HEAD
-}
-
-start_services_with_tls() {
-    stop_services
-    cleanup_data
-
-    PD_CONFIG="$1/config/pd.toml"
-    TIDB_CONFIG="$1/config/tidb.toml"
-    TIKV_CONFIG="$1/config/tikv.toml"
-
-    echo $PD_CONFIG
-    echo $TIDB_CONFIG
-    echo $TIKV_CONFIG
-
-    echo "Starting PD..."
-    bin/pd-server \
-        --client-urls "https://$PD_ADDR" \
-        --log-file "$TEST_DIR/pd.log" \
-        --config "$PD_CONFIG" \
-        --data-dir "$TEST_DIR/pd" &
-    # wait until PD is online...
-    i=0
-    while ! curl --cacert $1/certificates/ca.pem \
-        --cert $1/certificates/client.pem \
-        --key $1/certificates/client-key.pem \
-        -o /dev/null -sf "https://$PD_ADDR/pd/api/v1/version"; do
-        i=$((i+1))
-        if [ "$i" -gt 20 ]; then
-            echo 'Failed to start PD'
-            exit 1
-        fi
-        sleep 3
-    done
-
-    echo "Starting TiKV..."
-    for i in $(seq $TIKV_COUNT); do
-        bin/tikv-server \
-            --pd "$PD_ADDR" \
-            -A "$TIKV_ADDR$i" \
-            --log-file "$TEST_DIR/tikv${i}.log" \
-            --log-level debug \
-            -C "$TIKV_CONFIG" \
-            -s "$TEST_DIR/tikv${i}" &
-    done
-
-    echo "Waiting initializing TiKV..."
-    while ! curl --cacert $1/certificates/ca.pem \
-            --cert $1/certificates/client.pem \
-            --key $1/certificates/client-key.pem \
-            -sf "https://$PD_ADDR/pd/api/v1/cluster/status" | grep '"is_initialized": true'; do
-       i=$((i+1))
-       if [ "$i" -gt 20 ]; then
-          echo 'Failed to initialize TiKV cluster'
-          exit 1
-       fi
-       sleep 3
-    done
-
-    echo "Starting TiDB..."
-    bin/tidb-server \
-        -P 4000 \
-        --status 10080 \
-        --store tikv \
-        --config "$TIDB_CONFIG" \
-        --path "$PD_ADDR" \
-        --log-file "$TEST_DIR/tidb.log" &
-
-    echo "Verifying TiDB is started..."
-    i=0
-    while ! curl --cacert $1/certificates/ca.pem \
-            --cert $1/certificates/client.pem \
-            --key $1/certificates/client-key.pem \
-            -o /dev/null -sf "https://$TIDB_IP:10080/status"; do
-        i=$((i+1))
-        if [ "$i" -gt 50 ]; then
-            echo 'Failed to start TiDB'
-            exit 1
-        fi
-        sleep 3
-    done
-=======
->>>>>>> 8e1609fa
 
     echo "TiFlash started."
 }