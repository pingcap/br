#!/bin/bash
#
# Copyright 2019 PingCAP, Inc.
#
# Licensed under the Apache License, Version 2.0 (the "License");
# you may not use this file except in compliance with the License.
# You may obtain a copy of the License at
#
#     http://www.apache.org/licenses/LICENSE-2.0
#
# Unless required by applicable law or agreed to in writing, software
# distributed under the License is distributed on an "AS IS" BASIS,
# See the License for the specific language governing permissions and
# limitations under the License.

set -eu
cur=$( cd "$( dirname "${BASH_SOURCE[0]}" )" && pwd )
source $cur/_utils/run_services

mkdir -p "$TEST_DIR"
rm -f "$TEST_DIR"/*.log

trap stop_services EXIT
start_services

if [ "${1-}" = '--debug' ]; then
    echo 'You may now debug from another terminal. Press [ENTER] to continue.'
    read line
fi

for script in tests/${TEST_NAME-*}/run.sh; do
<<<<<<< HEAD
=======
    TEST_NAME="$(basename "$(dirname "$script")")"
    if [ $TEST_NAME = "br_tls" ]; then
        echo "FIXME enable br_tls test"
        echo "TiKV master (ed71f20f445e10595553d2bf3d1a1eb645b9a61a) aborts when TLS is enabled"
        continue
    fi

>>>>>>> 2f083c8e
    echo "*===== Running test $script... =====*"
    TEST_DIR="$TEST_DIR" \
    PD_ADDR="$PD_ADDR" \
    TIDB_IP="$TIDB_IP" \
    TIDB_PORT="$TIDB_PORT" \
    TIDB_ADDR="$TIDB_ADDR" \
    TIDB_STATUS_ADDR="$TIDB_STATUS_ADDR" \
    TIKV_ADDR="$TIKV_ADDR" \
    PATH="tests/_utils:bin:$PATH" \
    TEST_NAME="$(basename "$(dirname "$script")")" \
<<<<<<< HEAD
=======
    BR_LOG_TO_TERM=1 \
>>>>>>> 2f083c8e
    bash "$script"
done<|MERGE_RESOLUTION|>--- conflicted
+++ resolved
@@ -29,8 +29,6 @@
 fi
 
 for script in tests/${TEST_NAME-*}/run.sh; do
-<<<<<<< HEAD
-=======
     TEST_NAME="$(basename "$(dirname "$script")")"
     if [ $TEST_NAME = "br_tls" ]; then
         echo "FIXME enable br_tls test"
@@ -38,7 +36,6 @@
         continue
     fi
 
->>>>>>> 2f083c8e
     echo "*===== Running test $script... =====*"
     TEST_DIR="$TEST_DIR" \
     PD_ADDR="$PD_ADDR" \
@@ -49,9 +46,6 @@
     TIKV_ADDR="$TIKV_ADDR" \
     PATH="tests/_utils:bin:$PATH" \
     TEST_NAME="$(basename "$(dirname "$script")")" \
-<<<<<<< HEAD
-=======
     BR_LOG_TO_TERM=1 \
->>>>>>> 2f083c8e
     bash "$script"
 done