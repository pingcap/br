--- conflicted
+++ resolved
@@ -31,12 +31,8 @@
 for script in tests/${TEST_NAME-*}/run.sh; do
     TEST_NAME="$(basename "$(dirname "$script")")"
     if [ $TEST_NAME = "br_tls" ]; then
-<<<<<<< HEAD
-        echo "FIXME enable br_tls tests\nTiKV master (ed71f20f445e10595553d2bf3d1a1eb645b9a61a) aborts when TLS is enabled"
-=======
         echo "FIXME enable br_tls test"
         echo "TiKV master (ed71f20f445e10595553d2bf3d1a1eb645b9a61a) aborts when TLS is enabled"
->>>>>>> 8638d9a0
         continue
     fi
 
