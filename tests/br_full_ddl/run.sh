--- conflicted
+++ resolved
@@ -103,7 +103,6 @@
 
 BR_LOG_TO_TERM=1
 
-<<<<<<< HEAD
 skip_count=$(cat $LOG | grep "range is empty" | wc -l | xargs)
 
 # ensure there are only less than two(write + default) range empty error,
@@ -114,7 +113,8 @@
     echo "TEST: [$TEST_NAME] fail on download sst, too many skipped range"
     echo $(cat $LOG | grep "range is empty")
     exit 1
-=======
+fi
+
 curl $TIDB_IP:10080/stats/dump/$DB/$TABLE | jq '.columns.field0' | jq 'del(.last_update_version)' > restore_stats
 
 if diff -q backup_stats restore_stats > /dev/null
@@ -122,11 +122,9 @@
   echo "stats are equal"
 else
   echo "TEST: [$TEST_NAME] fail due to stats are not equal"
-  cat $backup_stats
-  cat $restore_stats
+  cat $backup_stats | head 1000
+  cat $restore_stats | head 1000
   exit 1
->>>>>>> 1a7a2f35
-fi
 
 row_count_new=$(run_sql "SELECT COUNT(*) FROM $DB.$TABLE;" | awk '/COUNT/{print $2}')
 
