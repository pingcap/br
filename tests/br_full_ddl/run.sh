--- conflicted
+++ resolved
@@ -103,9 +103,6 @@
 
 BR_LOG_TO_TERM=1
 
-<<<<<<< HEAD
-<<<<<<< HEAD
-=======
 skip_count=$(cat $LOG | grep "range is empty" | wc -l | xargs)
 
 # ensure there are only less than two(write + default) range empty error,
@@ -118,8 +115,6 @@
     exit 1
 fi
 
-=======
->>>>>>> 1d3fb989
 curl $TIDB_IP:10080/stats/dump/$DB/$TABLE | jq '.columns.field0' | jq 'del(.last_update_version)' > restore_stats
 
 if diff -q backup_stats restore_stats > /dev/null
@@ -127,20 +122,11 @@
   echo "stats are equal"
 else
   echo "TEST: [$TEST_NAME] fail due to stats are not equal"
-<<<<<<< HEAD
   cat $backup_stats | head 1000
   cat $restore_stats | head 1000
   exit 1
 fi
 
->>>>>>> 1c47f6f... restore: change batch size (#576)
-=======
-  cat $backup_stats
-  cat $restore_stats
-  exit 1
-fi
-
->>>>>>> 1d3fb989
 row_count_new=$(run_sql "SELECT COUNT(*) FROM $DB.$TABLE;" | awk '/COUNT/{print $2}')
 
 fail=false
