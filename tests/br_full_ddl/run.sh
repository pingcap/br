#!/bin/sh
#
# Copyright 2019 PingCAP, Inc.
#
# Licensed under the Apache License, Version 2.0 (the "License");
# you may not use this file except in compliance with the License.
# You may obtain a copy of the License at
#
#     http://www.apache.org/licenses/LICENSE-2.0
#
# Unless required by applicable law or agreed to in writing, software
# distributed under the License is distributed on an "AS IS" BASIS,
# See the License for the specific language governing permissions and
# limitations under the License.

set -eu
DB="$TEST_NAME"
TABLE="usertable"
DDL_COUNT=10
LOG=/$TEST_DIR/backup.log
BACKUP_STAT=/$TEST_DIR/backup_stat
RESOTRE_STAT=/$TEST_DIR/restore_stat

run_sql "CREATE DATABASE $DB;"
go-ycsb load mysql -P tests/$TEST_NAME/workload -p mysql.host=$TIDB_IP -p mysql.port=$TIDB_PORT -p mysql.user=root -p mysql.db=$DB

row_count_ori=$(run_sql "SELECT COUNT(*) FROM $DB.$TABLE;" | awk '/COUNT/{print $2}')

for i in $(seq $DDL_COUNT); do
    run_sql "USE $DB; ALTER TABLE $TABLE ADD INDEX (FIELD$i);"
done

for i in $(seq $DDL_COUNT); do
    if (( RANDOM % 2 )); then
        run_sql "USE $DB; ALTER TABLE $TABLE DROP INDEX FIELD$i;"
    fi
done

# run analyze to generate stats
run_sql "analyze table $DB.$TABLE;"
# record field0's stats and remove last_update_version
# it's enough to compare with restore stats
# the stats looks like
# {
#   "histogram": {
#     "ndv": 10000,
#     "buckets": [
#       {
#         "count": 40,
#         "lower_bound": "QUFqVW1HZkt3UWhXakdCSlF0a2NHRFp0UWpFZ1lEUFFNWXVtVFFTRUh0U3N4RXhub2VMeUF1emhyT0FjWUZvWUhRZVZBcGJLRlVoWVlWR      0djSmRYbnhxc1NzcG1VTHFoZnJZbg==",
#         "upper_bound": "QUp5bmVNc29FVUFIZ3ZKS3dCaUdGQ0xoV1BSQ0FWZ2VzZGpGU05na2xsYUhkY1VMVWdEeHZORUJLbW9tWGxSTWZQTmZYZVVWR3h5amVyW      EJXQ01GcU5mRWlHeEd1dndZa1BSRg==",
#         "repeats": 1
#       },
#       ...(nearly 1000 rows)
#     ],
#   "cm_sketch": {
#     "rows": [
#        {
#          "counters": [
#             5,
#             ...(nearly 10000 rows)
#           ],
#        }
#     ]
# }
<<<<<<< HEAD
curl $TIDB_IP:10080/stats/dump/$DB/$TABLE | jq '.columns.field0' | jq 'del(.last_update_version)' > $BACKUP_STAT
=======
run_curl https://$TIDB_STATUS_ADDR/stats/dump/$DB/$TABLE | jq '.columns.field0 | del(.last_update_version)' > $BACKUP_STAT
>>>>>>> 8e1609fa

# backup full
echo "backup start with stats..."
# Do not log to terminal
unset BR_LOG_TO_TERM
cluster_index_before_backup=$(run_sql "show variables like '%cluster%';" | awk '{print $2}')

run_br --pd $PD_ADDR backup full -s "local://$TEST_DIR/$DB" --ratelimit 5 --concurrency 4 --log-file $LOG --ignore-stats=false || cat $LOG
checksum_count=$(cat $LOG | grep "checksum success" | wc -l | xargs)

if [ "${checksum_count}" != "1" ];then
    echo "TEST: [$TEST_NAME] fail on fast checksum"
    echo $(cat $LOG | grep checksum)
    exit 1
fi

echo "backup start without stats..."
run_br --pd $PD_ADDR backup full -s "local://$TEST_DIR/${DB}_disable_stats" --concurrency 4

run_sql "DROP DATABASE $DB;"

cluster_index_before_restore=$(run_sql "show variables like '%cluster%';" | awk '{print $2}')
# keep cluster index enable or disable at same time.
if [[ "${cluster_index_before_backup}" != "${cluster_index_before_restore}" ]]; then
  echo "TEST: [$TEST_NAME] must enable or disable cluster_index at same time"
  echo "cluster index before backup is $cluster_index_before_backup"
  echo "cluster index before restore is $cluster_index_before_restore"
  exit 1
fi

echo "restore full without stats..."
run_br restore full -s "local://$TEST_DIR/${DB}_disable_stats" --pd $PD_ADDR
curl $TIDB_IP:10080/stats/dump/$DB/$TABLE | jq '.columns.field0' | jq 'del(.last_update_version)' > $RESOTRE_STAT

# stats should not be equal because we disable stats by default.
if diff -q $BACKUP_STAT $RESOTRE_STAT > /dev/null
then
  echo "TEST: [$TEST_NAME] fail due to stats are equal"
  exit 1
fi

# clear restore environment
run_sql "DROP DATABASE $DB;"

# restore full
echo "restore start..."
export GO_FAILPOINTS="github.com/pingcap/br/pkg/pdutil/PDEnabledPauseConfig=return(true)"
run_br restore full -s "local://$TEST_DIR/$DB" --pd $PD_ADDR --log-file $LOG || cat $LOG
export GO_FAILPOINTS=""

pause_count=$(cat $LOG | grep "pause configs successful"| wc -l | xargs)
if [ "${pause_count}" != "1" ];then
    echo "TEST: [$TEST_NAME] fail on pause config"
    exit 1
fi

BR_LOG_TO_TERM=1

skip_count=$(cat $LOG | grep "range is empty" | wc -l | xargs)

# ensure there are only less than two(write + default) range empty error,
# because backup range end key is large than reality.
# so the last region may download nothing.
# FIXME maybe we can treat endkey specially in the future.
if [ "${skip_count}" -gt "2" ];then
    echo "TEST: [$TEST_NAME] fail on download sst, too many skipped range"
    echo $(cat $LOG | grep "range is empty")
    exit 1
fi

<<<<<<< HEAD
curl $TIDB_IP:10080/stats/dump/$DB/$TABLE | jq '.columns.field0' | jq 'del(.last_update_version)' > $RESOTRE_STAT
=======
run_curl https://$TIDB_STATUS_ADDR/stats/dump/$DB/$TABLE | jq '.columns.field0 | del(.last_update_version)' > $RESOTRE_STAT
>>>>>>> 8e1609fa

if diff -q $BACKUP_STAT $RESOTRE_STAT > /dev/null
then
  echo "stats are equal"
else
  echo "TEST: [$TEST_NAME] fail due to stats are not equal"
<<<<<<< HEAD
  cat $BACKUP_STAT | head 1000
  cat $RESOTRE_STAT | head 1000
=======
  cat $BACKUP_STAT | head -n 1000
  cat $RESOTRE_STAT | head -n 1000
>>>>>>> 8e1609fa
  exit 1
fi

row_count_new=$(run_sql "SELECT COUNT(*) FROM $DB.$TABLE;" | awk '/COUNT/{print $2}')

fail=false
if [ "${row_count_ori}" != "${row_count_new}" ];then
    fail=true
    echo "TEST: [$TEST_NAME] fail on database $DB${i}"
fi
echo "database $DB$ [original] row count: ${row_count_ori}, [after br] row count: ${row_count_new}"

if $fail; then
    echo "TEST: [$TEST_NAME] failed!"
    exit 1
fi

run_sql "DROP DATABASE $DB;"<|MERGE_RESOLUTION|>--- conflicted
+++ resolved
@@ -63,11 +63,7 @@
 #        }
 #     ]
 # }
-<<<<<<< HEAD
 curl $TIDB_IP:10080/stats/dump/$DB/$TABLE | jq '.columns.field0' | jq 'del(.last_update_version)' > $BACKUP_STAT
-=======
-run_curl https://$TIDB_STATUS_ADDR/stats/dump/$DB/$TABLE | jq '.columns.field0 | del(.last_update_version)' > $BACKUP_STAT
->>>>>>> 8e1609fa
 
 # backup full
 echo "backup start with stats..."
@@ -138,24 +134,15 @@
     exit 1
 fi
 
-<<<<<<< HEAD
-curl $TIDB_IP:10080/stats/dump/$DB/$TABLE | jq '.columns.field0' | jq 'del(.last_update_version)' > $RESOTRE_STAT
-=======
 run_curl https://$TIDB_STATUS_ADDR/stats/dump/$DB/$TABLE | jq '.columns.field0 | del(.last_update_version)' > $RESOTRE_STAT
->>>>>>> 8e1609fa
 
 if diff -q $BACKUP_STAT $RESOTRE_STAT > /dev/null
 then
   echo "stats are equal"
 else
   echo "TEST: [$TEST_NAME] fail due to stats are not equal"
-<<<<<<< HEAD
-  cat $BACKUP_STAT | head 1000
-  cat $RESOTRE_STAT | head 1000
-=======
   cat $BACKUP_STAT | head -n 1000
   cat $RESOTRE_STAT | head -n 1000
->>>>>>> 8e1609fa
   exit 1
 fi
 
