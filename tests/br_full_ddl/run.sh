--- conflicted
+++ resolved
@@ -96,11 +96,7 @@
 
 echo "restore full without stats..."
 run_br restore full -s "local://$TEST_DIR/${DB}_disable_stats" --pd $PD_ADDR
-<<<<<<< HEAD
-run_curl https://$TIDB_STATUS_ADDR/stats/dump/$DB/$TABLE | jq '.columns.field0' | jq 'del(.last_update_version)' > $RESOTRE_STAT
-=======
 curl $TIDB_IP:10080/stats/dump/$DB/$TABLE | jq '.columns.field0 | del(.last_update_version, .correlation)' > $RESOTRE_STAT
->>>>>>> 57e2391a
 
 # stats should not be equal because we disable stats by default.
 if diff -q $BACKUP_STAT $RESOTRE_STAT > /dev/null
@@ -115,11 +111,7 @@
 # restore full
 echo "restore start..."
 export GO_FAILPOINTS="github.com/pingcap/br/pkg/pdutil/PDEnabledPauseConfig=return(true)"
-<<<<<<< HEAD
-run_br restore full -s "local://$TEST_DIR/$DB" --pd $PD_ADDR --log-file $LOG || cat $LOG
-=======
 run_br restore full -s "local://$TEST_DIR/$DB" --pd $PD_ADDR --log-file $LOG || { cat $LOG; exit 1; }
->>>>>>> 57e2391a
 export GO_FAILPOINTS=""
 
 pause_count=$(cat $LOG | grep "pause configs successful"| wc -l | xargs)
