#!/bin/sh
#
# Copyright 2019 PingCAP, Inc.
#
# Licensed under the Apache License, Version 2.0 (the "License");
# you may not use this file except in compliance with the License.
# You may obtain a copy of the License at
#
#     http://www.apache.org/licenses/LICENSE-2.0
#
# Unless required by applicable law or agreed to in writing, software
# distributed under the License is distributed on an "AS IS" BASIS,
# See the License for the specific language governing permissions and
# limitations under the License.

set -eu
DB="$TEST_NAME"

run_sql "CREATE DATABASE $DB;"

run_sql "CREATE TABLE $DB.usertable1 ( \
  YCSB_KEY varchar(64) NOT NULL, \
  FIELD0 varchar(10) DEFAULT NULL, \
  PRIMARY KEY (YCSB_KEY) \
) ENGINE=InnoDB DEFAULT CHARSET=utf8mb4 COLLATE=utf8mb4_bin;"

for i in `seq 1 100`
do
run_sql "INSERT INTO $DB.usertable1 VALUES (\"a$i\", \"bbbbbbbbbb\");"
done

# backup full
echo "backup start..."
run_br --pd $PD_ADDR backup full -s "local://$TEST_DIR/$DB" --ratelimit 5 --concurrency 4

# Test debug decode
run_br -s "local://$TEST_DIR/$DB" debug decode --field "Schemas"
run_br -s "local://$TEST_DIR/$DB" debug decode --field "EndVersion"
# Ensure compatibility
run_br -s "local://$TEST_DIR/$DB" validate decode --field "end-version"

# Test validate backupmeta
run_br validate backupmeta -s "local://$TEST_DIR/$DB"
run_br validate backupmeta -s "local://$TEST_DIR/$DB" --offset 100

# Test validate checksum
run_br validate checksum -s "local://$TEST_DIR/$DB"

# Test validate checksum
for sst in $TEST_DIR/$DB/*.sst; do
    echo "corrupted!" >> $sst
    echo "$sst corrupted!"
    break
done

corrupted=0
run_br validate checksum -s "local://$TEST_DIR/$DB" || corrupted=1
if [ "$corrupted" -ne "1" ];then
    echo "TEST: [$TEST_NAME] failed!"
    exit 1
fi

# backup full with ratelimit = 1 to make sure this backup task won't finish quickly
echo "backup start to test lock file"
PPROF_PORT=6080
GO_FAILPOINTS="github.com/pingcap/br/pkg/utils/determined-pprof-port=return($PPROF_PORT)" \
run_br --pd $PD_ADDR backup full -s "local://$TEST_DIR/$DB/lock" --remove-schedulers --ratelimit 1 --ratelimit-unit 1 --concurrency 4 2>&1 >$TEST_DIR/background-br.log &
# record last backup pid
_pid=$!

# give the former backup some time to write down lock file (and initialize signal listener).
sleep 1
# pkill -10 -P $_pid
echo "starting pprof..."

# give the former backup some time to write down lock file (and start pprof server).
sleep 1
# curl "http://localhost:$PPROF_PORT/debug/pprof/trace?seconds=1" 2>&1 > /dev/null
echo "pprof started..."

<<<<<<< HEAD
curl -s http://$PD_ADDR/pd/api/v1/config/schedule | grep '"disable": true'
curl -s http://$PD_ADDR/pd/api/v1/config/schedule | jq '."enable-location-replacement"' | grep "false"
=======
curl http://$PD_ADDR/pd/api/v1/config/schedule | grep '"disable": false'

>>>>>>> d2d5bbaf
backup_fail=0
echo "another backup start expect to fail due to last backup add a lockfile"
run_br --pd $PD_ADDR backup full -s "local://$TEST_DIR/$DB/lock" --concurrency 4 || backup_fail=1
if [ "$backup_fail" -ne "1" ];then
    echo "TEST: [$TEST_NAME] test backup lock file failed!"
    exit 1
fi

<<<<<<< HEAD
if ps -p $_pid
=======
# check is there still exists scheduler not in pause.
pause_schedulers=$(curl http://$PD_ADDR/pd/api/v1/schedulers?status="paused" | grep "scheduler" | wc -l)
if [ "$pause_schedulers" -ne "3" ];then
  echo "TEST: [$TEST_NAME] failed because paused scheduler are not enough"
  exit 1
fi

if ps -p $_pid > /dev/null
>>>>>>> d2d5bbaf
then
   echo "$_pid is running"
   # kill last backup progress (Don't send SIGKILL, or we might stuck PD in no scheduler state.)
   kill $_pid
else
   echo "TEST: [$TEST_NAME] test backup lock file failed! the last backup finished"
   exit 1
fi

# make sure we won't stuck in non-scheduler state, even we send a SIGTERM to it.
# give enough time to BR so it can gracefully stop.
sleep 5
<<<<<<< HEAD
if curl http://$PD_ADDR/pd/api/v1/config/schedule | jq '[."schedulers-v2"][0][0]' | grep -q '"disable": false'
  # FIXME if we receive a SIGTERM, the deferred task won't be executed, hence we cannot restore the pd config :(.
  # || curl http://$PD_ADDR/pd/api/v1/config/schedule | jq '."enable-location-replacement"' | grep "false"
then
  echo "TEST: [$TEST_NAME] failed because scheduler has not been removed, or location replacement is disabled."
  echo "current config:"
  curl http://$PD_ADDR/pd/api/v1/config/schedule
  echo "log of background br":
  cat "$TEST_DIR/background-br.log"
  exit 1
fi

pd_settings=6
# we need reset pd scheduler/config to default
# until pd has the solution to temporary set these scheduler/configs.
run_br validate reset-pd-config-as-default
=======
if curl http://$PD_ADDR/pd/api/v1/config/schedule | jq '[."schedulers-v2"][0][0]' | grep -q '"disable": true'
then
  echo "TEST: [$TEST_NAME] failed because scheduler has been removed"
  exit 1
fi

pd_settings=5
>>>>>>> d2d5bbaf

# check is there still exists scheduler in pause.
pause_schedulers=$(curl http://$PD_ADDR/pd/api/v1/schedulers?status="paused" | grep "scheduler" | wc -l)
if [ "$pause_schedulers" -ne "3" ];then
  echo "TEST: [$TEST_NAME] failed because paused scheduler has changed"
  exit 1
fi

# balance-region scheduler enabled
curl http://$PD_ADDR/pd/api/v1/config/schedule | jq '."schedulers-v2"[] | {disable: .disable, type: ."type" | select (.=="balance-region")}' | grep '"disable": false' || ((pd_settings--))
# balance-leader scheduler enabled
curl http://$PD_ADDR/pd/api/v1/config/schedule | jq '."schedulers-v2"[] | {disable: .disable, type: ."type" | select (.=="balance-leader")}' | grep '"disable": false' || ((pd_settings--))
# hot region scheduler enabled
curl http://$PD_ADDR/pd/api/v1/config/schedule | jq '."schedulers-v2"[] | {disable: .disable, type: ."type" | select (.=="hot-region")}' | grep '"disable": false' || ((pd_settings--))
# location replacement enabled
curl http://$PD_ADDR/pd/api/v1/config/schedule | jq '."enable-location-replacement"' | grep "true" || ((pd_settings--))

<<<<<<< HEAD
if [ "$pd_settings" -ne "6" ];then
=======
# we need reset pd config to default
# until pd has the solution to temporary set these scheduler/configs.
run_br validate reset-pd-config-as-default --pd $PD_ADDR

# max-merge-region-size set to default 20
curl http://$PD_ADDR/pd/api/v1/config/schedule | jq '."max-merge-region-size"' | grep "20" || ((pd_settings--))

# max-merge-region-keys set to default 200000
curl http://$PD_ADDR/pd/api/v1/config/schedule | jq '."max-merge-region-keys"' | grep "200000" || ((pd_settings--))

if [ "$pd_settings" -ne "5" ];then
>>>>>>> d2d5bbaf
    echo "TEST: [$TEST_NAME] test validate reset pd config failed!"
    exit 1
fi

run_sql "DROP DATABASE $DB;"

# Test version
run_br --version
run_br -V<|MERGE_RESOLUTION|>--- conflicted
+++ resolved
@@ -78,13 +78,8 @@
 # curl "http://localhost:$PPROF_PORT/debug/pprof/trace?seconds=1" 2>&1 > /dev/null
 echo "pprof started..."
 
-<<<<<<< HEAD
 curl -s http://$PD_ADDR/pd/api/v1/config/schedule | grep '"disable": true'
 curl -s http://$PD_ADDR/pd/api/v1/config/schedule | jq '."enable-location-replacement"' | grep "false"
-=======
-curl http://$PD_ADDR/pd/api/v1/config/schedule | grep '"disable": false'
-
->>>>>>> d2d5bbaf
 backup_fail=0
 echo "another backup start expect to fail due to last backup add a lockfile"
 run_br --pd $PD_ADDR backup full -s "local://$TEST_DIR/$DB/lock" --concurrency 4 || backup_fail=1
@@ -93,9 +88,6 @@
     exit 1
 fi
 
-<<<<<<< HEAD
-if ps -p $_pid
-=======
 # check is there still exists scheduler not in pause.
 pause_schedulers=$(curl http://$PD_ADDR/pd/api/v1/schedulers?status="paused" | grep "scheduler" | wc -l)
 if [ "$pause_schedulers" -ne "3" ];then
@@ -104,7 +96,6 @@
 fi
 
 if ps -p $_pid > /dev/null
->>>>>>> d2d5bbaf
 then
    echo "$_pid is running"
    # kill last backup progress (Don't send SIGKILL, or we might stuck PD in no scheduler state.)
@@ -117,32 +108,13 @@
 # make sure we won't stuck in non-scheduler state, even we send a SIGTERM to it.
 # give enough time to BR so it can gracefully stop.
 sleep 5
-<<<<<<< HEAD
-if curl http://$PD_ADDR/pd/api/v1/config/schedule | jq '[."schedulers-v2"][0][0]' | grep -q '"disable": false'
-  # FIXME if we receive a SIGTERM, the deferred task won't be executed, hence we cannot restore the pd config :(.
-  # || curl http://$PD_ADDR/pd/api/v1/config/schedule | jq '."enable-location-replacement"' | grep "false"
-then
-  echo "TEST: [$TEST_NAME] failed because scheduler has not been removed, or location replacement is disabled."
-  echo "current config:"
-  curl http://$PD_ADDR/pd/api/v1/config/schedule
-  echo "log of background br":
-  cat "$TEST_DIR/background-br.log"
-  exit 1
-fi
-
-pd_settings=6
-# we need reset pd scheduler/config to default
-# until pd has the solution to temporary set these scheduler/configs.
-run_br validate reset-pd-config-as-default
-=======
 if curl http://$PD_ADDR/pd/api/v1/config/schedule | jq '[."schedulers-v2"][0][0]' | grep -q '"disable": true'
 then
   echo "TEST: [$TEST_NAME] failed because scheduler has been removed"
   exit 1
 fi
 
-pd_settings=5
->>>>>>> d2d5bbaf
+pd_settings=6
 
 # check is there still exists scheduler in pause.
 pause_schedulers=$(curl http://$PD_ADDR/pd/api/v1/schedulers?status="paused" | grep "scheduler" | wc -l)
@@ -160,9 +132,6 @@
 # location replacement enabled
 curl http://$PD_ADDR/pd/api/v1/config/schedule | jq '."enable-location-replacement"' | grep "true" || ((pd_settings--))
 
-<<<<<<< HEAD
-if [ "$pd_settings" -ne "6" ];then
-=======
 # we need reset pd config to default
 # until pd has the solution to temporary set these scheduler/configs.
 run_br validate reset-pd-config-as-default --pd $PD_ADDR
@@ -174,7 +143,6 @@
 curl http://$PD_ADDR/pd/api/v1/config/schedule | jq '."max-merge-region-keys"' | grep "200000" || ((pd_settings--))
 
 if [ "$pd_settings" -ne "5" ];then
->>>>>>> d2d5bbaf
     echo "TEST: [$TEST_NAME] test validate reset pd config failed!"
     exit 1
 fi
