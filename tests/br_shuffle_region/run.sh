#!/bin/sh
#
# Copyright 2019 PingCAP, Inc.
#
# Licensed under the Apache License, Version 2.0 (the "License");
# you may not use this file except in compliance with the License.
# You may obtain a copy of the License at
#
#     http://www.apache.org/licenses/LICENSE-2.0
#
# Unless required by applicable law or agreed to in writing, software
# distributed under the License is distributed on an "AS IS" BASIS,
# See the License for the specific language governing permissions and
# limitations under the License.

set -eu
DB="$TEST_NAME"
TABLE="usertable"

run_sql "CREATE DATABASE $DB;"

go-ycsb load mysql -P tests/$TEST_NAME/workload -p mysql.host=$TIDB_IP -p mysql.port=$TIDB_PORT -p mysql.user=root -p mysql.db=$DB

row_count_ori=$(run_sql "SELECT COUNT(*) FROM $DB.$TABLE;" | awk '/COUNT/{print $2}')

# add shuffle region scheduler
echo "add shuffle-region-scheduler"
echo "-u $PD_ADDR -d sched add shuffle-region-scheduler" | pd-ctl

# backup with shuffle region
echo "backup start..."
br --pd $PD_ADDR backup table -s "local://$TEST_DIR/$DB/backupdata" --db $DB -t $TABLE --ratelimit 1 --concurrency 4

run_sql "DROP TABLE $DB.$TABLE;"

# restore with shuffle region
<<<<<<< HEAD
br restore table --db $DB --table $TABLE --connect "root@tcp($TIDB_ADDR)/" --meta backupmeta --pd $PD_ADDR
=======
echo "restore start..."
br restore table --db $DB --table $TABLE --connect "root@tcp($TIDB_ADDR)/" --importer $IMPORTER_ADDR --meta backupmeta --status $TIDB_IP:10080 --pd $PD_ADDR
>>>>>>> feb11917

# remove shuffle region scheduler
echo "-u $PD_ADDR -d sched remove shuffle-region-scheduler" | pd-ctl

row_count_new=$(run_sql "SELECT COUNT(*) FROM $DB.$TABLE;" | awk '/COUNT/{print $2}')

echo "[original] row count: $row_count_ori, [after br] row count: $row_count_new"

if [ "$row_count_ori" -eq "$row_count_new" ];then
    echo "TEST: [$TEST_NAME] successed!"
else
    echo "TEST: [$TEST_NAME] failed!"
    exit 1
fi<|MERGE_RESOLUTION|>--- conflicted
+++ resolved
@@ -34,12 +34,8 @@
 run_sql "DROP TABLE $DB.$TABLE;"
 
 # restore with shuffle region
-<<<<<<< HEAD
+echo "restore start..."
 br restore table --db $DB --table $TABLE --connect "root@tcp($TIDB_ADDR)/" --meta backupmeta --pd $PD_ADDR
-=======
-echo "restore start..."
-br restore table --db $DB --table $TABLE --connect "root@tcp($TIDB_ADDR)/" --importer $IMPORTER_ADDR --meta backupmeta --status $TIDB_IP:10080 --pd $PD_ADDR
->>>>>>> feb11917
 
 # remove shuffle region scheduler
 echo "-u $PD_ADDR -d sched remove shuffle-region-scheduler" | pd-ctl
