package cmd

import (
	"bytes"
	"crypto/sha256"
	"encoding/hex"

	"github.com/gogo/protobuf/proto"
	"github.com/pingcap/errors"
	"github.com/pingcap/kvproto/pkg/backup"
	"github.com/spf13/cobra"

	"github.com/pingcap/br/pkg/utils"
)

// NewMetaCommand return a meta subcommand.
func NewMetaCommand() *cobra.Command {
	meta := &cobra.Command{
		Use:   "meta <subcommand>",
		Short: "show meta data of a cluster",
		PersistentPreRunE: func(c *cobra.Command, args []string) error {
			if err := Init(c); err != nil {
				return err
			}
			utils.LogBRInfo()
			return nil
		},
	}
	meta.AddCommand(&cobra.Command{
<<<<<<< HEAD
		Use:   "version",
		Short: "show cluster version",
		RunE: func(cmd *cobra.Command, _ []string) error {
			backer, err := GetDefaultBacker()
			if err != nil {
				return err
			}
			v, err := backer.GetClusterVersion()
			if err != nil {
				return err
			}
			cmd.Println(v)
			return nil
		},
	})
	meta.AddCommand(&cobra.Command{
		Use:   "safepoint",
		Short: "show the current GC safepoint of cluster",
		RunE: func(cmd *cobra.Command, _ []string) error {
			backer, err := GetDefaultBacker()
			if err != nil {
				return err
			}
			sp, err := backer.GetGCSafePoint(backer.Context())
			if err != nil {
				return err
			}
			cmd.Printf("Timestamp { Physical: %d, Logical: %d }\n",
				sp.Physical, sp.Logical)
			return nil
		},
	})
	meta.AddCommand(&cobra.Command{
=======
>>>>>>> f240aedb
		Use:   "checksum",
		Short: "check the backup data",
		RunE: func(cmd *cobra.Command, _ []string) error {
			u, err := cmd.Flags().GetString("storage")
			if err != nil {
				return errors.Trace(err)
			}
			if u == "" {
				return errors.New("empty backup store is not allowed")
			}
			storage, err := utils.CreateStorage(u)
			if err != nil {
				return errors.Trace(err)
			}
			metaData, err := storage.Read(utils.MetaFile)
			if err != nil {
				return errors.Trace(err)
			}

			backupMeta := &backup.BackupMeta{}
			err = proto.Unmarshal(metaData, backupMeta)
			if err != nil {
				return errors.Trace(err)
			}

			for _, file := range backupMeta.Files {
				var data []byte
				data, err = storage.Read(file.Name)
				if err != nil {
					return errors.Trace(err)
				}
				s := sha256.Sum256(data)
				hexBytes := make([]byte, hex.EncodedLen(len(s)))
				hex.Encode(hexBytes, s[:])
				if !bytes.Equal(hexBytes, file.Sha256) {
					return errors.Errorf(`
backup data checksum failed: %s may be changed
calculated sha256 is %s,
origin sha256 is %s`, file.Name, s, file.Sha256)
				}
			}

			cmd.Println("backup data checksum succeed!")
			return nil
		},
	})
	return meta
}<|MERGE_RESOLUTION|>--- conflicted
+++ resolved
@@ -27,42 +27,6 @@
 		},
 	}
 	meta.AddCommand(&cobra.Command{
-<<<<<<< HEAD
-		Use:   "version",
-		Short: "show cluster version",
-		RunE: func(cmd *cobra.Command, _ []string) error {
-			backer, err := GetDefaultBacker()
-			if err != nil {
-				return err
-			}
-			v, err := backer.GetClusterVersion()
-			if err != nil {
-				return err
-			}
-			cmd.Println(v)
-			return nil
-		},
-	})
-	meta.AddCommand(&cobra.Command{
-		Use:   "safepoint",
-		Short: "show the current GC safepoint of cluster",
-		RunE: func(cmd *cobra.Command, _ []string) error {
-			backer, err := GetDefaultBacker()
-			if err != nil {
-				return err
-			}
-			sp, err := backer.GetGCSafePoint(backer.Context())
-			if err != nil {
-				return err
-			}
-			cmd.Printf("Timestamp { Physical: %d, Logical: %d }\n",
-				sp.Physical, sp.Logical)
-			return nil
-		},
-	})
-	meta.AddCommand(&cobra.Command{
-=======
->>>>>>> f240aedb
 		Use:   "checksum",
 		Short: "check the backup data",
 		RunE: func(cmd *cobra.Command, _ []string) error {
