--- conflicted
+++ resolved
@@ -118,16 +118,12 @@
 				return err
 			}
 
-<<<<<<< HEAD
 			err = client.CompleteMeta()
 			if err != nil {
 				return err
 			}
 
-			valid, err := client.FastChecksum()
-=======
 			checksumSwitch, err := command.Flags().GetBool("checksum")
->>>>>>> 1daf2b72
 			if err != nil {
 				return err
 			}
@@ -239,16 +235,12 @@
 				return err
 			}
 
-<<<<<<< HEAD
 			err = client.CompleteMeta()
 			if err != nil {
 				return err
 			}
 
-			valid, err := client.FastChecksum()
-=======
 			checksumSwitch, err := command.Flags().GetBool("checksum")
->>>>>>> 1daf2b72
 			if err != nil {
 				return err
 			}
