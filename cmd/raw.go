package cmd

import (
	"context"

	"github.com/pingcap/br/pkg/raw"
	"github.com/pingcap/br/pkg/utils"
	"github.com/pingcap/errors"
	"github.com/pingcap/log"
	"github.com/spf13/cobra"
)

// NewBackupCommand return a full backup subcommand.
func NewBackupCommand() *cobra.Command {
	bp := &cobra.Command{
		Use:   "backup",
		Short: "backup a TiKV cluster",
		PersistentPreRunE: func(c *cobra.Command, args []string) error {
			if err := Init(c); err != nil {
				return err
			}
			utils.LogBRInfo()
			return nil
		},
	}
	bp.AddCommand(
		newFullBackupCommand(),
		newTableBackupCommand(),
	)

	bp.PersistentFlags().StringP("timeago", "", "", "The history version of the backup task, e.g. 1m, 1h. Do not exceed GCSafePoint")

	bp.PersistentFlags().Uint64P(
		"ratelimit", "", 0, "The rate limit of the backup task, MB/s per node")
	bp.PersistentFlags().Uint32P(
		"concurrency", "", 4, "The size of thread pool on each node that execute the backup task")
	return bp
}

// newFullBackupCommand return a full backup subcommand.
func newFullBackupCommand() *cobra.Command {
	command := &cobra.Command{
		Use:   "full",
		Short: "backup the whole TiKV cluster",
		RunE: func(command *cobra.Command, _ []string) error {
			backer, err := GetDefaultBacker()
			if err != nil {
				return err
			}
			client, err := raw.NewBackupClient(backer)
			if err != nil {
				return nil
			}
			u, err := command.Flags().GetString(FlagStorage)
			if err != nil {
				return err
			}
			if u == "" {
				return errors.New("empty backup store is not allowed")
			}

			err = client.SetStorage(u)
			if err != nil {
				return err
			}

			timeAgo, err := command.Flags().GetString("timeago")
			if err != nil {
				return err
			}

			backupTS, err := client.GetTS(timeAgo)
			if err != nil {
				return err
			}

			rate, err := command.Flags().GetUint64("ratelimit")
			if err != nil {
				return err
			}

			concurrency, err := command.Flags().GetUint32("concurrency")
			if err != nil {
				return err
			}
			if concurrency == 0 {
				return errors.New("at least one thread required")
			}

			if err != nil {
				return err
			}

			ranges, err := client.GetAllBackupTableRanges(backupTS)
			if err != nil {
				return err
			}

			// the count of regions need to backup
			approximateRegions, err := client.GetRangeRegionCount([]byte{}, []byte{})
			if err != nil {
				return err
			}

			progress := utils.NewProgressPrinter(
				"Full Backup", int64(approximateRegions))
			ctx, cancel := context.WithCancel(defaultBacker.Context())
			defer cancel()
			progress.GoPrintProgress(ctx)

<<<<<<< HEAD
			for _, r := range ranges {
				err = client.BackupRange(r.StartKey, r.EndKey,
					u, backupTS, rate, concurrency, progress.UpdateCh())
				if err != nil {
					return err
				}
=======
			err = client.BackupRanges(ranges, u, backupTS, rate, concurrency)
			if err != nil {
				return err
>>>>>>> 11db863c
			}

			valid, err := client.FastChecksum()
			if err != nil {
				return err
			}

			if !valid {
				log.Error("backup FastChecksum not passed!")
			}
<<<<<<< HEAD
=======

			done <- struct{}{}
>>>>>>> 11db863c
			return client.SaveBackupMeta(u)
		},
	}
	return command
}

// newTableBackupCommand return a table backup subcommand.
func newTableBackupCommand() *cobra.Command {
	command := &cobra.Command{
		Use:   "table",
		Short: "backup a table",
		RunE: func(command *cobra.Command, _ []string) error {
			backer, err := GetDefaultBacker()
			if err != nil {
				return err
			}
			client, err := raw.NewBackupClient(backer)
			if err != nil {
				return err
			}
			u, err := command.Flags().GetString(FlagStorage)
			if err != nil {
				return err
			}
			if u == "" {
				return errors.New("empty backup store is not allowed")
			}

			err = client.SetStorage(u)
			if err != nil {
				return err
			}

			db, err := command.Flags().GetString("db")
			if err != nil {
				return err
			}
			if len(db) == 0 {
				return errors.Errorf("empty database name is not allowed")
			}
			table, err := command.Flags().GetString("table")
			if err != nil {
				return err
			}
			if len(table) == 0 {
				return errors.Errorf("empty table name is not allowed")
			}

			timeAgo, err := command.Flags().GetString("timeago")
			if err != nil {
				return err
			}

			backupTS, err := client.GetTS(timeAgo)
			if err != nil {
				return err
			}

			rate, err := command.Flags().GetUint64("ratelimit")
			if err != nil {
				return err
			}
			concurrency, err := command.Flags().GetUint32("concurrency")
			if err != nil {
				return err
			}
			if concurrency == 0 {
				return errors.New("at least one thread required")
			}

			if err != nil {
				return err
			}

			ranges, err := client.GetBackupTableRanges(db, table, u, backupTS, rate, concurrency)
			if err != nil {
				return err
			}
			// the count of regions need to backup
			approximateRegions := 0
			for _, r := range ranges {
				var regionCount int
				regionCount, err = client.GetRangeRegionCount(r.StartKey, r.EndKey)
				if err != nil {
					return err
				}
				approximateRegions += regionCount
			}

			progress := utils.NewProgressPrinter(
				"Table Backup", int64(approximateRegions))
			ctx, cancel := context.WithCancel(defaultBacker.Context())
			defer cancel()
			progress.GoPrintProgress(ctx)

<<<<<<< HEAD
			for _, r := range ranges {
				err = client.BackupRange(r.StartKey, r.EndKey,
					u, backupTS, rate, concurrency, progress.UpdateCh())
				if err != nil {
					return err
				}
=======
			err = client.BackupRanges(ranges, u, backupTS, rate, concurrency)
			if err != nil {
				return err
>>>>>>> 11db863c
			}

			valid, err := client.FastChecksum()
			if err != nil {
				return err
			}
<<<<<<< HEAD
=======

			if !valid {
				log.Error("backup FastChecksum not passed!")
			}

			done <- struct{}{}
>>>>>>> 11db863c
			return client.SaveBackupMeta(u)
		},
	}
	command.Flags().StringP("db", "", "", "backup a table in the specific db")
	command.Flags().StringP("table", "t", "", "backup the specific table")
	command.MarkFlagRequired("db")
	command.MarkFlagRequired("table")
	return command
}<|MERGE_RESOLUTION|>--- conflicted
+++ resolved
@@ -108,18 +108,10 @@
 			defer cancel()
 			progress.GoPrintProgress(ctx)
 
-<<<<<<< HEAD
-			for _, r := range ranges {
-				err = client.BackupRange(r.StartKey, r.EndKey,
-					u, backupTS, rate, concurrency, progress.UpdateCh())
-				if err != nil {
-					return err
-				}
-=======
-			err = client.BackupRanges(ranges, u, backupTS, rate, concurrency)
-			if err != nil {
-				return err
->>>>>>> 11db863c
+			err = client.BackupRanges(
+				ranges, u, backupTS, rate, concurrency, progress.UpdateCh())
+			if err != nil {
+				return err
 			}
 
 			valid, err := client.FastChecksum()
@@ -130,11 +122,7 @@
 			if !valid {
 				log.Error("backup FastChecksum not passed!")
 			}
-<<<<<<< HEAD
-=======
-
-			done <- struct{}{}
->>>>>>> 11db863c
+
 			return client.SaveBackupMeta(u)
 		},
 	}
@@ -230,33 +218,21 @@
 			defer cancel()
 			progress.GoPrintProgress(ctx)
 
-<<<<<<< HEAD
-			for _, r := range ranges {
-				err = client.BackupRange(r.StartKey, r.EndKey,
-					u, backupTS, rate, concurrency, progress.UpdateCh())
-				if err != nil {
-					return err
-				}
-=======
-			err = client.BackupRanges(ranges, u, backupTS, rate, concurrency)
-			if err != nil {
-				return err
->>>>>>> 11db863c
+			err = client.BackupRanges(
+				ranges, u, backupTS, rate, concurrency, progress.UpdateCh())
+			if err != nil {
+				return err
 			}
 
 			valid, err := client.FastChecksum()
 			if err != nil {
 				return err
 			}
-<<<<<<< HEAD
-=======
 
 			if !valid {
 				log.Error("backup FastChecksum not passed!")
 			}
 
-			done <- struct{}{}
->>>>>>> 11db863c
 			return client.SaveBackupMeta(u)
 		},
 	}
