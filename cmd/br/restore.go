--- conflicted
+++ resolved
@@ -14,6 +14,7 @@
 	"github.com/pingcap/br/pkg/summary"
 	"github.com/pingcap/br/pkg/task"
 	"github.com/pingcap/br/pkg/trace"
+	"github.com/pingcap/br/pkg/utils"
 	"github.com/pingcap/br/pkg/version/build"
 )
 
@@ -89,12 +90,8 @@
 			if err := Init(c); err != nil {
 				return errors.Trace(err)
 			}
-<<<<<<< HEAD
 			build.LogInfo(build.BR)
-=======
-			utils.LogBRInfo()
 			utils.LogEnvVariables()
->>>>>>> 027d928e
 			task.LogArguments(c)
 			session.DisableStats4Test()
 
