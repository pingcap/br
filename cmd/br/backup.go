// Copyright 2020 PingCAP, Inc. Licensed under Apache-2.0.

package main

import (
	"github.com/pingcap/errors"
	"github.com/pingcap/log"
	"github.com/pingcap/tidb/ddl"
	"github.com/pingcap/tidb/session"
	"github.com/spf13/cobra"
	"go.uber.org/zap"
	"sourcegraph.com/sourcegraph/appdash"

	"github.com/pingcap/br/pkg/gluetikv"
	"github.com/pingcap/br/pkg/summary"
	"github.com/pingcap/br/pkg/task"
	"github.com/pingcap/br/pkg/trace"
	"github.com/pingcap/br/pkg/version/build"
)

func runBackupCommand(command *cobra.Command, cmdName string) error {
	cfg := task.BackupConfig{Config: task.Config{LogProgress: HasLogFile()}}
	if err := cfg.ParseFromFlags(command.Flags()); err != nil {
		command.SilenceUsage = false
		return errors.Trace(err)
	}

	ctx := GetDefaultContext()
	if cfg.EnableOpenTracing {
		var store *appdash.MemoryStore
		ctx, store = trace.TracerStartSpan(ctx)
		defer trace.TracerFinishSpan(ctx, store)
	}
	if cfg.IgnoreStats {
		// Do not run stat worker in BR.
		session.DisableStats4Test()
	}

	if err := task.RunBackup(ctx, tidbGlue, cmdName, &cfg); err != nil {
		log.Error("failed to backup", zap.Error(err))
		return errors.Trace(err)
	}
	return nil
}

func runBackupRawCommand(command *cobra.Command, cmdName string) error {
	cfg := task.RawKvConfig{Config: task.Config{LogProgress: HasLogFile()}}
	if err := cfg.ParseBackupConfigFromFlags(command.Flags()); err != nil {
		command.SilenceUsage = false
		return errors.Trace(err)
	}

	ctx := GetDefaultContext()
	if cfg.EnableOpenTracing {
		var store *appdash.MemoryStore
		ctx, store = trace.TracerStartSpan(ctx)
		defer trace.TracerFinishSpan(ctx, store)
	}
	if err := task.RunBackupRaw(ctx, gluetikv.Glue{}, cmdName, &cfg); err != nil {
		log.Error("failed to backup raw kv", zap.Error(err))
		return errors.Trace(err)
	}
	return nil
}

// NewBackupCommand return a full backup subcommand.
func NewBackupCommand() *cobra.Command {
	command := &cobra.Command{
		Use:          "backup",
		Short:        "backup a TiDB/TiKV cluster",
		SilenceUsage: true,
		PersistentPreRunE: func(c *cobra.Command, args []string) error {
			if err := Init(c); err != nil {
				return errors.Trace(err)
			}
<<<<<<< HEAD
			build.LogInfo(build.BR)
=======
			utils.LogBRInfo()
			utils.LogEnvVariables()
>>>>>>> 027d928e
			task.LogArguments(c)

			// Do not run ddl worker in BR.
			ddl.RunWorker = false

			summary.SetUnit(summary.BackupUnit)
			return nil
		},
	}
	command.AddCommand(
		newFullBackupCommand(),
		newDBBackupCommand(),
		newTableBackupCommand(),
		newRawBackupCommand(),
	)

	task.DefineBackupFlags(command.PersistentFlags())
	return command
}

// newFullBackupCommand return a full backup subcommand.
func newFullBackupCommand() *cobra.Command {
	command := &cobra.Command{
		Use:   "full",
		Short: "backup all database",
		// prevents incorrect usage like `--checksum false` instead of `--checksum=false`.
		// the former, according to pflag parsing rules, means `--checksum=true false`.
		Args: cobra.NoArgs,
		RunE: func(command *cobra.Command, _ []string) error {
			// empty db/table means full backup.
			return runBackupCommand(command, "Full backup")
		},
	}
	task.DefineFilterFlags(command)
	return command
}

// newDBBackupCommand return a db backup subcommand.
func newDBBackupCommand() *cobra.Command {
	command := &cobra.Command{
		Use:   "db",
		Short: "backup a database",
		Args:  cobra.NoArgs,
		RunE: func(command *cobra.Command, _ []string) error {
			return runBackupCommand(command, "Database backup")
		},
	}
	task.DefineDatabaseFlags(command)
	return command
}

// newTableBackupCommand return a table backup subcommand.
func newTableBackupCommand() *cobra.Command {
	command := &cobra.Command{
		Use:   "table",
		Short: "backup a table",
		Args:  cobra.NoArgs,
		RunE: func(command *cobra.Command, _ []string) error {
			return runBackupCommand(command, "Table backup")
		},
	}
	task.DefineTableFlags(command)
	return command
}

// newRawBackupCommand return a raw kv range backup subcommand.
func newRawBackupCommand() *cobra.Command {
	// TODO: remove experimental tag if it's stable
	command := &cobra.Command{
		Use:   "raw",
		Short: "(experimental) backup a raw kv range from TiKV cluster",
		Args:  cobra.NoArgs,
		RunE: func(command *cobra.Command, _ []string) error {
			return runBackupRawCommand(command, "Raw backup")
		},
	}

	task.DefineRawBackupFlags(command)
	return command
}<|MERGE_RESOLUTION|>--- conflicted
+++ resolved
@@ -15,6 +15,7 @@
 	"github.com/pingcap/br/pkg/summary"
 	"github.com/pingcap/br/pkg/task"
 	"github.com/pingcap/br/pkg/trace"
+	"github.com/pingcap/br/pkg/utils"
 	"github.com/pingcap/br/pkg/version/build"
 )
 
@@ -73,12 +74,8 @@
 			if err := Init(c); err != nil {
 				return errors.Trace(err)
 			}
-<<<<<<< HEAD
 			build.LogInfo(build.BR)
-=======
-			utils.LogBRInfo()
 			utils.LogEnvVariables()
->>>>>>> 027d928e
 			task.LogArguments(c)
 
 			// Do not run ddl worker in BR.
