--- conflicted
+++ resolved
@@ -8,6 +8,7 @@
 	"github.com/pingcap/errors"
 	"github.com/pingcap/kvproto/pkg/backup"
 	"github.com/pingcap/log"
+	restore_util "github.com/pingcap/tidb-tools/pkg/restore-util"
 	"github.com/pingcap/tidb/session"
 	"github.com/spf13/cobra"
 	flag "github.com/spf13/pflag"
@@ -93,51 +94,10 @@
 		return errors.Trace(err)
 	}
 
-<<<<<<< HEAD
-			if client.IsRawKvMode() {
-				return errors.New("cannot do full restore from raw kv data")
-			}
-
-			tableRules := make([]*import_sstpb.RewriteRule, 0)
-			dataRules := make([]*import_sstpb.RewriteRule, 0)
-			files := make([]*backup.File, 0)
-			tables := make([]*utils.Table, 0)
-			newTables := make([]*model.TableInfo, 0)
-			for _, db := range client.GetDatabases() {
-				err = client.CreateDatabase(db.Schema)
-				if err != nil {
-					return errors.Trace(err)
-				}
-				var rules *restore_util.RewriteRules
-				var nt []*model.TableInfo
-				rules, nt, err = client.CreateTables(mgr.GetDomain(), db.Tables)
-				if err != nil {
-					return errors.Trace(err)
-				}
-				newTables = append(newTables, nt...)
-				tableRules = append(tableRules, rules.Table...)
-				dataRules = append(dataRules, rules.Data...)
-				for _, table := range db.Tables {
-					files = append(files, table.Files...)
-				}
-				tables = append(tables, db.Tables...)
-			}
-			ranges := restore.GetRanges(files)
-
-			// Redirect to log if there is no log file to avoid unreadable output.
-			updateCh := utils.StartProgress(
-				ctx,
-				"Full Restore",
-				// Split/Scatter + Download/Ingest
-				int64(len(ranges)+len(files)),
-				!HasLogFile())
-
-			rewriteRules := &restore_util.RewriteRules{
-				Table: tableRules,
-				Data:  dataRules,
-			}
-			err = restore.SplitRanges(ctx, client, ranges, rewriteRules, updateCh)
-=======
+	if client.IsRawKvMode() {
+		return errors.New("cannot do full restore from raw kv data")
+	}
+
 	files := make([]*backup.File, 0)
 	tables := make([]*utils.Table, 0)
 
@@ -148,7 +108,6 @@
 		// full restore
 		for _, db := range client.GetDatabases() {
 			err = client.CreateDatabase(db.Schema)
->>>>>>> 56e206ed
 			if err != nil {
 				return errors.Trace(err)
 			}
@@ -263,83 +222,8 @@
 			if err != nil {
 				return err
 			}
-<<<<<<< HEAD
-			defer mgr.Close()
-
-			client, err := restore.NewRestoreClient(
-				ctx, mgr.GetPDClient(), mgr.GetTiKV())
-			if err != nil {
-				return errors.Trace(err)
-			}
-			defer client.Close()
-			err = initRestoreClient(client, cmd.Flags())
-			if err != nil {
-				return errors.Trace(err)
-			}
-
-			if client.IsRawKvMode() {
-				return errors.New("cannot do db restore from raw kv data")
-			}
-
-			dbName, err := cmd.Flags().GetString("db")
-			if err != nil {
-				return errors.Trace(err)
-			}
-			db := client.GetDatabase(dbName)
-			if db == nil {
-				return errors.New("not exists database")
-			}
-			err = client.CreateDatabase(db.Schema)
-			if err != nil {
-				return errors.Trace(err)
-			}
-
-			rewriteRules, newTables, err := client.CreateTables(mgr.GetDomain(), db.Tables)
-			if err != nil {
-				return errors.Trace(err)
-			}
-			files := make([]*backup.File, 0)
-			for _, table := range db.Tables {
-				files = append(files, table.Files...)
-			}
-			ranges := restore.GetRanges(files)
-
-			// Redirect to log if there is no log file to avoid unreadable output.
-			updateCh := utils.StartProgress(
-				ctx,
-				"Database Restore",
-				// Split/Scatter + Download/Ingest
-				int64(len(ranges)+len(files)),
-				!HasLogFile())
-
-			err = restore.SplitRanges(ctx, client, ranges, rewriteRules, updateCh)
-			if err != nil {
-				return errors.Trace(err)
-			}
-			pdAddrs := strings.Split(pdAddr, ",")
-			err = client.ResetTS(pdAddrs)
-			if err != nil {
-				return errors.Trace(err)
-			}
-
-			err = client.SwitchToImportModeIfOffline(ctx)
-			if err != nil {
-				return errors.Trace(err)
-			}
-
-			err = client.RestoreDatabase(
-				db, rewriteRules, updateCh)
-			if err != nil {
-				return errors.Trace(err)
-			}
-
-			err = client.SwitchToNormalModeIfOffline(ctx)
-			if err != nil {
-				return errors.Trace(err)
-=======
 			if len(db) == 0 {
 				return errors.New("empty database name is not allowed")
->>>>>>> 56e206ed
 			}
 			return runRestore(cmd.Flags(), "Database Restore", db, "")
 		},
@@ -361,85 +245,7 @@
 			if len(db) == 0 {
 				return errors.New("empty database name is not allowed")
 			}
-<<<<<<< HEAD
-			defer client.Close()
-			err = initRestoreClient(client, cmd.Flags())
-			if err != nil {
-				return errors.Trace(err)
-			}
-
-			if client.IsRawKvMode() {
-				return errors.New("cannot do table restore from raw kv data")
-			}
-
-			dbName, err := cmd.Flags().GetString("db")
-			if err != nil {
-				return errors.Trace(err)
-			}
-			db := client.GetDatabase(dbName)
-			if db == nil {
-				return errors.New("not exists database")
-			}
-			err = client.CreateDatabase(db.Schema)
-			if err != nil {
-				return errors.Trace(err)
-			}
-
-			tableName, err := cmd.Flags().GetString("table")
-			if err != nil {
-				return errors.Trace(err)
-			}
-			table := db.GetTable(tableName)
-			if table == nil {
-				return errors.New("not exists table")
-			}
-			// The rules here is raw key.
-			rewriteRules, newTables, err := client.CreateTables(mgr.GetDomain(), []*utils.Table{table})
-			if err != nil {
-				return errors.Trace(err)
-			}
-			ranges := restore.GetRanges(table.Files)
-
-			// Redirect to log if there is no log file to avoid unreadable output.
-			updateCh := utils.StartProgress(
-				ctx,
-				"Table Restore",
-				// Split/Scatter + Download/Ingest
-				int64(len(ranges)+len(table.Files)),
-				!HasLogFile())
-
-			err = restore.SplitRanges(ctx, client, ranges, rewriteRules, updateCh)
-			if err != nil {
-				return errors.Trace(err)
-			}
-			pdAddrs := strings.Split(pdAddr, ",")
-			err = client.ResetTS(pdAddrs)
-			if err != nil {
-				return errors.Trace(err)
-			}
-			err = client.SwitchToImportModeIfOffline(ctx)
-			if err != nil {
-				return errors.Trace(err)
-			}
-			err = client.RestoreTable(table, rewriteRules, updateCh)
-			if err != nil {
-				return errors.Trace(err)
-			}
-			err = client.SwitchToNormalModeIfOffline(ctx)
-			if err != nil {
-				return errors.Trace(err)
-			}
-			// Restore has finished.
-			close(updateCh)
-
-			// Checksum
-			updateCh = utils.StartProgress(
-				ctx, "Checksum", int64(len(newTables)), !HasLogFile())
-			err = client.ValidateChecksum(
-				ctx, mgr.GetTiKV().GetClient(), []*utils.Table{table}, newTables, updateCh)
-=======
 			table, err := cmd.Flags().GetString(flagTable)
->>>>>>> 56e206ed
 			if err != nil {
 				return err
 			}
@@ -458,7 +264,6 @@
 	return command
 }
 
-<<<<<<< HEAD
 func newRawRestoreCommand() *cobra.Command {
 	command := &cobra.Command{
 		Use:   "raw",
@@ -479,7 +284,7 @@
 				return errors.Trace(err)
 			}
 			defer client.Close()
-			err = initRestoreClient(client, cmd.Flags())
+			err = initRestoreClient(ctx, client, cmd.Flags())
 			if err != nil {
 				return errors.Trace(err)
 			}
@@ -508,10 +313,13 @@
 				return errors.Trace(err)
 			}
 
-			ranges := restore.GetRanges(files)
-
 			// Empty rewrite rules
 			rewriteRules := &restore_util.RewriteRules{}
+
+			ranges, err := restore.ValidateFileRanges(files, rewriteRules)
+			if err != nil {
+				return errors.Trace(err)
+			}
 
 			// Redirect to log if there is no log file to avoid unreadable output.
 			// TODO: How to show progress?
@@ -526,15 +334,18 @@
 			if err != nil {
 				return errors.Trace(err)
 			}
-			err = client.SwitchToImportModeIfOffline(ctx)
-			if err != nil {
-				return errors.Trace(err)
-			}
+
+			removedSchedulers, err := RestorePrepareWork(ctx, client, mgr)
+			if err != nil {
+				return errors.Trace(err)
+			}
+
 			err = client.RestoreRaw(startKey, endKey, files, updateCh)
 			if err != nil {
 				return errors.Trace(err)
 			}
-			err = client.SwitchToNormalModeIfOffline(ctx)
+
+			err = RestorePostWork(ctx, client, mgr, removedSchedulers)
 			if err != nil {
 				return errors.Trace(err)
 			}
@@ -551,10 +362,7 @@
 	return command
 }
 
-func initRestoreClient(client *restore.Client, flagSet *flag.FlagSet) error {
-=======
 func initRestoreClient(ctx context.Context, client *restore.Client, flagSet *flag.FlagSet) error {
->>>>>>> 56e206ed
 	u, err := storage.ParseBackendFromFlags(flagSet, FlagStorage)
 	if err != nil {
 		return err
