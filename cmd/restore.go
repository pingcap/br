package cmd

import (
	"context"

	"github.com/gogo/protobuf/proto"
	"github.com/pingcap/errors"
	"github.com/pingcap/kvproto/pkg/backup"
	"github.com/pingcap/kvproto/pkg/import_sstpb"
	restore_util "github.com/pingcap/tidb-tools/pkg/restore-util"
	"github.com/spf13/cobra"
	flag "github.com/spf13/pflag"

	"github.com/pingcap/br/pkg/restore"
	"github.com/pingcap/br/pkg/utils"
)

// NewRestoreCommand returns a restore subcommand
func NewRestoreCommand() *cobra.Command {
	bp := &cobra.Command{
		Use:   "restore",
		Short: "restore a TiKV cluster from a backup",
		PersistentPreRunE: func(c *cobra.Command, args []string) error {
			if err := Init(c); err != nil {
				return err
			}
			utils.LogBRInfo()
			return nil
		},
	}
	bp.AddCommand(
		newFullRestoreCommand(),
		newDbRestoreCommand(),
		newTableRestoreCommand(),
	)
	return bp
}

func newFullRestoreCommand() *cobra.Command {
	command := &cobra.Command{
		Use:   "full",
		Short: "restore all tables",
		RunE: func(cmd *cobra.Command, _ []string) error {
			pdAddr, err := cmd.Flags().GetString(FlagPD)
			if err != nil {
				return errors.Trace(err)
			}
			ctx, cancel := context.WithCancel(GetDefaultContext())
			defer cancel()
			client, err := restore.NewRestoreClient(ctx, pdAddr)
			if err != nil {
				return errors.Trace(err)
			}
			err = initRestoreClient(client, cmd.Flags())
			if err != nil {
				return errors.Trace(err)
			}

			tableRules := make([]*import_sstpb.RewriteRule, 0)
			dataRules := make([]*import_sstpb.RewriteRule, 0)
			files := make([]*backup.File, 0)
			for _, db := range client.GetDatabases() {
				err = restore.CreateDatabase(db.Schema, client.GetDbDSN())
				if err != nil {
					return errors.Trace(err)
				}
				var rules *restore_util.RewriteRules
				rules, err = client.CreateTables(db.Tables)
				if err != nil {
					return errors.Trace(err)
				}
				tableRules = append(tableRules, rules.Table...)
				dataRules = append(dataRules, rules.Data...)
				for _, table := range db.Tables {
					files = append(files, table.Files...)
				}
			}
			ranges := restore.GetRanges(files)

			progress := utils.NewProgressPrinter(
				"Full Restore",
				// Split/Scatter + Download/Ingest
				int64(len(ranges)+len(files)),
			)
			progress.GoPrintProgress(ctx)
			updateCh := progress.UpdateCh()

			rewriteRules := &restore_util.RewriteRules{
				Table: tableRules,
				Data:  dataRules,
			}
			err = restore.SplitRanges(ctx, client, ranges, rewriteRules, updateCh)
			if err != nil {
				return errors.Trace(err)
			}
<<<<<<< HEAD
			err = client.ResetTS()
=======

			restoreTS, err := client.GetTS()
>>>>>>> 8b1906bb
			if err != nil {
				return errors.Trace(err)
			}

			err = client.SwitchToImportMode(ctx)
			if err != nil {
				return errors.Trace(err)
			}

<<<<<<< HEAD
			err = client.RestoreAll(rewriteRules)
=======
			err = client.RestoreAll(
				rewriteRules, restoreTS, progress.UpdateCh())
>>>>>>> 8b1906bb
			if err != nil {
				return errors.Trace(err)
			}

			err = client.SwitchToNormalMode(ctx)
			if err != nil {
				return errors.Trace(err)
			}
			err = client.ValidateChecksum(rewriteRules.Table)
			return errors.Trace(err)
		},
	}

	command.Flags().String("connect", "", "the address to connect tidb, format: username:password@protocol(address)/")
	command.Flags().Uint("concurrency", 128, "The size of thread pool that execute the restore task")

	command.MarkFlagRequired("connect")

	return command
}

func newDbRestoreCommand() *cobra.Command {
	command := &cobra.Command{
		Use:   "db",
		Short: "restore tables in a database",
		RunE: func(cmd *cobra.Command, _ []string) error {
			pdAddr, err := cmd.Flags().GetString(FlagPD)
			if err != nil {
				return errors.Trace(err)
			}
			ctx, cancel := context.WithCancel(GetDefaultContext())
			defer cancel()

			client, err := restore.NewRestoreClient(ctx, pdAddr)
			if err != nil {
				return errors.Trace(err)
			}
			err = initRestoreClient(client, cmd.Flags())
			if err != nil {
				return errors.Trace(err)
			}

			dbName, err := cmd.Flags().GetString("db")
			if err != nil {
				return errors.Trace(err)
			}
			db := client.GetDatabase(dbName)
			if db == nil {
				return errors.New("not exists database")
			}
			err = restore.CreateDatabase(db.Schema, client.GetDbDSN())
			if err != nil {
				return errors.Trace(err)
			}

			rewriteRules, err := client.CreateTables(db.Tables)
			if err != nil {
				return errors.Trace(err)
			}
			files := make([]*backup.File, 0)
			for _, table := range db.Tables {
				files = append(files, table.Files...)
			}
			ranges := restore.GetRanges(files)

			progress := utils.NewProgressPrinter(
				"Database Restore",
				// Split/Scatter + Download/Ingest
				int64(len(ranges)+len(files)),
			)
			progress.GoPrintProgress(ctx)
			updateCh := progress.UpdateCh()

			err = restore.SplitRanges(ctx, client, ranges, rewriteRules, updateCh)
			if err != nil {
				return errors.Trace(err)
			}
			err = client.ResetTS()
			if err != nil {
				return errors.Trace(err)
			}

			err = client.SwitchToImportMode(ctx)
			if err != nil {
				return errors.Trace(err)
			}

<<<<<<< HEAD
			err = client.RestoreDatabase(db, rewriteRules)
=======
			err = client.RestoreDatabase(
				db, rewriteRules, restoreTS, updateCh)
>>>>>>> 8b1906bb
			if err != nil {
				return errors.Trace(err)
			}

			err = client.SwitchToNormalMode(ctx)
			if err != nil {
				return errors.Trace(err)
			}
			err = client.ValidateChecksum(rewriteRules.Table)
			return errors.Trace(err)
		},
	}

	command.Flags().String("connect", "", "the address to connect tidb, format: username:password@protocol(address)/")
	command.Flags().Uint("concurrency", 128, "The size of thread pool that execute the restore task")

	command.Flags().String("db", "", "database name")

	command.MarkFlagRequired("connect")
	command.MarkFlagRequired("db")

	return command
}

func newTableRestoreCommand() *cobra.Command {
	command := &cobra.Command{
		Use:   "table",
		Short: "restore a table",
		RunE: func(cmd *cobra.Command, _ []string) error {
			pdAddr, err := cmd.Flags().GetString(FlagPD)
			if err != nil {
				return errors.Trace(err)
			}
			ctx, cancel := context.WithCancel(GetDefaultContext())
			defer cancel()

			client, err := restore.NewRestoreClient(ctx, pdAddr)
			if err != nil {
				return errors.Trace(err)
			}
			err = initRestoreClient(client, cmd.Flags())
			if err != nil {
				return errors.Trace(err)
			}

			dbName, err := cmd.Flags().GetString("db")
			if err != nil {
				return errors.Trace(err)
			}
			db := client.GetDatabase(dbName)
			if db == nil {
				return errors.New("not exists database")
			}
			err = restore.CreateDatabase(db.Schema, client.GetDbDSN())
			if err != nil {
				return errors.Trace(err)
			}

			tableName, err := cmd.Flags().GetString("table")
			if err != nil {
				return errors.Trace(err)
			}
			table := db.GetTable(tableName)
			if table == nil {
				return errors.New("not exists table")
			}
			// The rules here is raw key.
			rewriteRules, err := client.CreateTable(table)
			if err != nil {
				return errors.Trace(err)
			}
			ranges := restore.GetRanges(table.Files)

			progress := utils.NewProgressPrinter(
				"Table Restore",
				// Split/Scatter + Download/Ingest
				int64(len(ranges)+len(table.Files)),
			)
			progress.GoPrintProgress(ctx)
			updateCh := progress.UpdateCh()

			err = restore.SplitRanges(ctx, client, ranges, rewriteRules, updateCh)
			if err != nil {
				return errors.Trace(err)
			}
<<<<<<< HEAD
			err = client.ResetTS()
=======

			restoreTS, err := client.GetTS()
>>>>>>> 8b1906bb
			if err != nil {
				return errors.Trace(err)
			}
			err = client.SwitchToImportMode(ctx)
			if err != nil {
				return errors.Trace(err)
			}
<<<<<<< HEAD
			err = client.RestoreTable(table, rewriteRules)
=======

			err = client.RestoreTable(
				table, rewriteRules, restoreTS, progress.UpdateCh())
>>>>>>> 8b1906bb
			if err != nil {
				return errors.Trace(err)
			}
			err = client.SwitchToNormalMode(ctx)
			if err != nil {
				return errors.Trace(err)
			}
			err = client.ValidateChecksum(rewriteRules.Table)
			return errors.Trace(err)
		},
	}

	command.Flags().String("connect", "", "the address to connect tidb, format: username:password@protocol(address)/")
	command.Flags().Uint("concurrency", 128, "The size of thread pool that execute the restore task")

	command.Flags().String("db", "", "database name")
	command.Flags().String("table", "", "table name")

	command.MarkFlagRequired("connect")
	command.MarkFlagRequired("db")
	command.MarkFlagRequired("table")

	return command
}

func initRestoreClient(client *restore.Client, flagSet *flag.FlagSet) error {
	u, err := flagSet.GetString(FlagStorage)
	if err != nil {
		return err
	}
	s, err := utils.CreateStorage(u)
	if err != nil {
		return errors.Trace(err)
	}
	metaData, err := s.Read(utils.MetaFile)
	if err != nil {
		return errors.Trace(err)
	}
	backupMeta := &backup.BackupMeta{}
	err = proto.Unmarshal(metaData, backupMeta)
	if err != nil {
		return errors.Trace(err)
	}
	err = client.InitBackupMeta(backupMeta)
	if err != nil {
		return errors.Trace(err)
	}

	dsn, err := flagSet.GetString("connect")
	if err != nil {
		return err
	}
	client.SetDbDSN(dsn)

	concurrency, err := flagSet.GetUint("concurrency")
	if err != nil {
		return err
	}
	client.SetConcurrency(concurrency)

	return nil
}<|MERGE_RESOLUTION|>--- conflicted
+++ resolved
@@ -93,12 +93,7 @@
 			if err != nil {
 				return errors.Trace(err)
 			}
-<<<<<<< HEAD
 			err = client.ResetTS()
-=======
-
-			restoreTS, err := client.GetTS()
->>>>>>> 8b1906bb
 			if err != nil {
 				return errors.Trace(err)
 			}
@@ -108,12 +103,8 @@
 				return errors.Trace(err)
 			}
 
-<<<<<<< HEAD
-			err = client.RestoreAll(rewriteRules)
-=======
 			err = client.RestoreAll(
-				rewriteRules, restoreTS, progress.UpdateCh())
->>>>>>> 8b1906bb
+				rewriteRules, progress.UpdateCh())
 			if err != nil {
 				return errors.Trace(err)
 			}
@@ -201,12 +192,8 @@
 				return errors.Trace(err)
 			}
 
-<<<<<<< HEAD
-			err = client.RestoreDatabase(db, rewriteRules)
-=======
 			err = client.RestoreDatabase(
-				db, rewriteRules, restoreTS, updateCh)
->>>>>>> 8b1906bb
+				db, rewriteRules, updateCh)
 			if err != nil {
 				return errors.Trace(err)
 			}
@@ -292,12 +279,7 @@
 			if err != nil {
 				return errors.Trace(err)
 			}
-<<<<<<< HEAD
 			err = client.ResetTS()
-=======
-
-			restoreTS, err := client.GetTS()
->>>>>>> 8b1906bb
 			if err != nil {
 				return errors.Trace(err)
 			}
@@ -305,13 +287,8 @@
 			if err != nil {
 				return errors.Trace(err)
 			}
-<<<<<<< HEAD
-			err = client.RestoreTable(table, rewriteRules)
-=======
-
 			err = client.RestoreTable(
-				table, rewriteRules, restoreTS, progress.UpdateCh())
->>>>>>> 8b1906bb
+				table, rewriteRules, progress.UpdateCh())
 			if err != nil {
 				return errors.Trace(err)
 			}
