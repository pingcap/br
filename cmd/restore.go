--- conflicted
+++ resolved
@@ -127,11 +127,7 @@
 func newTiflashReplicaRestoreCommand() *cobra.Command {
 	command := &cobra.Command{
 		Use:   "tiflash-replica",
-<<<<<<< HEAD
-		Short: "restore the tiflash replica before the last restore, it must only be used after the last restore failed",
-=======
 		Short: "restore the tiflash replica removed by a failed restore of the older version BR",
->>>>>>> f6490703
 		RunE: func(cmd *cobra.Command, _ []string) error {
 			return runRestoreTiflashReplicaCommand(cmd, "Restore TiFlash Replica")
 		},
