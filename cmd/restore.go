package cmd

import (
	"context"

	"github.com/gogo/protobuf/proto"
	"github.com/pingcap/errors"
	"github.com/pingcap/kvproto/pkg/backup"
	"github.com/pingcap/kvproto/pkg/import_sstpb"
	"github.com/pingcap/parser/model"
	restore_util "github.com/pingcap/tidb-tools/pkg/restore-util"
	"github.com/spf13/cobra"
	flag "github.com/spf13/pflag"

	"github.com/pingcap/br/pkg/restore"
	"github.com/pingcap/br/pkg/utils"
)

// NewRestoreCommand returns a restore subcommand
func NewRestoreCommand() *cobra.Command {
	command := &cobra.Command{
		Use:   "restore",
		Short: "restore a TiKV cluster from a backup",
		PersistentPreRunE: func(c *cobra.Command, args []string) error {
			if err := Init(c); err != nil {
				return err
			}
			utils.LogBRInfo()
			utils.LogArguments(c)
			return nil
		},
	}
	command.AddCommand(
		newFullRestoreCommand(),
		newDbRestoreCommand(),
		newTableRestoreCommand(),
	)

	command.PersistentFlags().String("connect", "",
		"the address to connect tidb, format: username:password@protocol(address)/")
	command.PersistentFlags().Uint("concurrency", 128,
		"The size of thread pool that execute the restore task")
	command.PersistentFlags().BoolP("checksum", "", true,
		"Run checksum after restore")

	if err := command.MarkPersistentFlagRequired("connect"); err != nil {
		panic(err)
	}

	return command
}

func newFullRestoreCommand() *cobra.Command {
	command := &cobra.Command{
		Use:   "full",
		Short: "restore all tables",
		RunE: func(cmd *cobra.Command, _ []string) error {
			pdAddr, err := cmd.Flags().GetString(FlagPD)
			if err != nil {
				return errors.Trace(err)
			}
			ctx, cancel := context.WithCancel(GetDefaultContext())
			defer cancel()
			client, err := restore.NewRestoreClient(ctx, pdAddr)
			if err != nil {
				return errors.Trace(err)
			}
			defer client.Close()
			err = initRestoreClient(client, cmd.Flags())
			if err != nil {
				return errors.Trace(err)
			}

			tableRules := make([]*import_sstpb.RewriteRule, 0)
			dataRules := make([]*import_sstpb.RewriteRule, 0)
			files := make([]*backup.File, 0)
			tables := make([]*utils.Table, 0)
			newTables := make([]*model.TableInfo, 0)
			for _, db := range client.GetDatabases() {
				err = client.CreateDatabase(db.Schema)
				if err != nil {
					return errors.Trace(err)
				}
				var rules *restore_util.RewriteRules
				var nt []*model.TableInfo
				rules, nt, err = client.CreateTables(db.Tables)
				if err != nil {
					return errors.Trace(err)
				}
				newTables = append(newTables, nt...)
				tableRules = append(tableRules, rules.Table...)
				dataRules = append(dataRules, rules.Data...)
				for _, table := range db.Tables {
					files = append(files, table.Files...)
				}
				tables = append(tables, db.Tables...)
			}
			ranges := restore.GetRanges(files)

			// Redirect to log if there is no log file to avoid unreadable output.
			updateCh := utils.StartProgress(
				ctx,
				"Full Restore",
				// Split/Scatter + Download/Ingest
				int64(len(ranges)+len(files)),
				!HasLogFile())

			rewriteRules := &restore_util.RewriteRules{
				Table: tableRules,
				Data:  dataRules,
			}
			err = restore.SplitRanges(ctx, client, ranges, rewriteRules, updateCh)
			if err != nil {
				return errors.Trace(err)
			}
			err = client.ResetTS()
			if err != nil {
				return errors.Trace(err)
			}

			err = client.SwitchToImportMode(ctx)
			if err != nil {
				return errors.Trace(err)
			}

			err = client.RestoreAll(rewriteRules, updateCh)
			if err != nil {
				return errors.Trace(err)
			}

			err = client.SwitchToNormalMode(ctx)
			if err != nil {
				return errors.Trace(err)
			}
			// Restore has finished.
			close(updateCh)

<<<<<<< HEAD
	command.Flags().Uint("concurrency", 128, "The size of thread pool that execute the restore task")
=======
			// Checksum
			updateCh = utils.StartProgress(
				ctx, "Checksum", int64(len(newTables)), !HasLogFile())
			err = client.ValidateChecksum(ctx, tables, newTables, updateCh)
			if err != nil {
				return err
			}
			close(updateCh)

			return nil
		},
	}

>>>>>>> a4e42164
	return command
}

func newDbRestoreCommand() *cobra.Command {
	command := &cobra.Command{
		Use:   "db",
		Short: "restore tables in a database",
		RunE: func(cmd *cobra.Command, _ []string) error {
			pdAddr, err := cmd.Flags().GetString(FlagPD)
			if err != nil {
				return errors.Trace(err)
			}
			ctx, cancel := context.WithCancel(GetDefaultContext())
			defer cancel()

			client, err := restore.NewRestoreClient(ctx, pdAddr)
			if err != nil {
				return errors.Trace(err)
			}
			defer client.Close()
			err = initRestoreClient(client, cmd.Flags())
			if err != nil {
				return errors.Trace(err)
			}

			dbName, err := cmd.Flags().GetString("db")
			if err != nil {
				return errors.Trace(err)
			}
			db := client.GetDatabase(dbName)
			if db == nil {
				return errors.New("not exists database")
			}
			err = client.CreateDatabase(db.Schema)
			if err != nil {
				return errors.Trace(err)
			}

			rewriteRules, newTables, err := client.CreateTables(db.Tables)
			if err != nil {
				return errors.Trace(err)
			}
			files := make([]*backup.File, 0)
			for _, table := range db.Tables {
				files = append(files, table.Files...)
			}
			ranges := restore.GetRanges(files)

			// Redirect to log if there is no log file to avoid unreadable output.
			updateCh := utils.StartProgress(
				ctx,
				"Database Restore",
				// Split/Scatter + Download/Ingest
				int64(len(ranges)+len(files)),
				!HasLogFile())

			err = restore.SplitRanges(ctx, client, ranges, rewriteRules, updateCh)
			if err != nil {
				return errors.Trace(err)
			}
			err = client.ResetTS()
			if err != nil {
				return errors.Trace(err)
			}

			err = client.SwitchToImportMode(ctx)
			if err != nil {
				return errors.Trace(err)
			}

			err = client.RestoreDatabase(
				db, rewriteRules, updateCh)
			if err != nil {
				return errors.Trace(err)
			}

			err = client.SwitchToNormalMode(ctx)
			if err != nil {
				return errors.Trace(err)
			}

<<<<<<< HEAD
	command.Flags().Uint("concurrency", 128, "The size of thread pool that execute the restore task")
=======
			// Restore has finished.
			close(updateCh)
>>>>>>> a4e42164

			// Checksum
			updateCh = utils.StartProgress(
				ctx, "Checksum", int64(len(newTables)), !HasLogFile())
			err = client.ValidateChecksum(ctx, db.Tables, newTables, updateCh)
			if err != nil {
				return err
			}
			close(updateCh)

<<<<<<< HEAD
=======
			return nil
		},
	}
	command.Flags().String("db", "", "database name")

>>>>>>> a4e42164
	if err := command.MarkFlagRequired("db"); err != nil {
		panic(err)
	}

	return command
}

func newTableRestoreCommand() *cobra.Command {
	command := &cobra.Command{
		Use:   "table",
		Short: "restore a table",
		RunE: func(cmd *cobra.Command, _ []string) error {
			pdAddr, err := cmd.Flags().GetString(FlagPD)
			if err != nil {
				return errors.Trace(err)
			}
			ctx, cancel := context.WithCancel(GetDefaultContext())
			defer cancel()

			client, err := restore.NewRestoreClient(ctx, pdAddr)
			if err != nil {
				return errors.Trace(err)
			}
			defer client.Close()
			err = initRestoreClient(client, cmd.Flags())
			if err != nil {
				return errors.Trace(err)
			}

			dbName, err := cmd.Flags().GetString("db")
			if err != nil {
				return errors.Trace(err)
			}
			db := client.GetDatabase(dbName)
			if db == nil {
				return errors.New("not exists database")
			}
			err = client.CreateDatabase(db.Schema)
			if err != nil {
				return errors.Trace(err)
			}

			tableName, err := cmd.Flags().GetString("table")
			if err != nil {
				return errors.Trace(err)
			}
			table := db.GetTable(tableName)
			if table == nil {
				return errors.New("not exists table")
			}
			// The rules here is raw key.
			rewriteRules, newTables, err := client.CreateTables([]*utils.Table{table})
			if err != nil {
				return errors.Trace(err)
			}
			ranges := restore.GetRanges(table.Files)

			// Redirect to log if there is no log file to avoid unreadable output.
			updateCh := utils.StartProgress(
				ctx,
				"Table Restore",
				// Split/Scatter + Download/Ingest
				int64(len(ranges)+len(table.Files)),
				!HasLogFile())

			err = restore.SplitRanges(ctx, client, ranges, rewriteRules, updateCh)
			if err != nil {
				return errors.Trace(err)
			}
			err = client.ResetTS()
			if err != nil {
				return errors.Trace(err)
			}
			err = client.SwitchToImportMode(ctx)
			if err != nil {
				return errors.Trace(err)
			}
			err = client.RestoreTable(table, rewriteRules, updateCh)
			if err != nil {
				return errors.Trace(err)
			}
			err = client.SwitchToNormalMode(ctx)
			if err != nil {
				return errors.Trace(err)
			}
			// Restore has finished.
			close(updateCh)

			// Checksum
			updateCh = utils.StartProgress(
				ctx, "Checksum", int64(len(newTables)), !HasLogFile())
			err = client.ValidateChecksum(
				ctx, []*utils.Table{table}, newTables, updateCh)
			if err != nil {
				return err
			}
			close(updateCh)

			return nil
		},
	}

<<<<<<< HEAD
	command.Flags().Uint("concurrency", 128, "The size of thread pool that execute the restore task")

=======
>>>>>>> a4e42164
	command.Flags().String("db", "", "database name")
	command.Flags().String("table", "", "table name")

	if err := command.MarkFlagRequired("db"); err != nil {
		panic(err)
	}
	if err := command.MarkFlagRequired("table"); err != nil {
		panic(err)
	}

	return command
}

func initRestoreClient(client *restore.Client, flagSet *flag.FlagSet) error {
	u, err := flagSet.GetString(FlagStorage)
	if err != nil {
		return err
	}
	s, err := utils.CreateStorage(u)
	if err != nil {
		return errors.Trace(err)
	}
	metaData, err := s.Read(utils.MetaFile)
	if err != nil {
		return errors.Trace(err)
	}
	backupMeta := &backup.BackupMeta{}
	err = proto.Unmarshal(metaData, backupMeta)
	if err != nil {
		return errors.Trace(err)
	}
	err = client.InitBackupMeta(backupMeta)
	if err != nil {
		return errors.Trace(err)
	}

	concurrency, err := flagSet.GetUint("concurrency")
	if err != nil {
		return err
	}
	client.SetConcurrency(concurrency)

	return nil
}<|MERGE_RESOLUTION|>--- conflicted
+++ resolved
@@ -36,16 +36,10 @@
 		newTableRestoreCommand(),
 	)
 
-	command.PersistentFlags().String("connect", "",
-		"the address to connect tidb, format: username:password@protocol(address)/")
 	command.PersistentFlags().Uint("concurrency", 128,
 		"The size of thread pool that execute the restore task")
 	command.PersistentFlags().BoolP("checksum", "", true,
 		"Run checksum after restore")
-
-	if err := command.MarkPersistentFlagRequired("connect"); err != nil {
-		panic(err)
-	}
 
 	return command
 }
@@ -135,9 +129,6 @@
 			// Restore has finished.
 			close(updateCh)
 
-<<<<<<< HEAD
-	command.Flags().Uint("concurrency", 128, "The size of thread pool that execute the restore task")
-=======
 			// Checksum
 			updateCh = utils.StartProgress(
 				ctx, "Checksum", int64(len(newTables)), !HasLogFile())
@@ -150,8 +141,6 @@
 			return nil
 		},
 	}
-
->>>>>>> a4e42164
 	return command
 }
 
@@ -232,14 +221,6 @@
 			if err != nil {
 				return errors.Trace(err)
 			}
-
-<<<<<<< HEAD
-	command.Flags().Uint("concurrency", 128, "The size of thread pool that execute the restore task")
-=======
-			// Restore has finished.
-			close(updateCh)
->>>>>>> a4e42164
-
 			// Checksum
 			updateCh = utils.StartProgress(
 				ctx, "Checksum", int64(len(newTables)), !HasLogFile())
@@ -248,15 +229,11 @@
 				return err
 			}
 			close(updateCh)
-
-<<<<<<< HEAD
-=======
 			return nil
 		},
 	}
 	command.Flags().String("db", "", "database name")
 
->>>>>>> a4e42164
 	if err := command.MarkFlagRequired("db"); err != nil {
 		panic(err)
 	}
@@ -359,11 +336,6 @@
 		},
 	}
 
-<<<<<<< HEAD
-	command.Flags().Uint("concurrency", 128, "The size of thread pool that execute the restore task")
-
-=======
->>>>>>> a4e42164
 	command.Flags().String("db", "", "database name")
 	command.Flags().String("table", "", "table name")
 
