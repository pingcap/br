--- conflicted
+++ resolved
@@ -108,18 +108,13 @@
 				tables = append(tables, db.Tables...)
 			}
 
-<<<<<<< HEAD
 			newTS, err := client.GetTS(ctx)
 			if err != nil {
 				return err
 			}
+			summary.CollectInt("restore files", len(files))
 			rewriteRules, newTables, err := client.CreateTables(mgr.GetDomain(), tables, newTS)
-=======
-			defer summary.Summary("Restore full")
-
-			summary.CollectInt("restore files", len(files))
-			rewriteRules, newTables, err := client.CreateTables(mgr.GetDomain(), tables)
->>>>>>> 08756b88
+
 			if err != nil {
 				return errors.Trace(err)
 			}
@@ -355,17 +350,15 @@
 				return errors.Trace(err)
 			}
 
-<<<<<<< HEAD
-=======
 			defer summary.Summary("Restore table")
 
 			summary.CollectInt("restore files", len(table.Files))
->>>>>>> 08756b88
+
 			ranges, err := restore.ValidateFileRanges(table.Files, rewriteRules)
-			if err != nil {
-				return err
-			}
-<<<<<<< HEAD
+			summary.CollectInt("restore ranges", len(ranges))
+			if err != nil {
+				return err
+			}
 
 			if !client.IsIncremental() {
 				var pdAddr string
@@ -381,9 +374,6 @@
 				}
 			}
 
-=======
-			summary.CollectInt("restore ranges", len(ranges))
->>>>>>> 08756b88
 			// Redirect to log if there is no log file to avoid unreadable output.
 			updateCh := utils.StartProgress(
 				ctx,
