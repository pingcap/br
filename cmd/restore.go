--- conflicted
+++ resolved
@@ -1,18 +1,6 @@
 package cmd
 
 import (
-<<<<<<< HEAD
-	"context"
-	"sort"
-	"strings"
-
-	"github.com/gogo/protobuf/proto"
-	"github.com/pingcap/errors"
-	"github.com/pingcap/kvproto/pkg/backup"
-	"github.com/pingcap/log"
-	"github.com/pingcap/parser/model"
-=======
->>>>>>> 8c97452f
 	"github.com/pingcap/tidb/session"
 	"github.com/spf13/cobra"
 
@@ -58,209 +46,6 @@
 	return command
 }
 
-<<<<<<< HEAD
-func runRestore(flagSet *flag.FlagSet, cmdName, dbName, tableName string) error {
-	ctx, cancel := context.WithCancel(GetDefaultContext())
-	defer cancel()
-
-	mgr, err := GetDefaultMgr()
-	if err != nil {
-		return err
-	}
-	defer mgr.Close()
-
-	client, err := restore.NewRestoreClient(
-		ctx, mgr.GetPDClient(), mgr.GetTiKV())
-	if err != nil {
-		return errors.Trace(err)
-	}
-	defer client.Close()
-	err = initRestoreClient(ctx, client, flagSet)
-	if err != nil {
-		return errors.Trace(err)
-	}
-	files, tables, ddlJobs, err := getRestoreInfos(client, dbName, tableName)
-	if err != nil {
-		return errors.Trace(err)
-	}
-
-	summary.CollectInt("restore files", len(files))
-	defer summary.Summary(cmdName)
-	var newTS uint64
-	if client.IsIncremental() {
-		newTS, err = client.GetTS(ctx)
-		if err != nil {
-			return err
-		}
-	}
-	err = client.ExecDDLs(ddlJobs)
-	if err != nil {
-		return errors.Trace(err)
-	}
-	rewriteRules, newTables, err := client.CreateTables(mgr.GetDomain(), tables, newTS)
-	if err != nil {
-		return errors.Trace(err)
-	}
-	ranges, err := restore.ValidateFileRanges(files, rewriteRules)
-	if err != nil {
-		return errors.Trace(err)
-	}
-	summary.CollectInt("restore ranges", len(ranges))
-
-	// Redirect to log if there is no log file to avoid unreadable output.
-	updateCh := utils.StartProgress(
-		ctx,
-		cmdName,
-		// Split/Scatter + Download/Ingest
-		int64(len(ranges)+len(files)),
-		!HasLogFile())
-
-	err = restore.SplitRanges(ctx, client, ranges, rewriteRules, updateCh)
-	if err != nil {
-		log.Error("split regions failed", zap.Error(err))
-		return errors.Trace(err)
-	}
-
-	if !client.IsIncremental() {
-		var pdAddr string
-		pdAddr, err = flagSet.GetString(FlagPD)
-		if err != nil {
-			return errors.Trace(err)
-		}
-		pdAddrs := strings.Split(pdAddr, ",")
-		err = client.ResetTS(pdAddrs)
-		if err != nil {
-			log.Error("reset pd TS failed", zap.Error(err))
-			return errors.Trace(err)
-		}
-	}
-
-	removedSchedulers, err := RestorePrepareWork(ctx, client, mgr)
-	if err != nil {
-		return errors.Trace(err)
-	}
-
-	err = client.RestoreAll(rewriteRules, updateCh)
-	if err != nil {
-		return errors.Trace(err)
-	}
-
-	err = RestorePostWork(ctx, client, mgr, removedSchedulers)
-	if err != nil {
-		return errors.Trace(err)
-	}
-	// Restore has finished.
-	close(updateCh)
-
-	// Checksum
-	updateCh = utils.StartProgress(
-		ctx, "Checksum", int64(len(newTables)), !HasLogFile())
-	err = client.ValidateChecksum(
-		ctx, mgr.GetTiKV().GetClient(), tables, newTables, updateCh)
-	if err != nil {
-		return err
-	}
-	close(updateCh)
-
-	return nil
-}
-
-func getRestoreInfos(
-	client *restore.Client, dbName, tableName string,
-) ([]*backup.File, []*utils.Table, []*model.Job, error) {
-	var err error
-	files := make([]*backup.File, 0)
-	tables := make([]*utils.Table, 0)
-	ddlJobs := make([]*model.Job, 0)
-	switch {
-	case len(dbName) == 0 && len(tableName) == 0:
-		// full restore
-		for _, db := range client.GetDatabases() {
-			err = client.CreateDatabase(db.Info)
-			if err != nil {
-				return nil, nil, nil, errors.Trace(err)
-			}
-			for _, table := range db.Tables {
-				files = append(files, table.Files...)
-			}
-			tables = append(tables, db.Tables...)
-		}
-		ddlJobs = client.GetDDLJobs()
-	case len(dbName) != 0 && len(tableName) == 0:
-		// database restore
-		db := client.GetDatabase(dbName)
-		if db == nil {
-			return nil, nil, nil, errors.Errorf("database %s not found in backup", dbName)
-		}
-		err = client.CreateDatabase(db.Info)
-		if err != nil {
-			return nil, nil, nil, errors.Trace(err)
-		}
-		for _, table := range db.Tables {
-			files = append(files, table.Files...)
-		}
-		tables = db.Tables
-		allDDLJobs := client.GetDDLJobs()
-		// Sort the ddl jobs by schema version in descending order.
-		sort.Slice(allDDLJobs, func(i, j int) bool {
-			return allDDLJobs[i].BinlogInfo.SchemaVersion > allDDLJobs[j].BinlogInfo.SchemaVersion
-		})
-		// The map is for resolving some corner case.
-		// Let "t=2" indicates that the id of database "t" is 2, if there is a ddl execution sequence is:
-		// rename "a" to "b"(a=1) -> drop "b"(b=1) -> create "b"(b=2) -> rename "b" to "a"(a=2)
-		// Which we cannot find the "create" DDL by name and id.
-		// To cover †his case, we must find all ids the database ever had.
-		dbIDs := make(map[int64]bool)
-		for _, job := range allDDLJobs {
-			if job.SchemaID == db.Info.ID ||
-				(job.BinlogInfo.DBInfo != nil && job.BinlogInfo.DBInfo.ID == db.Info.ID) ||
-				dbIDs[job.SchemaID] {
-				dbIDs[job.SchemaID] = true
-				if job.BinlogInfo.DBInfo != nil {
-					dbIDs[job.BinlogInfo.DBInfo.ID] = true
-				}
-				ddlJobs = append(ddlJobs, job)
-			}
-		}
-	case len(dbName) != 0 && len(tableName) != 0:
-		// table restore
-		db := client.GetDatabase(dbName)
-		if db == nil {
-			return nil, nil, nil, errors.Errorf("database %s not found in backup", dbName)
-		}
-		err = client.CreateDatabase(db.Info)
-		if err != nil {
-			return nil, nil, nil, errors.Trace(err)
-		}
-		table := db.GetTable(tableName)
-		files = table.Files
-		tables = append(tables, table)
-		allDDLJobs := client.GetDDLJobs()
-		// Sort the ddl jobs by schema version in descending order.
-		sort.Slice(allDDLJobs, func(i, j int) bool {
-			return allDDLJobs[i].BinlogInfo.SchemaVersion > allDDLJobs[j].BinlogInfo.SchemaVersion
-		})
-		tableIDs := make(map[int64]bool)
-		for _, job := range allDDLJobs {
-			if job.SchemaID == table.Info.ID ||
-				(job.BinlogInfo.TableInfo != nil && job.BinlogInfo.TableInfo.ID == table.Info.ID) ||
-				tableIDs[job.SchemaID] {
-				tableIDs[job.SchemaID] = true
-				if job.BinlogInfo.TableInfo != nil {
-					tableIDs[job.BinlogInfo.TableInfo.ID] = true
-				}
-				ddlJobs = append(ddlJobs, job)
-			}
-		}
-	default:
-		return nil, nil, nil, errors.New("must set db when table was set")
-	}
-
-	return files, tables, ddlJobs, nil
-}
-
-=======
->>>>>>> 8c97452f
 func newFullRestoreCommand() *cobra.Command {
 	command := &cobra.Command{
 		Use:   "full",
