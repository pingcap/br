--- conflicted
+++ resolved
@@ -7,14 +7,8 @@
 	"github.com/gogo/protobuf/proto"
 	"github.com/pingcap/errors"
 	"github.com/pingcap/kvproto/pkg/backup"
-<<<<<<< HEAD
 	"github.com/pingcap/log"
-=======
-	"github.com/pingcap/kvproto/pkg/import_sstpb"
-	"github.com/pingcap/parser/model"
-	restore_util "github.com/pingcap/tidb-tools/pkg/restore-util"
 	"github.com/pingcap/tidb/session"
->>>>>>> dd51353a
 	"github.com/spf13/cobra"
 	flag "github.com/spf13/pflag"
 	"go.uber.org/zap"
@@ -93,25 +87,13 @@
 				if err != nil {
 					return errors.Trace(err)
 				}
-<<<<<<< HEAD
-=======
-				var rules *restore_util.RewriteRules
-				var nt []*model.TableInfo
-				rules, nt, err = client.CreateTables(mgr.GetDomain(), db.Tables)
-				if err != nil {
-					return errors.Trace(err)
-				}
-				newTables = append(newTables, nt...)
-				tableRules = append(tableRules, rules.Table...)
-				dataRules = append(dataRules, rules.Data...)
->>>>>>> dd51353a
 				for _, table := range db.Tables {
 					files = append(files, table.Files...)
 				}
 				tables = append(tables, db.Tables...)
 			}
 
-			rewriteRules, newTables, err := client.CreateTables(tables)
+			rewriteRules, newTables, err := client.CreateTables(mgr.GetDomain(), tables)
 			if err != nil {
 				return errors.Trace(err)
 			}
