--- conflicted
+++ resolved
@@ -55,23 +55,6 @@
 	return nil
 }
 
-<<<<<<< HEAD
-func runRestoreTiflashReplicaCommand(command *cobra.Command, cmdName string) error {
-	cfg := task.RestoreConfig{Config: task.Config{LogProgress: HasLogFile()}}
-	if err := cfg.ParseFromFlags(command.Flags()); err != nil {
-		command.SilenceUsage = false
-		return errors.Trace(err)
-	}
-
-	if err := task.RunRestoreTiflashReplica(GetDefaultContext(), tidbGlue, cmdName, &cfg); err != nil {
-		log.Error("failed to restore tiflash replica", zap.Error(err))
-		return errors.Trace(err)
-	}
-	return nil
-}
-
-=======
->>>>>>> 1c572c00
 // NewRestoreCommand returns a restore subcommand.
 func NewRestoreCommand() *cobra.Command {
 	command := &cobra.Command{
