--- conflicted
+++ resolved
@@ -88,7 +88,7 @@
 		return nil
 	}
 
-	err = client.SetStorage(u)
+	err = client.SetStorage(ctx, u)
 	if err != nil {
 		return err
 	}
@@ -132,13 +132,11 @@
 	if backupSchemas.Len() < backupSchemasConcurrency {
 		backupSchemasConcurrency = backupSchemas.Len()
 	}
-	cksctx, ckscancel := context.WithCancel(defaultContext)
-	defer ckscancel()
 	updateCh = utils.StartProgress(
-		cksctx, "Checksum", int64(backupSchemas.Len()), !HasLogFile())
+		ctx, "Checksum", int64(backupSchemas.Len()), !HasLogFile())
 	backupSchemas.SetSkipChecksum(!checksum)
 	backupSchemas.Start(
-		cksctx, mgr.GetTiKV(), backupTS, uint(backupSchemasConcurrency), updateCh)
+		ctx, mgr.GetTiKV(), backupTS, uint(backupSchemasConcurrency), updateCh)
 
 	err = client.CompleteMeta(backupSchemas)
 	if err != nil {
@@ -157,7 +155,7 @@
 	// Checksum has finished
 	close(updateCh)
 
-	return client.SaveBackupMeta()
+	return client.SaveBackupMeta(ctx)
 }
 
 // NewBackupCommand return a full backup subcommand.
@@ -195,93 +193,12 @@
 		Use:   "full",
 		Short: "backup all database",
 		RunE: func(command *cobra.Command, _ []string) error {
-<<<<<<< HEAD
 			// empty db/table means full backup.
 			return runBackup(command.Flags(), "Full backup", "", "")
 		},
 	}
 	return command
 }
-=======
-			ctx, cancel := context.WithCancel(defaultContext)
-			defer cancel()
-
-			mgr, err := GetDefaultMgr()
-			if err != nil {
-				return err
-			}
-			defer mgr.Close()
-
-			client, err := backup.NewBackupClient(ctx, mgr)
-			if err != nil {
-				return nil
-			}
-			u, err := storage.ParseBackendFromFlags(command.Flags(), FlagStorage)
-			if err != nil {
-				return err
-			}
-
-			err = client.SetStorage(ctx, u)
-			if err != nil {
-				return err
-			}
-
-			timeAgo, err := command.Flags().GetString("timeago")
-			if err != nil {
-				return err
-			}
-
-			backupTS, err := client.GetTS(ctx, timeAgo)
-			if err != nil {
-				return err
-			}
-
-			rate, err := command.Flags().GetUint64("ratelimit")
-			if err != nil {
-				return err
-			}
-
-			concurrency, err := command.Flags().GetUint32("concurrency")
-			if err != nil {
-				return err
-			}
-			if concurrency == 0 {
-				return errors.New("at least one thread required")
-			}
-
-			checksum, err := command.Flags().GetBool("checksum")
-			if err != nil {
-				return err
-			}
-			fastChecksum, err := command.Flags().GetBool("fastchecksum")
-			if err != nil {
-				return err
-			}
-
-			ranges, backupSchemas, err := backup.BuildBackupRangeAndSchema(
-				mgr.GetDomain(), mgr.GetTiKV(), backupTS, "", "")
-			if err != nil {
-				return err
-			}
-
-			// the count of regions need to backup
-			approximateRegions, err := client.GetRangeRegionCount([]byte{}, []byte{})
-			if err != nil {
-				return err
-			}
-
-			// Backup
-			// Redirect to log if there is no log file to avoid unreadable output.
-			updateCh := utils.StartProgress(
-				ctx, "Full Backup", int64(approximateRegions), !HasLogFile())
-			err = client.BackupRanges(
-				ctx, ranges, backupTS, rate, concurrency, updateCh)
-			if err != nil {
-				return err
-			}
-			// Backup has finished
-			close(updateCh)
->>>>>>> 1d11c5c6
 
 // newDbBackupCommand return a db backup subcommand.
 func newDbBackupCommand() *cobra.Command {
@@ -296,14 +213,7 @@
 			if len(db) == 0 {
 				return errors.Errorf("empty database name is not allowed")
 			}
-<<<<<<< HEAD
 			return runBackup(command.Flags(), "Database backup", db, "")
-=======
-			// Checksum has finished
-			close(updateCh)
-
-			return client.SaveBackupMeta(ctx)
->>>>>>> 1d11c5c6
 		},
 	}
 	command.Flags().StringP("db", "", "", "backup a table in the specific db")
@@ -318,32 +228,6 @@
 		Use:   "table",
 		Short: "backup a table",
 		RunE: func(command *cobra.Command, _ []string) error {
-<<<<<<< HEAD
-=======
-			ctx, cancel := context.WithCancel(defaultContext)
-			defer cancel()
-
-			mgr, err := GetDefaultMgr()
-			if err != nil {
-				return err
-			}
-			defer mgr.Close()
-
-			client, err := backup.NewBackupClient(ctx, mgr)
-			if err != nil {
-				return err
-			}
-			u, err := storage.ParseBackendFromFlags(command.Flags(), FlagStorage)
-			if err != nil {
-				return err
-			}
-
-			err = client.SetStorage(ctx, u)
-			if err != nil {
-				return err
-			}
-
->>>>>>> 1d11c5c6
 			db, err := command.Flags().GetString("db")
 			if err != nil {
 				return err
@@ -359,96 +243,7 @@
 				return errors.Errorf("empty table name is not allowed")
 			}
 
-<<<<<<< HEAD
 			return runBackup(command.Flags(), "Table backup", db, table)
-=======
-			timeAgo, err := command.Flags().GetString("timeago")
-			if err != nil {
-				return err
-			}
-
-			backupTS, err := client.GetTS(ctx, timeAgo)
-			if err != nil {
-				return err
-			}
-
-			rate, err := command.Flags().GetUint64("ratelimit")
-			if err != nil {
-				return err
-			}
-			concurrency, err := command.Flags().GetUint32("concurrency")
-			if err != nil {
-				return err
-			}
-			if concurrency == 0 {
-				return errors.New("at least one thread required")
-			}
-			checksum, err := command.Flags().GetBool("checksum")
-			if err != nil {
-				return err
-			}
-			fastChecksum, err := command.Flags().GetBool("fastchecksum")
-			if err != nil {
-				return err
-			}
-
-			ranges, backupSchemas, err := backup.BuildBackupRangeAndSchema(
-				mgr.GetDomain(), mgr.GetTiKV(), backupTS, db, table)
-			if err != nil {
-				return err
-			}
-
-			// The number of regions need to backup
-			approximateRegions := 0
-			for _, r := range ranges {
-				var regionCount int
-				regionCount, err = client.GetRangeRegionCount(r.StartKey, r.EndKey)
-				if err != nil {
-					return err
-				}
-				approximateRegions += regionCount
-			}
-
-			// Backup
-			// Redirect to log if there is no log file to avoid unreadable output.
-			updateCh := utils.StartProgress(
-				ctx, "Table Backup", int64(approximateRegions), !HasLogFile())
-			err = client.BackupRanges(
-				ctx, ranges, backupTS, rate, concurrency, updateCh)
-			if err != nil {
-				return err
-			}
-			// Backup has finished
-			close(updateCh)
-
-			// Checksum
-			cksctx, ckscancel := context.WithCancel(defaultContext)
-			defer ckscancel()
-			updateCh = utils.StartProgress(
-				cksctx, "Checksum", int64(backupSchemas.Len()), !HasLogFile())
-			backupSchemas.SetSkipChecksum(!checksum)
-			backupSchemas.Start(
-				cksctx, mgr.GetTiKV(), backupTS, 1, updateCh)
-
-			err = client.CompleteMeta(backupSchemas)
-			if err != nil {
-				return err
-			}
-
-			if fastChecksum {
-				valid, err := client.FastChecksum()
-				if err != nil {
-					return err
-				}
-				if !valid {
-					log.Error("backup FastChecksum not passed!")
-				}
-			}
-			// Checksum has finished
-			close(updateCh)
-
-			return client.SaveBackupMeta(ctx)
->>>>>>> 1d11c5c6
 		},
 	}
 	command.Flags().StringP("db", "", "", "backup a table in the specific db")
