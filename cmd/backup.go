package cmd

import (
	"context"

	"github.com/pingcap/errors"
	"github.com/pingcap/log"
	"github.com/pingcap/tidb/ddl"
	"github.com/pingcap/tidb/session"
	"github.com/spf13/cobra"
	"github.com/spf13/pflag"

	"github.com/pingcap/br/pkg/backup"
	"github.com/pingcap/br/pkg/storage"
	"github.com/pingcap/br/pkg/summary"
	"github.com/pingcap/br/pkg/utils"
)

const (
	flagBackupTimeago       = "timeago"
	flagBackupRateLimit     = "ratelimit"
	flagBackupRateLimitUnit = "ratelimit-unit"
	flagBackupConcurrency   = "concurrency"
	flagBackupChecksum      = "checksum"
	flagLastBackupTS        = "lastbackupts"
)

func defineBackupFlags(flagSet *pflag.FlagSet) {
	flagSet.StringP(
		flagBackupTimeago, "", "",
		"The history version of the backup task, e.g. 1m, 1h. Do not exceed GCSafePoint")
	flagSet.Uint64P(
		flagBackupRateLimit, "", 0, "The rate limit of the backup task, MB/s per node")
	flagSet.Uint32P(
		flagBackupConcurrency, "", 4, "The size of thread pool on each node that execute the backup task")
	flagSet.BoolP(flagBackupChecksum, "", true,
		"Run checksum after backup")
	flagSet.Uint64P(flagLastBackupTS, "", 0, "the last time backup ts")
<<<<<<< HEAD

	// Test only flag.
	flagSet.Uint64P(
		flagBackupRateLimitUnit, "", utils.MB, "The unit of rate limit of the backup task")
	_ = flagSet.MarkHidden(flagBackupRateLimitUnit)
=======
	_ = flagSet.MarkHidden(flagLastBackupTS)
>>>>>>> 7cf307c1
}

func runBackup(flagSet *pflag.FlagSet, cmdName, db, table string) error {
	ctx, cancel := context.WithCancel(defaultContext)
	defer cancel()

	mgr, err := GetDefaultMgr()
	if err != nil {
		return err
	}
	defer mgr.Close()

	timeago, err := flagSet.GetString(flagBackupTimeago)
	if err != nil {
		return err
	}

	ratelimit, err := flagSet.GetUint64(flagBackupRateLimit)
	if err != nil {
		return err
	}
	ratelimitUnit, err := flagSet.GetUint64(flagBackupRateLimitUnit)
	if err != nil {
		return err
	}
	ratelimit *= ratelimitUnit

	concurrency, err := flagSet.GetUint32(flagBackupConcurrency)
	if err != nil {
		return err
	}
	if concurrency == 0 {
		err = errors.New("at least one thread required")
		return err
	}

	checksum, err := flagSet.GetBool(flagBackupChecksum)
	if err != nil {
		return err
	}

	lastBackupTS, err := flagSet.GetUint64(flagLastBackupTS)
	if err != nil {
		return nil
	}

	u, err := storage.ParseBackendFromFlags(flagSet, FlagStorage)
	if err != nil {
		return err
	}

	client, err := backup.NewBackupClient(ctx, mgr)
	if err != nil {
		return nil
	}

	err = client.SetStorage(ctx, u)
	if err != nil {
		return err
	}

	backupTS, err := client.GetTS(ctx, timeago)
	if err != nil {
		return err
	}

	defer summary.Summary(cmdName)

	ranges, backupSchemas, err := backup.BuildBackupRangeAndSchema(
		mgr.GetDomain(), mgr.GetTiKV(), backupTS, db, table)
	if err != nil {
		return err
	}

	// The number of regions need to backup
	approximateRegions := 0
	for _, r := range ranges {
		var regionCount int
		regionCount, err = mgr.GetRegionCount(ctx, r.StartKey, r.EndKey)
		if err != nil {
			return err
		}
		approximateRegions += regionCount
	}

	summary.CollectInt("backup total regions", approximateRegions)
	// Backup
	// Redirect to log if there is no log file to avoid unreadable output.
	updateCh := utils.StartProgress(
		ctx, cmdName, int64(approximateRegions), !HasLogFile())
	err = client.BackupRanges(
		ctx, ranges, lastBackupTS, backupTS, ratelimit, concurrency, updateCh)
	if err != nil {
		return err
	}
	// Backup has finished
	close(updateCh)

	// Checksum
	backupSchemasConcurrency := backup.DefaultSchemaConcurrency
	if backupSchemas.Len() < backupSchemasConcurrency {
		backupSchemasConcurrency = backupSchemas.Len()
	}
	updateCh = utils.StartProgress(
		ctx, "Checksum", int64(backupSchemas.Len()), !HasLogFile())
	backupSchemas.SetSkipChecksum(!checksum)
	backupSchemas.Start(
		ctx, mgr.GetTiKV(), backupTS, uint(backupSchemasConcurrency), updateCh)

	err = client.CompleteMeta(backupSchemas)
	if err != nil {
		return err
	}

	valid, err := client.FastChecksum()
	if err != nil {
		return err
	}
	if !valid {
		log.Error("backup FastChecksum failed!")
	}
	// Checksum has finished
	close(updateCh)

	err = client.SaveBackupMeta(ctx)
	if err != nil {
		return err
	}
	return nil
}

// NewBackupCommand return a full backup subcommand.
func NewBackupCommand() *cobra.Command {
	command := &cobra.Command{
		Use:   "backup",
		Short: "backup a TiDB cluster",
		PersistentPreRunE: func(c *cobra.Command, args []string) error {
			if err := Init(c); err != nil {
				return err
			}
			utils.LogBRInfo()
			utils.LogArguments(c)

			// Do not run ddl worker in BR.
			ddl.RunWorker = false
			// Do not run stat worker in BR.
			session.DisableStats4Test()

			summary.SetUnit(summary.BackupUnit)
			return nil
		},
	}
	command.AddCommand(
		newFullBackupCommand(),
		newDbBackupCommand(),
		newTableBackupCommand(),
	)

	defineBackupFlags(command.PersistentFlags())
	return command
}

// newFullBackupCommand return a full backup subcommand.
func newFullBackupCommand() *cobra.Command {
	command := &cobra.Command{
		Use:   "full",
		Short: "backup all database",
		RunE: func(command *cobra.Command, _ []string) error {
			// empty db/table means full backup.
			return runBackup(command.Flags(), "Full backup", "", "")
		},
	}
	return command
}

// newDbBackupCommand return a db backup subcommand.
func newDbBackupCommand() *cobra.Command {
	command := &cobra.Command{
		Use:   "db",
		Short: "backup a database",
		RunE: func(command *cobra.Command, _ []string) error {
			db, err := command.Flags().GetString(flagDatabase)
			if err != nil {
				return err
			}
			if len(db) == 0 {
				return errors.Errorf("empty database name is not allowed")
			}
			return runBackup(command.Flags(), "Database backup", db, "")
		},
	}
	command.Flags().StringP(flagDatabase, "", "", "backup a table in the specific db")
	_ = command.MarkFlagRequired(flagDatabase)

	return command
}

// newTableBackupCommand return a table backup subcommand.
func newTableBackupCommand() *cobra.Command {
	command := &cobra.Command{
		Use:   "table",
		Short: "backup a table",
		RunE: func(command *cobra.Command, _ []string) error {
			db, err := command.Flags().GetString(flagDatabase)
			if err != nil {
				return err
			}
			if len(db) == 0 {
				return errors.Errorf("empty database name is not allowed")
			}
			table, err := command.Flags().GetString(flagTable)
			if err != nil {
				return err
			}
			if len(table) == 0 {
				return errors.Errorf("empty table name is not allowed")
			}
			return runBackup(command.Flags(), "Table backup", db, table)
		},
	}
	command.Flags().StringP(flagDatabase, "", "", "backup a table in the specific db")
	command.Flags().StringP(flagTable, "t", "", "backup the specific table")
	_ = command.MarkFlagRequired(flagDatabase)
	_ = command.MarkFlagRequired(flagTable)
	return command
}<|MERGE_RESOLUTION|>--- conflicted
+++ resolved
@@ -36,15 +36,12 @@
 	flagSet.BoolP(flagBackupChecksum, "", true,
 		"Run checksum after backup")
 	flagSet.Uint64P(flagLastBackupTS, "", 0, "the last time backup ts")
-<<<<<<< HEAD
+	_ = flagSet.MarkHidden(flagLastBackupTS)
 
 	// Test only flag.
 	flagSet.Uint64P(
 		flagBackupRateLimitUnit, "", utils.MB, "The unit of rate limit of the backup task")
 	_ = flagSet.MarkHidden(flagBackupRateLimitUnit)
-=======
-	_ = flagSet.MarkHidden(flagLastBackupTS)
->>>>>>> 7cf307c1
 }
 
 func runBackup(flagSet *pflag.FlagSet, cmdName, db, table string) error {
