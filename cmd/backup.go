package cmd

import (
	"context"

	"github.com/pingcap/errors"
	"github.com/pingcap/log"
	"github.com/pingcap/tidb/ddl"
	"github.com/pingcap/tidb/session"
	"github.com/spf13/cobra"
	"github.com/spf13/pflag"

	"github.com/pingcap/br/pkg/backup"
	"github.com/pingcap/br/pkg/storage"
	"github.com/pingcap/br/pkg/summary"
	"github.com/pingcap/br/pkg/utils"
)

const (
	flagBackupTimeago     = "timeago"
	flagBackupRateLimit   = "ratelimit"
	flagBackupConcurrency = "concurrency"
	flagBackupChecksum    = "checksum"
<<<<<<< HEAD
	flagBackupDB          = "db"
	flagBackupTable       = "table"
	flagLastBackupTS      = "lastbackupts"
=======
>>>>>>> d934b16c
)

func defineBackupFlags(flagSet *pflag.FlagSet) {
	flagSet.StringP(
		flagBackupTimeago, "", "",
		"The history version of the backup task, e.g. 1m, 1h. Do not exceed GCSafePoint")
	flagSet.Uint64P(
		flagBackupRateLimit, "", 0, "The rate limit of the backup task, MB/s per node")
	flagSet.Uint32P(
		flagBackupConcurrency, "", 4, "The size of thread pool on each node that execute the backup task")
	flagSet.BoolP(flagBackupChecksum, "", true,
		"Run checksum after backup")
	flagSet.Uint64P(flagLastBackupTS, "", 0, "the last time backup ts")
}

func runBackup(flagSet *pflag.FlagSet, cmdName, db, table string) error {
	ctx, cancel := context.WithCancel(defaultContext)
	defer cancel()

	mgr, err := GetDefaultMgr()
	if err != nil {
		return err
	}
	defer mgr.Close()

	timeago, err := flagSet.GetString(flagBackupTimeago)
	if err != nil {
		return err
	}

	ratelimit, err := flagSet.GetUint64(flagBackupRateLimit)
	if err != nil {
		return err
	}

	concurrency, err := flagSet.GetUint32(flagBackupConcurrency)
	if err != nil {
		return err
	}
	if concurrency == 0 {
		err = errors.New("at least one thread required")
		return err
	}

	checksum, err := flagSet.GetBool(flagBackupChecksum)
	if err != nil {
		return err
	}

	lastBackupTS, err := flagSet.GetUint64(flagLastBackupTS)
	if err != nil {
		return nil
	}

	u, err := storage.ParseBackendFromFlags(flagSet, FlagStorage)
	if err != nil {
		return err
	}

	client, err := backup.NewBackupClient(ctx, mgr)
	if err != nil {
		return nil
	}

	err = client.SetStorage(ctx, u)
	if err != nil {
		return err
	}

	backupTS, err := client.GetTS(ctx, timeago)
	if err != nil {
		return err
	}

	defer summary.Summary(cmdName)

	ranges, backupSchemas, err := backup.BuildBackupRangeAndSchema(
		mgr.GetDomain(), mgr.GetTiKV(), backupTS, db, table)
	if err != nil {
		return err
	}

	// The number of regions need to backup
	approximateRegions := 0
	for _, r := range ranges {
		var regionCount int
		regionCount, err = mgr.GetRegionCount(ctx, r.StartKey, r.EndKey)
		if err != nil {
			return err
		}
		approximateRegions += regionCount
	}

	summary.CollectInt("backup total regions", approximateRegions)
	// Backup
	// Redirect to log if there is no log file to avoid unreadable output.
	updateCh := utils.StartProgress(
		ctx, cmdName, int64(approximateRegions), !HasLogFile())
	err = client.BackupRanges(
		ctx, ranges, lastBackupTS, backupTS, ratelimit, concurrency, updateCh)
	if err != nil {
		return err
	}
	// Backup has finished
	close(updateCh)

	// Checksum
	backupSchemasConcurrency := backup.DefaultSchemaConcurrency
	if backupSchemas.Len() < backupSchemasConcurrency {
		backupSchemasConcurrency = backupSchemas.Len()
	}
	updateCh = utils.StartProgress(
		ctx, "Checksum", int64(backupSchemas.Len()), !HasLogFile())
	backupSchemas.SetSkipChecksum(!checksum)
	backupSchemas.Start(
		ctx, mgr.GetTiKV(), backupTS, uint(backupSchemasConcurrency), updateCh)

	err = client.CompleteMeta(backupSchemas)
	if err != nil {
		return err
	}

	valid, err := client.FastChecksum()
	if err != nil {
		return err
	}
	if !valid {
		log.Error("backup FastChecksum failed!")
	}
	// Checksum has finished
	close(updateCh)

	err = client.SaveBackupMeta(ctx)
	if err != nil {
		return err
	}
	return nil
}

// NewBackupCommand return a full backup subcommand.
func NewBackupCommand() *cobra.Command {
	command := &cobra.Command{
		Use:   "backup",
		Short: "backup a TiDB cluster",
		PersistentPreRunE: func(c *cobra.Command, args []string) error {
			if err := Init(c); err != nil {
				return err
			}
			utils.LogBRInfo()
			utils.LogArguments(c)

			// Do not run ddl worker in BR.
			ddl.RunWorker = false
			// Do not run stat worker in BR.
			session.DisableStats4Test()

			summary.SetUnit(summary.BackupUnit)
			return nil
		},
	}
	command.AddCommand(
		newFullBackupCommand(),
		newDbBackupCommand(),
		newTableBackupCommand(),
	)

	defineBackupFlags(command.PersistentFlags())
	return command
}

// newFullBackupCommand return a full backup subcommand.
func newFullBackupCommand() *cobra.Command {
	command := &cobra.Command{
		Use:   "full",
		Short: "backup all database",
		RunE: func(command *cobra.Command, _ []string) error {
			// empty db/table means full backup.
			return runBackup(command.Flags(), "Full backup", "", "")
		},
	}
	return command
}

// newDbBackupCommand return a db backup subcommand.
func newDbBackupCommand() *cobra.Command {
	command := &cobra.Command{
		Use:   "db",
		Short: "backup a database",
		RunE: func(command *cobra.Command, _ []string) error {
			db, err := command.Flags().GetString(flagDatabase)
			if err != nil {
				return err
			}
			if len(db) == 0 {
				return errors.Errorf("empty database name is not allowed")
			}
			return runBackup(command.Flags(), "Database backup", db, "")
		},
	}
	command.Flags().StringP(flagDatabase, "", "", "backup a table in the specific db")
	_ = command.MarkFlagRequired(flagDatabase)

	return command
}

// newTableBackupCommand return a table backup subcommand.
func newTableBackupCommand() *cobra.Command {
	command := &cobra.Command{
		Use:   "table",
		Short: "backup a table",
		RunE: func(command *cobra.Command, _ []string) error {
			db, err := command.Flags().GetString(flagDatabase)
			if err != nil {
				return err
			}
			if len(db) == 0 {
				return errors.Errorf("empty database name is not allowed")
			}
			table, err := command.Flags().GetString(flagTable)
			if err != nil {
				return err
			}
			if len(table) == 0 {
				return errors.Errorf("empty table name is not allowed")
			}
			return runBackup(command.Flags(), "Table backup", db, table)
		},
	}
	command.Flags().StringP(flagDatabase, "", "", "backup a table in the specific db")
	command.Flags().StringP(flagTable, "t", "", "backup the specific table")
	_ = command.MarkFlagRequired(flagDatabase)
	_ = command.MarkFlagRequired(flagTable)
	return command
}<|MERGE_RESOLUTION|>--- conflicted
+++ resolved
@@ -21,12 +21,7 @@
 	flagBackupRateLimit   = "ratelimit"
 	flagBackupConcurrency = "concurrency"
 	flagBackupChecksum    = "checksum"
-<<<<<<< HEAD
-	flagBackupDB          = "db"
-	flagBackupTable       = "table"
 	flagLastBackupTS      = "lastbackupts"
-=======
->>>>>>> d934b16c
 )
 
 func defineBackupFlags(flagSet *pflag.FlagSet) {
