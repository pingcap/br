package cmd

import (
<<<<<<< HEAD
	"context"

	"github.com/pingcap/errors"
	"github.com/pingcap/log"
	"github.com/pingcap/parser/model"
=======
>>>>>>> 8c97452f
	"github.com/pingcap/tidb/ddl"
	"github.com/pingcap/tidb/session"
	"github.com/spf13/cobra"

	"github.com/pingcap/br/pkg/summary"
	"github.com/pingcap/br/pkg/task"
	"github.com/pingcap/br/pkg/utils"
)

func runBackupCommand(command *cobra.Command, cmdName string) error {
	cfg := task.BackupConfig{Config: task.Config{LogProgress: HasLogFile()}}
	if err := cfg.ParseFromFlags(command.Flags()); err != nil {
		return err
	}
<<<<<<< HEAD

	checksum, err := flagSet.GetBool(flagBackupChecksum)
	if err != nil {
		return err
	}

	lastBackupTS, err := flagSet.GetUint64(flagLastBackupTS)
	if err != nil {
		return nil
	}

	u, err := storage.ParseBackendFromFlags(flagSet, FlagStorage)
	if err != nil {
		return err
	}

	client, err := backup.NewBackupClient(ctx, mgr)
	if err != nil {
		return nil
	}

	err = client.SetStorage(ctx, u)
	if err != nil {
		return err
	}

	backupTS, err := client.GetTS(ctx, timeago)
	if err != nil {
		return err
	}

	defer summary.Summary(cmdName)

	ranges, backupSchemas, err := backup.BuildBackupRangeAndSchema(
		mgr.GetDomain(), mgr.GetTiKV(), backupTS, db, table)
	if err != nil {
		return err
	}

	ddlJobs := make([]*model.Job, 0)
	if lastBackupTS > 0 {
		ddlJobs, err = backup.GetBackupDDLJobs(mgr.GetDomain(), lastBackupTS, backupTS)
		if err != nil {
			return err
		}
	}

	// The number of regions need to backup
	approximateRegions := 0
	for _, r := range ranges {
		var regionCount int
		regionCount, err = mgr.GetRegionCount(ctx, r.StartKey, r.EndKey)
		if err != nil {
			return err
		}
		approximateRegions += regionCount
	}

	summary.CollectInt("backup total regions", approximateRegions)
	// Backup
	// Redirect to log if there is no log file to avoid unreadable output.
	updateCh := utils.StartProgress(
		ctx, cmdName, int64(approximateRegions), !HasLogFile())
	err = client.BackupRanges(
		ctx, ranges, lastBackupTS, backupTS, ratelimit, concurrency, updateCh)
	if err != nil {
		return err
	}
	// Backup has finished
	close(updateCh)

	// Checksum
	backupSchemasConcurrency := backup.DefaultSchemaConcurrency
	if backupSchemas.Len() < backupSchemasConcurrency {
		backupSchemasConcurrency = backupSchemas.Len()
	}
	updateCh = utils.StartProgress(
		ctx, "Checksum", int64(backupSchemas.Len()), !HasLogFile())
	backupSchemas.SetSkipChecksum(!checksum)
	backupSchemas.Start(
		ctx, mgr.GetTiKV(), backupTS, uint(backupSchemasConcurrency), updateCh)

	err = client.CompleteMeta(backupSchemas)
	if err != nil {
		return err
	}

	valid, err := client.FastChecksum()
	if err != nil {
		return err
	}
	if !valid {
		log.Error("backup FastChecksum failed!")
	}
	// Checksum has finished
	close(updateCh)

	err = client.SaveBackupMeta(ctx, ddlJobs)
	if err != nil {
		return err
	}
	return nil
=======
	return task.RunBackup(GetDefaultContext(), cmdName, &cfg)
>>>>>>> 8c97452f
}

// NewBackupCommand return a full backup subcommand.
func NewBackupCommand() *cobra.Command {
	command := &cobra.Command{
		Use:   "backup",
		Short: "backup a TiDB cluster",
		PersistentPreRunE: func(c *cobra.Command, args []string) error {
			if err := Init(c); err != nil {
				return err
			}
			utils.LogBRInfo()
			utils.LogArguments(c)

			// Do not run ddl worker in BR.
			ddl.RunWorker = false
			// Do not run stat worker in BR.
			session.DisableStats4Test()

			summary.SetUnit(summary.BackupUnit)
			return nil
		},
	}
	command.AddCommand(
		newFullBackupCommand(),
		newDbBackupCommand(),
		newTableBackupCommand(),
	)

	task.DefineBackupFlags(command.PersistentFlags())
	return command
}

// newFullBackupCommand return a full backup subcommand.
func newFullBackupCommand() *cobra.Command {
	command := &cobra.Command{
		Use:   "full",
		Short: "backup all database",
		RunE: func(command *cobra.Command, _ []string) error {
			// empty db/table means full backup.
			return runBackupCommand(command, "Full backup")
		},
	}
	return command
}

// newDbBackupCommand return a db backup subcommand.
func newDbBackupCommand() *cobra.Command {
	command := &cobra.Command{
		Use:   "db",
		Short: "backup a database",
		RunE: func(command *cobra.Command, _ []string) error {
			return runBackupCommand(command, "Database backup")
		},
	}
	task.DefineDatabaseFlags(command)
	return command
}

// newTableBackupCommand return a table backup subcommand.
func newTableBackupCommand() *cobra.Command {
	command := &cobra.Command{
		Use:   "table",
		Short: "backup a table",
		RunE: func(command *cobra.Command, _ []string) error {
			return runBackupCommand(command, "Table backup")
		},
	}
	task.DefineTableFlags(command)
	return command
}<|MERGE_RESOLUTION|>--- conflicted
+++ resolved
@@ -1,14 +1,6 @@
 package cmd
 
 import (
-<<<<<<< HEAD
-	"context"
-
-	"github.com/pingcap/errors"
-	"github.com/pingcap/log"
-	"github.com/pingcap/parser/model"
-=======
->>>>>>> 8c97452f
 	"github.com/pingcap/tidb/ddl"
 	"github.com/pingcap/tidb/session"
 	"github.com/spf13/cobra"
@@ -23,112 +15,7 @@
 	if err := cfg.ParseFromFlags(command.Flags()); err != nil {
 		return err
 	}
-<<<<<<< HEAD
-
-	checksum, err := flagSet.GetBool(flagBackupChecksum)
-	if err != nil {
-		return err
-	}
-
-	lastBackupTS, err := flagSet.GetUint64(flagLastBackupTS)
-	if err != nil {
-		return nil
-	}
-
-	u, err := storage.ParseBackendFromFlags(flagSet, FlagStorage)
-	if err != nil {
-		return err
-	}
-
-	client, err := backup.NewBackupClient(ctx, mgr)
-	if err != nil {
-		return nil
-	}
-
-	err = client.SetStorage(ctx, u)
-	if err != nil {
-		return err
-	}
-
-	backupTS, err := client.GetTS(ctx, timeago)
-	if err != nil {
-		return err
-	}
-
-	defer summary.Summary(cmdName)
-
-	ranges, backupSchemas, err := backup.BuildBackupRangeAndSchema(
-		mgr.GetDomain(), mgr.GetTiKV(), backupTS, db, table)
-	if err != nil {
-		return err
-	}
-
-	ddlJobs := make([]*model.Job, 0)
-	if lastBackupTS > 0 {
-		ddlJobs, err = backup.GetBackupDDLJobs(mgr.GetDomain(), lastBackupTS, backupTS)
-		if err != nil {
-			return err
-		}
-	}
-
-	// The number of regions need to backup
-	approximateRegions := 0
-	for _, r := range ranges {
-		var regionCount int
-		regionCount, err = mgr.GetRegionCount(ctx, r.StartKey, r.EndKey)
-		if err != nil {
-			return err
-		}
-		approximateRegions += regionCount
-	}
-
-	summary.CollectInt("backup total regions", approximateRegions)
-	// Backup
-	// Redirect to log if there is no log file to avoid unreadable output.
-	updateCh := utils.StartProgress(
-		ctx, cmdName, int64(approximateRegions), !HasLogFile())
-	err = client.BackupRanges(
-		ctx, ranges, lastBackupTS, backupTS, ratelimit, concurrency, updateCh)
-	if err != nil {
-		return err
-	}
-	// Backup has finished
-	close(updateCh)
-
-	// Checksum
-	backupSchemasConcurrency := backup.DefaultSchemaConcurrency
-	if backupSchemas.Len() < backupSchemasConcurrency {
-		backupSchemasConcurrency = backupSchemas.Len()
-	}
-	updateCh = utils.StartProgress(
-		ctx, "Checksum", int64(backupSchemas.Len()), !HasLogFile())
-	backupSchemas.SetSkipChecksum(!checksum)
-	backupSchemas.Start(
-		ctx, mgr.GetTiKV(), backupTS, uint(backupSchemasConcurrency), updateCh)
-
-	err = client.CompleteMeta(backupSchemas)
-	if err != nil {
-		return err
-	}
-
-	valid, err := client.FastChecksum()
-	if err != nil {
-		return err
-	}
-	if !valid {
-		log.Error("backup FastChecksum failed!")
-	}
-	// Checksum has finished
-	close(updateCh)
-
-	err = client.SaveBackupMeta(ctx, ddlJobs)
-	if err != nil {
-		return err
-	}
-	return nil
-=======
 	return task.RunBackup(GetDefaultContext(), cmdName, &cfg)
->>>>>>> 8c97452f
 }
 
 // NewBackupCommand return a full backup subcommand.
