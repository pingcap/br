--- conflicted
+++ resolved
@@ -78,21 +78,12 @@
 	err = func() error {
 		if globalCfg.App.ServerMode {
 			return app.RunServer()
-<<<<<<< HEAD
-=======
-		} else {
-			cfg := config.NewConfig()
-			if err := cfg.LoadFromGlobal(globalCfg); err != nil {
-				return err
-			}
-			return app.RunOnce(context.Background(), cfg, nil)
->>>>>>> 3e8b2e42
 		}
 		cfg := config.NewConfig()
 		if err := cfg.LoadFromGlobal(globalCfg); err != nil {
 			return err
 		}
-		return app.RunOnce(context.Background(), cfg, nil, nil)
+		return app.RunOnce(context.Background(), cfg, nil)
 	}()
 
 	if err != nil {
