--- conflicted
+++ resolved
@@ -6,7 +6,6 @@
 	"crypto/sha256"
 	"encoding/hex"
 	"encoding/json"
-	"fmt"
 	"sort"
 
 	"github.com/gogo/protobuf/proto"
@@ -42,13 +41,9 @@
 	}
 	meta.AddCommand(newCheckSumCommand())
 	meta.AddCommand(newBackupMetaCommand())
-<<<<<<< HEAD
-	meta.AddCommand(newParseCommand())
-=======
 	meta.AddCommand(decodeBackupMetaCommand())
 	meta.AddCommand(encodeBackupMetaCommand())
 
->>>>>>> d934b16c
 	return meta
 }
 
@@ -263,13 +258,8 @@
 	return command
 }
 
-<<<<<<< HEAD
-func newParseCommand() *cobra.Command {
-	command := &cobra.Command{
-=======
 func decodeBackupMetaCommand() *cobra.Command {
 	decodeBackupMetaCmd := &cobra.Command{
->>>>>>> d934b16c
 		Use:   "decode",
 		Short: "decode backupmeta to json",
 		RunE: func(cmd *cobra.Command, args []string) error {
@@ -277,37 +267,6 @@
 			defer cancel()
 			u, err := storage.ParseBackendFromFlags(cmd.Flags(), FlagStorage)
 			if err != nil {
-<<<<<<< HEAD
-				return err
-			}
-			s, err := storage.Create(ctx, u)
-			if err != nil {
-				log.Error("create storage failed", zap.Error(err))
-				return errors.Trace(err)
-			}
-			data, err := s.Read(ctx, utils.MetaFile)
-			if err != nil {
-				log.Error("load backupmeta failed", zap.Error(err))
-				return err
-			}
-			backupMeta := &backup.BackupMeta{}
-			err = proto.Unmarshal(data, backupMeta)
-			if err != nil {
-				log.Error("parse backupmeta failed", zap.Error(err))
-				return err
-			}
-
-			field, err := cmd.Flags().GetString("field")
-			if err != nil {
-				log.Error("get field flag failed", zap.Error(err))
-				return err
-			}
-			switch field {
-			case "start-version":
-				fmt.Println(backupMeta.StartVersion)
-			case "end-version":
-				fmt.Println(backupMeta.EndVersion)
-=======
 				return errors.Trace(err)
 			}
 			s, err := storage.Create(ctx, u)
@@ -332,17 +291,10 @@
 			err = s.Write(ctx, utils.MetaJSONFile, backupMetaJSON)
 			if err != nil {
 				return errors.Trace(err)
->>>>>>> d934b16c
-			}
-			return nil
-		},
-	}
-<<<<<<< HEAD
-
-	command.Flags().String("field", "", "decode specified field")
-
-	return command
-=======
+			}
+			return nil
+		},
+	}
 	return decodeBackupMetaCmd
 }
 
@@ -389,5 +341,4 @@
 		},
 	}
 	return encodeBackupMetaCmd
->>>>>>> d934b16c
 }