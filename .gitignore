/br
/bin
/.idea
<<<<<<< HEAD
=======
*.log
*.ngo
>>>>>>> 348eb2b5
/docker/data/
/docker/logs/
*.swp
.DS_Store
/go.mod
/go.sum

# for the web interface
web/node_modules/
web/dist/<|MERGE_RESOLUTION|>--- conflicted
+++ resolved
@@ -1,11 +1,6 @@
 /br
 /bin
 /.idea
-<<<<<<< HEAD
-=======
-*.log
-*.ngo
->>>>>>> 348eb2b5
 /docker/data/
 /docker/logs/
 *.swp
