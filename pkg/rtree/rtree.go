// Copyright 2020 PingCAP, Inc. Licensed under Apache-2.0.

package rtree

import (
	"bytes"

	"github.com/google/btree"
	"github.com/pingcap/kvproto/pkg/backup"
	"github.com/pingcap/log"

	"github.com/pingcap/br/pkg/logutil"
)

// Range represents a backup response.
type Range struct {
	StartKey []byte
	EndKey   []byte
	Files    []*backup.File
}

<<<<<<< HEAD
// String formats a range to a string.
func (rg *Range) String() string {
	return fmt.Sprintf("[%x %x]", rg.StartKey, rg.EndKey)
}

// BytesAndKeys returns total bytes and keys in a range.
func (rg *Range) BytesAndKeys() (bytes, keys uint64) {
	for _, f := range rg.Files {
		bytes += f.TotalBytes
		keys += f.TotalKvs
	}
	return
}

// Intersect returns intersect range in the tree.
=======
// Intersect returns?
>>>>>>> 8e1609fa
func (rg *Range) Intersect(
	start, end []byte,
) (subStart, subEnd []byte, isIntersect bool) {
	// empty mean the max end key
	if len(rg.EndKey) != 0 && bytes.Compare(start, rg.EndKey) >= 0 {
		isIntersect = false
		return
	}
	if len(end) != 0 && bytes.Compare(end, rg.StartKey) <= 0 {
		isIntersect = false
		return
	}
	isIntersect = true
	if bytes.Compare(start, rg.StartKey) >= 0 {
		subStart = start
	} else {
		subStart = rg.StartKey
	}
	switch {
	case len(end) == 0:
		subEnd = rg.EndKey
	case len(rg.EndKey) == 0:
		subEnd = end
	case bytes.Compare(end, rg.EndKey) < 0:
		subEnd = end
	default:
		subEnd = rg.EndKey
	}
	return
}

// Contains check if the range contains the given key, [start, end).
func (rg *Range) Contains(key []byte) bool {
	start, end := rg.StartKey, rg.EndKey
	return bytes.Compare(key, start) >= 0 &&
		(len(end) == 0 || bytes.Compare(key, end) < 0)
}

// Less impls btree.Item.
func (rg *Range) Less(than btree.Item) bool {
	// rg.StartKey < than.StartKey
	ta := than.(*Range)
	return bytes.Compare(rg.StartKey, ta.StartKey) < 0
}

var _ btree.Item = &Range{}

// RangeTree is sorted tree for Ranges.
// All the ranges it stored do not overlap.
type RangeTree struct {
	*btree.BTree
}

// NewRangeTree returns an empty range tree.
func NewRangeTree() RangeTree {
	return RangeTree{
		BTree: btree.New(32),
	}
}

// Find is a helper function to find an item that contains the range start
// key.
func (rangeTree *RangeTree) Find(rg *Range) *Range {
	var ret *Range
	rangeTree.DescendLessOrEqual(rg, func(i btree.Item) bool {
		ret = i.(*Range)
		return false
	})

	if ret == nil || !ret.Contains(rg.StartKey) {
		return nil
	}

	return ret
}

// getOverlaps gets the ranges which are overlapped with the specified range range.
func (rangeTree *RangeTree) getOverlaps(rg *Range) []*Range {
	// note that find() gets the last item that is less or equal than the range.
	// in the case: |_______a_______|_____b_____|___c___|
	// new range is     |______d______|
	// find() will return Range of range_a
	// and both startKey of range_a and range_b are less than endKey of range_d,
	// thus they are regarded as overlapped ranges.
	found := rangeTree.Find(rg)
	if found == nil {
		found = rg
	}

	var overlaps []*Range
	rangeTree.AscendGreaterOrEqual(found, func(i btree.Item) bool {
		over := i.(*Range)
		if len(rg.EndKey) > 0 && bytes.Compare(rg.EndKey, over.StartKey) <= 0 {
			return false
		}
		overlaps = append(overlaps, over)
		return true
	})
	return overlaps
}

// Update inserts range into tree and delete overlapping ranges.
func (rangeTree *RangeTree) Update(rg Range) {
	overlaps := rangeTree.getOverlaps(&rg)
	// Range has backuped, overwrite overlapping range.
	for _, item := range overlaps {
		log.Info("delete overlapping range",
			logutil.Key("startKey", item.StartKey),
			logutil.Key("endKey", item.EndKey))
		rangeTree.Delete(item)
	}
	rangeTree.ReplaceOrInsert(&rg)
}

// Put forms a range and inserts it into tree.
func (rangeTree *RangeTree) Put(
	startKey, endKey []byte, files []*backup.File,
) {
	rg := Range{
		StartKey: startKey,
		EndKey:   endKey,
		Files:    files,
	}
	rangeTree.Update(rg)
}

// InsertRange inserts ranges into the range tree.
// It returns a non-nil range if there are soe overlapped ranges.
func (rangeTree *RangeTree) InsertRange(rg Range) *Range {
	out := rangeTree.ReplaceOrInsert(&rg)
	if out == nil {
		return nil
	}
	return out.(*Range)
}

// GetSortedRanges collects and returns sorted ranges.
func (rangeTree *RangeTree) GetSortedRanges() []Range {
	sortedRanges := make([]Range, 0, rangeTree.Len())
	rangeTree.Ascend(func(rg btree.Item) bool {
		if rg == nil {
			return false
		}
		sortedRanges = append(sortedRanges, *rg.(*Range))
		return true
	})
	return sortedRanges
}

// GetIncompleteRange returns missing range covered by startKey and endKey.
func (rangeTree *RangeTree) GetIncompleteRange(
	startKey, endKey []byte,
) []Range {
	if len(startKey) != 0 && bytes.Equal(startKey, endKey) {
		return []Range{}
	}
	incomplete := make([]Range, 0, 64)
	requsetRange := Range{StartKey: startKey, EndKey: endKey}
	lastEndKey := startKey
	pviot := &Range{StartKey: startKey}
	if first := rangeTree.Find(pviot); first != nil {
		pviot.StartKey = first.StartKey
	}
	rangeTree.AscendGreaterOrEqual(pviot, func(i btree.Item) bool {
		rg := i.(*Range)
		if bytes.Compare(lastEndKey, rg.StartKey) < 0 {
			start, end, isIntersect :=
				requsetRange.Intersect(lastEndKey, rg.StartKey)
			if isIntersect {
				// There is a gap between the last item and the current item.
				incomplete =
					append(incomplete, Range{StartKey: start, EndKey: end})
			}
		}
		lastEndKey = rg.EndKey
		return len(endKey) == 0 || bytes.Compare(rg.EndKey, endKey) < 0
	})

	// Check whether we need append the last range
	if !bytes.Equal(lastEndKey, endKey) && len(lastEndKey) != 0 &&
		(len(endKey) == 0 || bytes.Compare(lastEndKey, endKey) < 0) {
		start, end, isIntersect := requsetRange.Intersect(lastEndKey, endKey)
		if isIntersect {
			incomplete =
				append(incomplete, Range{StartKey: start, EndKey: end})
		}
	}
	return incomplete
}<|MERGE_RESOLUTION|>--- conflicted
+++ resolved
@@ -19,12 +19,6 @@
 	Files    []*backup.File
 }
 
-<<<<<<< HEAD
-// String formats a range to a string.
-func (rg *Range) String() string {
-	return fmt.Sprintf("[%x %x]", rg.StartKey, rg.EndKey)
-}
-
 // BytesAndKeys returns total bytes and keys in a range.
 func (rg *Range) BytesAndKeys() (bytes, keys uint64) {
 	for _, f := range rg.Files {
@@ -35,9 +29,6 @@
 }
 
 // Intersect returns intersect range in the tree.
-=======
-// Intersect returns?
->>>>>>> 8e1609fa
 func (rg *Range) Intersect(
 	start, end []byte,
 ) (subStart, subEnd []byte, isIntersect bool) {
