// Copyright 2020 PingCAP, Inc. Licensed under Apache-2.0.

package logutil

import (
	"encoding/hex"
	"fmt"
	"strings"

	"github.com/google/uuid"
	backuppb "github.com/pingcap/kvproto/pkg/backup"
	"github.com/pingcap/kvproto/pkg/import_sstpb"
	"github.com/pingcap/kvproto/pkg/metapb"
	"github.com/pingcap/log"
	"go.uber.org/zap"
	"go.uber.org/zap/zapcore"

	"github.com/pingcap/br/pkg/redact"
)

// AbbreviatedArrayMarshaler abbreviates an array of elements.
type AbbreviatedArrayMarshaler []string

// MarshalLogArray implements zapcore.ArrayMarshaler.
func (abb AbbreviatedArrayMarshaler) MarshalLogArray(encoder zapcore.ArrayEncoder) error {
	if len(abb) <= 4 {
		for _, e := range abb {
			encoder.AppendString(e)
		}
	} else {
		total := len(abb)
		encoder.AppendString(abb[0])
		encoder.AppendString(fmt.Sprintf("(skip %d)", total-2))
		encoder.AppendString(abb[total-1])
	}
	return nil
}

// AbbreviatedArray constructs a field that abbreviates an array of elements.
func AbbreviatedArray(
	key string, elements interface{}, marshalFunc func(interface{}) []string,
) zap.Field {
	return zap.Array(key, AbbreviatedArrayMarshaler(marshalFunc(elements)))
}

type zapFileMarshaler struct{ *backuppb.File }

func (file zapFileMarshaler) MarshalLogObject(enc zapcore.ObjectEncoder) error {
	enc.AddString("name", file.GetName())
	enc.AddString("CF", file.GetCf())
	enc.AddString("sha256", hex.EncodeToString(file.GetSha256()))
	enc.AddString("startKey", redact.Key(file.GetStartKey()))
	enc.AddString("endKey", redact.Key(file.GetEndKey()))
	enc.AddUint64("startVersion", file.GetStartVersion())
	enc.AddUint64("endVersion", file.GetEndVersion())
	enc.AddUint64("totalKvs", file.GetTotalKvs())
	enc.AddUint64("totalBytes", file.GetTotalBytes())
	enc.AddUint64("CRC64Xor", file.GetCrc64Xor())
	return nil
}

type zapFilesMarshaler []*backuppb.File

func (fs zapFilesMarshaler) MarshalLogObject(encoder zapcore.ObjectEncoder) error {
	total := len(fs)
	encoder.AddInt("total", total)
	elements := make([]string, 0, total)
	for _, f := range fs {
		elements = append(elements, f.GetName())
	}
	_ = encoder.AddArray("files", AbbreviatedArrayMarshaler(elements))

	totalKVs := uint64(0)
	totalBytes := uint64(0)
	totalSize := uint64(0)
	for _, file := range fs {
		totalKVs += file.GetTotalKvs()
		totalBytes += file.GetTotalBytes()
		totalSize += file.GetSize_()
	}
	encoder.AddUint64("totalKVs", totalKVs)
	encoder.AddUint64("totalBytes", totalBytes)
	encoder.AddUint64("totalSize", totalSize)
	return nil
}

// File make the zap fields for a file.
func File(file *backuppb.File) zap.Field {
	return zap.Object("file", zapFileMarshaler{file})
}

// Files make the zap field for a set of file.
func Files(fs []*backuppb.File) zap.Field {
	return zap.Object("files", zapFilesMarshaler(fs))
}

type zapRewriteRuleMarshaler struct{ *import_sstpb.RewriteRule }

func (rewriteRule zapRewriteRuleMarshaler) MarshalLogObject(enc zapcore.ObjectEncoder) error {
	enc.AddString("oldKeyPrefix", hex.EncodeToString(rewriteRule.GetOldKeyPrefix()))
	enc.AddString("newKeyPrefix", hex.EncodeToString(rewriteRule.GetNewKeyPrefix()))
	enc.AddUint64("newTimestamp", rewriteRule.GetNewTimestamp())
	return nil
}

// RewriteRule make the zap fields for a rewrite rule.
func RewriteRule(rewriteRule *import_sstpb.RewriteRule) zap.Field {
	return zap.Object("rewriteRule", zapRewriteRuleMarshaler{rewriteRule})
}

type zapMarshalRegionMarshaler struct{ *metapb.Region }

func (region zapMarshalRegionMarshaler) MarshalLogObject(enc zapcore.ObjectEncoder) error {
	peers := make([]string, 0, len(region.GetPeers()))
	for _, peer := range region.GetPeers() {
		peers = append(peers, peer.String())
	}
	enc.AddUint64("ID", region.Id)
	enc.AddString("startKey", redact.Key(region.GetStartKey()))
	enc.AddString("endKey", redact.Key(region.GetEndKey()))
	enc.AddString("epoch", region.GetRegionEpoch().String())
	enc.AddString("peers", strings.Join(peers, ","))
	return nil
}

// Region make the zap fields for a region.
func Region(region *metapb.Region) zap.Field {
	return zap.Object("region", zapMarshalRegionMarshaler{region})
}

// Leader make the zap fields for a peer.
// nolint:interfacer
func Leader(peer *metapb.Peer) zap.Field {
	return zap.String("leader", peer.String())
}

type zapSSTMetaMarshaler struct{ *import_sstpb.SSTMeta }

func (sstMeta zapSSTMetaMarshaler) MarshalLogObject(enc zapcore.ObjectEncoder) error {
	enc.AddString("CF", sstMeta.GetCfName())
	enc.AddBool("endKeyExclusive", sstMeta.EndKeyExclusive)
	enc.AddUint32("CRC32", sstMeta.Crc32)
	enc.AddUint64("length", sstMeta.Length)
	enc.AddUint64("regionID", sstMeta.RegionId)
	enc.AddString("regionEpoch", sstMeta.RegionEpoch.String())
	enc.AddString("startKey", redact.Key(sstMeta.GetRange().GetStart()))
	enc.AddString("endKey", redact.Key(sstMeta.GetRange().GetEnd()))

	sstUUID, err := uuid.FromBytes(sstMeta.GetUuid())
	if err != nil {
		enc.AddString("UUID", fmt.Sprintf("invalid UUID %s", hex.EncodeToString(sstMeta.GetUuid())))
	} else {
		enc.AddString("UUID", sstUUID.String())
	}
	return nil
}

// SSTMeta make the zap fields for a SST meta.
func SSTMeta(sstMeta *import_sstpb.SSTMeta) zap.Field {
	return zap.Object("sstMeta", zapSSTMetaMarshaler{sstMeta})
}

type zapKeysMarshaler [][]byte

func (keys zapKeysMarshaler) MarshalLogObject(encoder zapcore.ObjectEncoder) error {
	total := len(keys)
	encoder.AddInt("total", total)
	elements := make([]string, 0, total)
	for _, k := range keys {
		elements = append(elements, redact.Key(k))
	}
	_ = encoder.AddArray("keys", AbbreviatedArrayMarshaler(elements))
	return nil
}

// Key constructs a field that carries upper hex format key.
func Key(fieldKey string, key []byte) zap.Field {
	return zap.String(fieldKey, redact.Key(key))
}

// Keys constructs a field that carries upper hex format keys.
func Keys(keys [][]byte) zap.Field {
	return zap.Object("keys", zapKeysMarshaler(keys))
}

// ShortError make the zap field to display error without verbose representation (e.g. the stack trace).
func ShortError(err error) zap.Field {
	return zap.String("error", err.Error())
}
<<<<<<< HEAD
=======

var loggerToTerm, _, _ = log.InitLogger(new(log.Config), zap.AddCallerSkip(1))

// WarnTerm put a log both to terminal and to the log file.
func WarnTerm(message string, fields ...zap.Field) {
	log.Warn(message, fields...)
	if loggerToTerm != nil {
		loggerToTerm.Warn(message, fields...)
	}
}

// RedactAny constructs a redacted field that carries an interface{}.
func RedactAny(fieldKey string, key interface{}) zap.Field {
	if redact.NeedRedact() {
		return zap.String(fieldKey, "?")
	}
	return zap.Any(fieldKey, key)
}
>>>>>>> 0576f071... backup: set concurrency to 1 when ratelimit enabled (#1015)<|MERGE_RESOLUTION|>--- conflicted
+++ resolved
@@ -187,8 +187,6 @@
 func ShortError(err error) zap.Field {
 	return zap.String("error", err.Error())
 }
-<<<<<<< HEAD
-=======
 
 var loggerToTerm, _, _ = log.InitLogger(new(log.Config), zap.AddCallerSkip(1))
 
@@ -206,5 +204,4 @@
 		return zap.String(fieldKey, "?")
 	}
 	return zap.Any(fieldKey, key)
-}
->>>>>>> 0576f071... backup: set concurrency to 1 when ratelimit enabled (#1015)+}