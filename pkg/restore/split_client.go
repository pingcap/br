--- conflicted
+++ resolved
@@ -247,11 +247,7 @@
 		} else {
 			if len(regionInfo.Region.Peers) == 0 {
 				return nil, multierr.Append(splitErrors,
-<<<<<<< HEAD
-					errors.Annotatef(berrors.ErrKVUnknown, "region[%d] doesn't have any peer", regionInfo.Region.GetId()))
-=======
 					errors.Annotatef(berrors.ErrRestoreNoPeer, "region[%d] doesn't have any peer", regionInfo.Region.GetId()))
->>>>>>> 21f2a319
 			}
 			peer = regionInfo.Region.Peers[0]
 		}
