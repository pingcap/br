--- conflicted
+++ resolved
@@ -322,11 +322,7 @@
 ) (*RegionInfo, []*RegionInfo, error) {
 	resp, err := c.sendSplitRegionRequest(ctx, regionInfo, keys)
 	if err != nil {
-<<<<<<< HEAD
-		return nil, errors.Trace(err)
-=======
-		return nil, nil, err
->>>>>>> 1a7a2f35
+		return nil, nil, errors.Trace(err)
 	}
 
 	regions := resp.GetRegions()
