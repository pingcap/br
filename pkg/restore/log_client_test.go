--- conflicted
+++ resolved
@@ -95,7 +95,6 @@
 		c.Assert(err, IsNil)
 		c.Assert(collected, IsFalse)
 	}
-<<<<<<< HEAD
 
 	s.client.ResetTSRange(424839867765096449, 424839886560821249)
 	// ddl suffix records the first event's commit ts
@@ -125,7 +124,6 @@
 	collected, err = s.client.NeedRestoreDDL(ddlFile)
 	c.Assert(err, IsNil)
 	c.Assert(collected, IsFalse)
-=======
 }
 
 func (s *testLogRestoreSuite) TestCollectRowChangeFiles(c *C) {
@@ -164,5 +162,4 @@
 		}
 	}
 	return false
->>>>>>> fd875925
 }