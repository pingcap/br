--- conflicted
+++ resolved
@@ -69,11 +69,7 @@
 	}
 	// Get the next AutoIncID
 	idAlloc := autoid.NewAllocator(s.mock.Storage, dbInfo.ID, false, autoid.RowIDAllocType)
-<<<<<<< HEAD
-	globalAutoID, err := idAlloc.NextGlobalAutoID(table.Schema.ID)
-=======
 	globalAutoID, err := idAlloc.NextGlobalAutoID(table.Info.ID)
->>>>>>> c3d26d91
 	c.Assert(err, IsNil, Commentf("Error allocate next auto id"))
 	c.Assert(autoIncID, Equals, uint64(globalAutoID))
 	// Alter AutoIncID to the next AutoIncID + 100
