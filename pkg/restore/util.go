// Copyright 2020 PingCAP, Inc. Licensed under Apache-2.0.

package restore

import (
	"bytes"
	"context"
	"fmt"
	"regexp"
	"strings"
	"time"

	_ "github.com/go-sql-driver/mysql" // mysql driver
	"github.com/pingcap/errors"
	kvproto "github.com/pingcap/kvproto/pkg/backup"
	"github.com/pingcap/kvproto/pkg/import_sstpb"
	"github.com/pingcap/kvproto/pkg/metapb"
	"github.com/pingcap/log"
	"github.com/pingcap/parser/model"
	"github.com/pingcap/tidb/tablecodec"
	"github.com/pingcap/tidb/util/codec"
	"go.uber.org/zap"
	"go.uber.org/zap/zapcore"

	berrors "github.com/pingcap/br/pkg/errors"
	"github.com/pingcap/br/pkg/glue"
	"github.com/pingcap/br/pkg/logutil"
	"github.com/pingcap/br/pkg/rtree"
	"github.com/pingcap/br/pkg/summary"
	"github.com/pingcap/br/pkg/utils"
)

var (
	recordPrefixSep = []byte("_r")
	quoteRegexp     = regexp.MustCompile("`(?:[^`]|``)*`")
)

// GetRewriteRules returns the rewrite rule of the new table and the old table.
func GetRewriteRules(
	newTable, oldTable *model.TableInfo, newTimeStamp uint64,
) *RewriteRules {
	tableIDs := make(map[int64]int64)
	tableIDs[oldTable.ID] = newTable.ID
	if oldTable.Partition != nil {
		for _, srcPart := range oldTable.Partition.Definitions {
			for _, destPart := range newTable.Partition.Definitions {
				if srcPart.Name == destPart.Name {
					tableIDs[srcPart.ID] = destPart.ID
				}
			}
		}
	}
	indexIDs := make(map[int64]int64)
	for _, srcIndex := range oldTable.Indices {
		for _, destIndex := range newTable.Indices {
			if srcIndex.Name == destIndex.Name {
				indexIDs[srcIndex.ID] = destIndex.ID
			}
		}
	}

	tableRules := make([]*import_sstpb.RewriteRule, 0)
	dataRules := make([]*import_sstpb.RewriteRule, 0)
	for oldTableID, newTableID := range tableIDs {
		tableRules = append(tableRules, &import_sstpb.RewriteRule{
			OldKeyPrefix: tablecodec.EncodeTablePrefix(oldTableID),
			NewKeyPrefix: tablecodec.EncodeTablePrefix(newTableID),
			NewTimestamp: newTimeStamp,
		})
		dataRules = append(dataRules, &import_sstpb.RewriteRule{
			OldKeyPrefix: append(tablecodec.EncodeTablePrefix(oldTableID), recordPrefixSep...),
			NewKeyPrefix: append(tablecodec.EncodeTablePrefix(newTableID), recordPrefixSep...),
			NewTimestamp: newTimeStamp,
		})
		for oldIndexID, newIndexID := range indexIDs {
			dataRules = append(dataRules, &import_sstpb.RewriteRule{
				OldKeyPrefix: tablecodec.EncodeTableIndexPrefix(oldTableID, oldIndexID),
				NewKeyPrefix: tablecodec.EncodeTableIndexPrefix(newTableID, newIndexID),
				NewTimestamp: newTimeStamp,
			})
		}
	}

	return &RewriteRules{
		Table: tableRules,
		Data:  dataRules,
	}
}

// GetSSTMetaFromFile compares the keys in file, region and rewrite rules, then returns a sst conn.
// The range of the returned sst meta is [regionRule.NewKeyPrefix, append(regionRule.NewKeyPrefix, 0xff)].
func GetSSTMetaFromFile(
	id []byte,
	file *kvproto.File,
	region *metapb.Region,
	regionRule *import_sstpb.RewriteRule,
) import_sstpb.SSTMeta {
	// Get the column family of the file by the file name.
	var cfName string
	if strings.Contains(file.GetName(), defaultCFName) {
		cfName = defaultCFName
	} else if strings.Contains(file.GetName(), writeCFName) {
		cfName = writeCFName
	}
	// Find the overlapped part between the file and the region.
	// Here we rewrites the keys to compare with the keys of the region.
	rangeStart := regionRule.GetNewKeyPrefix()
	//  rangeStart = max(rangeStart, region.StartKey)
	if bytes.Compare(rangeStart, region.GetStartKey()) < 0 {
		rangeStart = region.GetStartKey()
	}

	// Append 10 * 0xff to make sure rangeEnd cover all file key
	// If choose to regionRule.NewKeyPrefix + 1, it may cause WrongPrefix here
	// https://github.com/tikv/tikv/blob/970a9bf2a9ea782a455ae579ad237aaf6cb1daec/
	// components/sst_importer/src/sst_importer.rs#L221
	suffix := []byte{0xff, 0xff, 0xff, 0xff, 0xff, 0xff, 0xff, 0xff, 0xff, 0xff}
	rangeEnd := append(append([]byte{}, regionRule.GetNewKeyPrefix()...), suffix...)
	// rangeEnd = min(rangeEnd, region.EndKey)
	if len(region.GetEndKey()) > 0 && bytes.Compare(rangeEnd, region.GetEndKey()) > 0 {
		rangeEnd = region.GetEndKey()
	}

	if bytes.Compare(rangeStart, rangeEnd) > 0 {
		log.Panic("range start exceed range end",
			logutil.File(file),
			logutil.Key("startKey", rangeStart),
			logutil.Key("endKey", rangeEnd))
	}

	log.Debug("get sstMeta",
		logutil.File(file),
		logutil.Key("startKey", rangeStart),
		logutil.Key("endKey", rangeEnd))

	return import_sstpb.SSTMeta{
		Uuid:   id,
		CfName: cfName,
		Range: &import_sstpb.Range{
			Start: rangeStart,
			End:   rangeEnd,
		},
		Length:      file.GetSize_(),
		RegionId:    region.GetId(),
		RegionEpoch: region.GetRegionEpoch(),
	}
}

// MakeDBPool makes a session pool with specficated size by sessionFactory.
func MakeDBPool(size uint, dbFactory func() (*DB, error)) ([]*DB, error) {
	dbPool := make([]*DB, 0, size)
	for i := uint(0); i < size; i++ {
		db, e := dbFactory()
		if e != nil {
			return dbPool, e
		}
		dbPool = append(dbPool, db)
	}
	return dbPool, nil
}

// EstimateRangeSize estimates the total range count by file.
func EstimateRangeSize(files []*kvproto.File) int {
	result := 0
	for _, f := range files {
		if strings.HasSuffix(f.GetName(), "_write.sst") {
			result++
		}
	}
	return result
}

// MapTableToFiles makes a map that mapping table ID to its backup files.
// aware that one file can and only can hold one table.
func MapTableToFiles(files []*kvproto.File) map[int64][]*kvproto.File {
	result := map[int64][]*kvproto.File{}
	for _, file := range files {
		tableID := tablecodec.DecodeTableID(file.GetStartKey())
		tableEndID := tablecodec.DecodeTableID(file.GetEndKey())
		if tableID != tableEndID {
			log.Panic("key range spread between many files.",
				zap.String("file name", file.Name),
				logutil.Key("startKey", file.StartKey),
				logutil.Key("endKey", file.EndKey))
		}
		if tableID == 0 {
			log.Panic("invalid table key of file",
				zap.String("file name", file.Name),
				logutil.Key("startKey", file.StartKey),
				logutil.Key("endKey", file.EndKey))
		}
		result[tableID] = append(result[tableID], file)
	}
	return result
}

// GoValidateFileRanges validate files by a stream of tables and yields
// tables with range.
func GoValidateFileRanges(
	ctx context.Context,
	tableStream <-chan CreatedTable,
	fileOfTable map[int64][]*kvproto.File,
	splitSizeBytes, splitKeyCount uint64,
	errCh chan<- error,
) <-chan TableWithRange {
	// Could we have a smaller outCh size?
	outCh := make(chan TableWithRange, len(fileOfTable))
	go func() {
		defer close(outCh)
		defer log.Info("all range generated")
		for {
			select {
			case <-ctx.Done():
				errCh <- ctx.Err()
				return
			case t, ok := <-tableStream:
				if !ok {
					return
				}
				files := fileOfTable[t.OldTable.Info.ID]
				if partitions := t.OldTable.Info.Partition; partitions != nil {
					log.Debug("table partition",
						zap.Stringer("database", t.OldTable.DB.Name),
						zap.Stringer("table", t.Table.Name),
						zap.Any("partition info", partitions),
					)
					for _, partition := range partitions.Definitions {
						files = append(files, fileOfTable[partition.ID]...)
					}
				}
				for _, file := range files {
					err := ValidateFileRewriteRule(file, t.RewriteRule)
					if err != nil {
						errCh <- err
						return
					}
				}
				// Merge small ranges to reduce split and scatter regions.
				ranges, stat, err := MergeFileRanges(
					files, splitSizeBytes, splitKeyCount)
				if err != nil {
					errCh <- err
					return
				}
				log.Info("merge and validate file",
					zap.Stringer("database", t.OldTable.DB.Name),
					zap.Stringer("table", t.Table.Name),
					zap.Int("Files(total)", stat.TotalFiles),
					zap.Int("File(write)", stat.TotalWriteCFFile),
					zap.Int("File(default)", stat.TotalDefaultCFFile),
					zap.Int("Region(total)", stat.TotalRegions),
					zap.Int("Regoin(keys avg)", stat.RegionKeysAvg),
					zap.Int("Region(bytes avg)", stat.RegionBytesAvg),
					zap.Int("Merged(regions)", stat.MergedRegions),
					zap.Int("Merged(keys avg)", stat.MergedRegionKeysAvg),
					zap.Int("Merged(bytes avg)", stat.MergedRegionBytesAvg))

				tableWithRange := TableWithRange{
					CreatedTable: t,
					Range:        ranges,
				}
				log.Debug("sending range info",
					zap.Stringer("table", t.Table.Name),
					zap.Int("files", len(files)),
					zap.Int("range size", len(ranges)),
					zap.Int("output channel size", len(outCh)))
				outCh <- tableWithRange
			}
		}
	}()
	return outCh
}

// ValidateFileRewriteRule uses rewrite rules to validate the ranges of a file.
func ValidateFileRewriteRule(file *kvproto.File, rewriteRules *RewriteRules) error {
	// Check if the start key has a matched rewrite key
	_, startRule := rewriteRawKey(file.GetStartKey(), rewriteRules)
	if rewriteRules != nil && startRule == nil {
		tableID := tablecodec.DecodeTableID(file.GetStartKey())
		log.Error(
			"cannot find rewrite rule for file start key",
			zap.Int64("tableID", tableID),
			logutil.File(file),
		)
		return errors.Annotate(berrors.ErrRestoreInvalidRewrite, "cannot find rewrite rule")
	}
	// Check if the end key has a matched rewrite key
	_, endRule := rewriteRawKey(file.GetEndKey(), rewriteRules)
	if rewriteRules != nil && endRule == nil {
		tableID := tablecodec.DecodeTableID(file.GetEndKey())
		log.Error(
			"cannot find rewrite rule for file end key",
			zap.Int64("tableID", tableID),
			logutil.File(file),
		)
		return errors.Annotate(berrors.ErrRestoreInvalidRewrite, "cannot find rewrite rule")
	}
	// the new prefix of the start rule must equal or less than the new prefix of the end rule
	if bytes.Compare(startRule.GetNewKeyPrefix(), endRule.GetNewKeyPrefix()) > 0 {
		startTableID := tablecodec.DecodeTableID(file.GetStartKey())
		endTableID := tablecodec.DecodeTableID(file.GetEndKey())
		log.Error(
			"unexpected rewrite rules",
			zap.Int64("startTableID", startTableID),
			zap.Int64("endTableID", endTableID),
			zap.Stringer("startRule", startRule),
			zap.Stringer("endRule", endRule),
			logutil.File(file),
		)
		return errors.Annotate(berrors.ErrRestoreInvalidRewrite, "unexpected rewrite rules")
	}

	startID := tablecodec.DecodeTableID(file.GetStartKey())
	endID := tablecodec.DecodeTableID(file.GetEndKey())
	if startID != endID {
		log.Error("table ids mismatch",
			zap.Int64("startID", startID),
			zap.Int64("endID", endID),
			logutil.File(file))
		return errors.Annotate(berrors.ErrRestoreTableIDMismatch, "file start_key end_key table ids mismatch")
	}
	return nil
}

// Rewrites a raw key and returns a encoded key.
func rewriteRawKey(key []byte, rewriteRules *RewriteRules) ([]byte, *import_sstpb.RewriteRule) {
	if rewriteRules == nil {
		return codec.EncodeBytes([]byte{}, key), nil
	}
	if len(key) > 0 {
		rule := matchOldPrefix(key, rewriteRules)
		ret := bytes.Replace(key, rule.GetOldKeyPrefix(), rule.GetNewKeyPrefix(), 1)
		return codec.EncodeBytes([]byte{}, ret), rule
	}
	return nil, nil
}

func matchOldPrefix(key []byte, rewriteRules *RewriteRules) *import_sstpb.RewriteRule {
	for _, rule := range rewriteRules.Data {
		if bytes.HasPrefix(key, rule.GetOldKeyPrefix()) {
			return rule
		}
	}
	for _, rule := range rewriteRules.Table {
		if bytes.HasPrefix(key, rule.GetOldKeyPrefix()) {
			return rule
		}
	}
	return nil
}

func matchNewPrefix(key []byte, rewriteRules *RewriteRules) *import_sstpb.RewriteRule {
	for _, rule := range rewriteRules.Data {
		if bytes.HasPrefix(key, rule.GetNewKeyPrefix()) {
			return rule
		}
	}
	for _, rule := range rewriteRules.Table {
		if bytes.HasPrefix(key, rule.GetNewKeyPrefix()) {
			return rule
		}
	}
	return nil
}

func truncateTS(key []byte) []byte {
	if len(key) == 0 {
		return nil
	}
	return key[:len(key)-8]
}

// SplitRanges splits region by
// 1. data range after rewrite.
// 2. rewrite rules.
func SplitRanges(
	ctx context.Context,
	client *Client,
	ranges []rtree.Range,
	rewriteRules *RewriteRules,
	updateCh glue.Progress,
) error {
	start := time.Now()
	defer func() {
		elapsed := time.Since(start)
		summary.CollectDuration("split region", elapsed)
	}()
	splitter := NewRegionSplitter(NewSplitClient(client.GetPDClient(), client.GetTLSConfig()))

	return splitter.Split(ctx, ranges, rewriteRules, func(keys [][]byte) {
		for range keys {
			updateCh.Inc()
		}
	})
}

func rewriteFileKeys(file *kvproto.File, rewriteRules *RewriteRules) (startKey, endKey []byte, err error) {
	startID := tablecodec.DecodeTableID(file.GetStartKey())
	endID := tablecodec.DecodeTableID(file.GetEndKey())
	var rule *import_sstpb.RewriteRule
	if startID == endID {
		startKey, rule = rewriteRawKey(file.GetStartKey(), rewriteRules)
		if rewriteRules != nil && rule == nil {
			log.Error("cannot find rewrite rule",
				logutil.Key("startKey", file.GetStartKey()),
				zap.Reflect("rewrite table", rewriteRules.Table),
				zap.Reflect("rewrite data", rewriteRules.Data))
			err = errors.Annotate(berrors.ErrRestoreInvalidRewrite, "cannot find rewrite rule for start key")
			return
		}
		endKey, rule = rewriteRawKey(file.GetEndKey(), rewriteRules)
		if rewriteRules != nil && rule == nil {
			err = errors.Annotate(berrors.ErrRestoreInvalidRewrite, "cannot find rewrite rule for end key")
			return
		}
	} else {
		log.Error("table ids dont matched",
			zap.Int64("startID", startID),
			zap.Int64("endID", endID),
			logutil.Key("startKey", startKey),
			logutil.Key("endKey", endKey))
		err = errors.Annotate(berrors.ErrRestoreInvalidRewrite, "invalid table id")
	}
	return
}

func encodeKeyPrefix(key []byte) []byte {
	encodedPrefix := make([]byte, 0)
	ungroupedLen := len(key) % 8
	encodedPrefix = append(encodedPrefix, codec.EncodeBytes([]byte{}, key[:len(key)-ungroupedLen])...)
	return append(encodedPrefix[:len(encodedPrefix)-9], key[len(key)-ungroupedLen:]...)
}

<<<<<<< HEAD
=======
// PaginateScanRegion scan regions with a limit pagination and
// return all regions at once.
// It reduces max gRPC message size.
func PaginateScanRegion(
	ctx context.Context, client SplitClient, startKey, endKey []byte, limit int,
) ([]*RegionInfo, error) {
	if len(endKey) != 0 && bytes.Compare(startKey, endKey) >= 0 {
		log.Error("restore range startKey >= endKey",
			logutil.Key("startKey", startKey),
			logutil.Key("endKey", endKey))
		return nil, errors.Annotatef(berrors.ErrRestoreInvalidRange, "startKey >= endKey")
	}

	regions := []*RegionInfo{}
	for {
		batch, err := client.ScanRegions(ctx, startKey, endKey, limit)
		if err != nil {
			return nil, errors.Trace(err)
		}
		regions = append(regions, batch...)
		if len(batch) < limit {
			// No more region
			break
		}
		startKey = batch[len(batch)-1].Region.GetEndKey()
		if len(startKey) == 0 ||
			(len(endKey) > 0 && bytes.Compare(startKey, endKey) >= 0) {
			// All key space have scanned
			break
		}
	}
	return regions, nil
}

>>>>>>> c206adda
// ZapTables make zap field of table for debuging, including table names.
func ZapTables(tables []CreatedTable) zapcore.Field {
	return logutil.AbbreviatedArray("tables", tables, func(input interface{}) []string {
		tables := input.([]CreatedTable)
		names := make([]string, 0, len(tables))
		for _, t := range tables {
			names = append(names, fmt.Sprintf("%s.%s",
				utils.EncloseName(t.OldTable.DB.Name.String()),
				utils.EncloseName(t.OldTable.Info.Name.String())))
		}
		return names
	})
}

// ParseQuoteName parse the quote `db`.`table` name, and split it.
func ParseQuoteName(name string) (db, table string) {
	names := quoteRegexp.FindAllStringSubmatch(name, -1)
	if len(names) != 2 {
		log.Panic("failed to parse schema name",
			zap.String("origin name", name),
			zap.Any("parsed names", names))
	}
	db = names[0][0]
	table = names[1][0]
	db = strings.ReplaceAll(unQuoteName(db), "``", "`")
	table = strings.ReplaceAll(unQuoteName(table), "``", "`")
	return db, table
}

func unQuoteName(name string) string {
	name = strings.TrimPrefix(name, "`")
	return strings.TrimSuffix(name, "`")
}<|MERGE_RESOLUTION|>--- conflicted
+++ resolved
@@ -431,43 +431,6 @@
 	return append(encodedPrefix[:len(encodedPrefix)-9], key[len(key)-ungroupedLen:]...)
 }
 
-<<<<<<< HEAD
-=======
-// PaginateScanRegion scan regions with a limit pagination and
-// return all regions at once.
-// It reduces max gRPC message size.
-func PaginateScanRegion(
-	ctx context.Context, client SplitClient, startKey, endKey []byte, limit int,
-) ([]*RegionInfo, error) {
-	if len(endKey) != 0 && bytes.Compare(startKey, endKey) >= 0 {
-		log.Error("restore range startKey >= endKey",
-			logutil.Key("startKey", startKey),
-			logutil.Key("endKey", endKey))
-		return nil, errors.Annotatef(berrors.ErrRestoreInvalidRange, "startKey >= endKey")
-	}
-
-	regions := []*RegionInfo{}
-	for {
-		batch, err := client.ScanRegions(ctx, startKey, endKey, limit)
-		if err != nil {
-			return nil, errors.Trace(err)
-		}
-		regions = append(regions, batch...)
-		if len(batch) < limit {
-			// No more region
-			break
-		}
-		startKey = batch[len(batch)-1].Region.GetEndKey()
-		if len(startKey) == 0 ||
-			(len(endKey) > 0 && bytes.Compare(startKey, endKey) >= 0) {
-			// All key space have scanned
-			break
-		}
-	}
-	return regions, nil
-}
-
->>>>>>> c206adda
 // ZapTables make zap field of table for debuging, including table names.
 func ZapTables(tables []CreatedTable) zapcore.Field {
 	return logutil.AbbreviatedArray("tables", tables, func(input interface{}) []string {
