--- conflicted
+++ resolved
@@ -535,17 +535,10 @@
 		}
 	}
 
-<<<<<<< HEAD
 	encoder.AddInt("ranges", len(rs))
 	encoder.AddUint64("total kv", totalKV)
 	encoder.AddUint64("total size", totalSize)
 	return nil
-=======
-	return []zap.Field{
-		zap.Int("ranges", len(ranges)),
-		zap.Uint64("total kv", totalKV),
-		zap.Uint64("total size", totalSize),
-	}
 }
 
 // ParseQuoteName parse the quote `db`.`table` name, and split it.
@@ -566,5 +559,4 @@
 func unQuoteName(name string) string {
 	name = strings.TrimPrefix(name, "`")
 	return strings.TrimSuffix(name, "`")
->>>>>>> bf9cc603
 }