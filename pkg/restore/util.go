// Copyright 2020 PingCAP, Inc. Licensed under Apache-2.0.

package restore

import (
	"bytes"
	"context"
	"fmt"
	"regexp"
	"strings"
	"time"

	_ "github.com/go-sql-driver/mysql" // mysql driver
	"github.com/pingcap/errors"
<<<<<<< HEAD
	kvproto "github.com/pingcap/kvproto/pkg/backup"
=======
	backuppb "github.com/pingcap/kvproto/pkg/backup"
>>>>>>> 57e2391a
	"github.com/pingcap/kvproto/pkg/import_sstpb"
	"github.com/pingcap/kvproto/pkg/metapb"
	"github.com/pingcap/log"
	"github.com/pingcap/parser/model"
	"github.com/pingcap/tidb/tablecodec"
	"github.com/pingcap/tidb/util/codec"
	"go.uber.org/zap"
	"go.uber.org/zap/zapcore"

	berrors "github.com/pingcap/br/pkg/errors"
	"github.com/pingcap/br/pkg/glue"
	"github.com/pingcap/br/pkg/logutil"
	"github.com/pingcap/br/pkg/rtree"
	"github.com/pingcap/br/pkg/summary"
	"github.com/pingcap/br/pkg/utils"
)

var (
	recordPrefixSep = []byte("_r")
	quoteRegexp     = regexp.MustCompile("`(?:[^`]|``)*`")
)

// GetRewriteRules returns the rewrite rule of the new table and the old table.
func GetRewriteRules(
	newTable, oldTable *model.TableInfo, newTimeStamp uint64,
) *RewriteRules {
	tableIDs := make(map[int64]int64)
	tableIDs[oldTable.ID] = newTable.ID
	if oldTable.Partition != nil {
		for _, srcPart := range oldTable.Partition.Definitions {
			for _, destPart := range newTable.Partition.Definitions {
				if srcPart.Name == destPart.Name {
					tableIDs[srcPart.ID] = destPart.ID
				}
			}
		}
	}
	indexIDs := make(map[int64]int64)
	for _, srcIndex := range oldTable.Indices {
		for _, destIndex := range newTable.Indices {
			if srcIndex.Name == destIndex.Name {
				indexIDs[srcIndex.ID] = destIndex.ID
			}
		}
	}

	tableRules := make([]*import_sstpb.RewriteRule, 0)
	dataRules := make([]*import_sstpb.RewriteRule, 0)
	for oldTableID, newTableID := range tableIDs {
		tableRules = append(tableRules, &import_sstpb.RewriteRule{
			OldKeyPrefix: tablecodec.EncodeTablePrefix(oldTableID),
			NewKeyPrefix: tablecodec.EncodeTablePrefix(newTableID),
			NewTimestamp: newTimeStamp,
		})
		dataRules = append(dataRules, &import_sstpb.RewriteRule{
			OldKeyPrefix: append(tablecodec.EncodeTablePrefix(oldTableID), recordPrefixSep...),
			NewKeyPrefix: append(tablecodec.EncodeTablePrefix(newTableID), recordPrefixSep...),
			NewTimestamp: newTimeStamp,
		})
		for oldIndexID, newIndexID := range indexIDs {
			dataRules = append(dataRules, &import_sstpb.RewriteRule{
				OldKeyPrefix: tablecodec.EncodeTableIndexPrefix(oldTableID, oldIndexID),
				NewKeyPrefix: tablecodec.EncodeTableIndexPrefix(newTableID, newIndexID),
				NewTimestamp: newTimeStamp,
			})
		}
	}

	return &RewriteRules{
		Table: tableRules,
		Data:  dataRules,
	}
}

// GetSSTMetaFromFile compares the keys in file, region and rewrite rules, then returns a sst conn.
// The range of the returned sst meta is [regionRule.NewKeyPrefix, append(regionRule.NewKeyPrefix, 0xff)].
func GetSSTMetaFromFile(
	id []byte,
<<<<<<< HEAD
	file *kvproto.File,
=======
	file *backuppb.File,
>>>>>>> 57e2391a
	region *metapb.Region,
	regionRule *import_sstpb.RewriteRule,
) import_sstpb.SSTMeta {
	// Get the column family of the file by the file name.
	var cfName string
	if strings.Contains(file.GetName(), defaultCFName) {
		cfName = defaultCFName
	} else if strings.Contains(file.GetName(), writeCFName) {
		cfName = writeCFName
	}
	// Find the overlapped part between the file and the region.
	// Here we rewrites the keys to compare with the keys of the region.
	rangeStart := regionRule.GetNewKeyPrefix()
	//  rangeStart = max(rangeStart, region.StartKey)
	if bytes.Compare(rangeStart, region.GetStartKey()) < 0 {
		rangeStart = region.GetStartKey()
	}

	// Append 10 * 0xff to make sure rangeEnd cover all file key
	// If choose to regionRule.NewKeyPrefix + 1, it may cause WrongPrefix here
	// https://github.com/tikv/tikv/blob/970a9bf2a9ea782a455ae579ad237aaf6cb1daec/
	// components/sst_importer/src/sst_importer.rs#L221
	suffix := []byte{0xff, 0xff, 0xff, 0xff, 0xff, 0xff, 0xff, 0xff, 0xff, 0xff}
	rangeEnd := append(append([]byte{}, regionRule.GetNewKeyPrefix()...), suffix...)
	// rangeEnd = min(rangeEnd, region.EndKey)
	if len(region.GetEndKey()) > 0 && bytes.Compare(rangeEnd, region.GetEndKey()) > 0 {
		rangeEnd = region.GetEndKey()
	}

	if bytes.Compare(rangeStart, rangeEnd) > 0 {
		log.Panic("range start exceed range end",
			logutil.File(file),
			logutil.Key("startKey", rangeStart),
			logutil.Key("endKey", rangeEnd))
	}

	log.Debug("get sstMeta",
		logutil.File(file),
		logutil.Key("startKey", rangeStart),
		logutil.Key("endKey", rangeEnd))

	return import_sstpb.SSTMeta{
		Uuid:   id,
		CfName: cfName,
		Range: &import_sstpb.Range{
			Start: rangeStart,
			End:   rangeEnd,
		},
		Length:      file.GetSize_(),
		RegionId:    region.GetId(),
		RegionEpoch: region.GetRegionEpoch(),
	}
}

// MakeDBPool makes a session pool with specficated size by sessionFactory.
func MakeDBPool(size uint, dbFactory func() (*DB, error)) ([]*DB, error) {
	dbPool := make([]*DB, 0, size)
	for i := uint(0); i < size; i++ {
		db, e := dbFactory()
		if e != nil {
			return dbPool, e
		}
		dbPool = append(dbPool, db)
	}
	return dbPool, nil
}

// EstimateRangeSize estimates the total range count by file.
<<<<<<< HEAD
func EstimateRangeSize(files []*kvproto.File) int {
=======
func EstimateRangeSize(files []*backuppb.File) int {
>>>>>>> 57e2391a
	result := 0
	for _, f := range files {
		if strings.HasSuffix(f.GetName(), "_write.sst") {
			result++
		}
	}
	return result
}

<<<<<<< HEAD
// MapTableToFiles makes a map that mapping table ID to its backup files.
// aware that one file can and only can hold one table.
func MapTableToFiles(files []*kvproto.File) map[int64][]*kvproto.File {
	result := map[int64][]*kvproto.File{}
=======
// ValidateFileRanges checks and returns the ranges of the files.
func ValidateFileRanges(
	files []*backuppb.File,
	rewriteRules *RewriteRules,
) ([]rtree.Range, error) {
	ranges := make([]rtree.Range, 0, len(files))
	fileAppended := make(map[string]bool)

	for _, file := range files {
		// We skips all default cf files because we don't range overlap.
		if !fileAppended[file.GetName()] && strings.Contains(file.GetName(), "write") {
			rng, err := validateAndGetFileRange(file, rewriteRules)
			if err != nil {
				return nil, errors.Trace(err)
			}
			ranges = append(ranges, rng)
			fileAppended[file.GetName()] = true
		}
	}
	return ranges, nil
}

// MapTableToFiles makes a map that mapping table ID to its backup files.
// aware that one file can and only can hold one table.
func MapTableToFiles(files []*backuppb.File) map[int64][]*backuppb.File {
	result := map[int64][]*backuppb.File{}
>>>>>>> 57e2391a
	for _, file := range files {
		tableID := tablecodec.DecodeTableID(file.GetStartKey())
		tableEndID := tablecodec.DecodeTableID(file.GetEndKey())
		if tableID != tableEndID {
			log.Panic("key range spread between many files.",
				zap.String("file name", file.Name),
				logutil.Key("startKey", file.StartKey),
				logutil.Key("endKey", file.EndKey))
		}
		if tableID == 0 {
			log.Panic("invalid table key of file",
				zap.String("file name", file.Name),
				logutil.Key("startKey", file.StartKey),
				logutil.Key("endKey", file.EndKey))
		}
		result[tableID] = append(result[tableID], file)
	}
	return result
}

// GoValidateFileRanges validate files by a stream of tables and yields
// tables with range.
func GoValidateFileRanges(
	ctx context.Context,
	tableStream <-chan CreatedTable,
<<<<<<< HEAD
	fileOfTable map[int64][]*kvproto.File,
	splitSizeBytes, splitKeyCount uint64,
=======
	fileOfTable map[int64][]*backuppb.File,
>>>>>>> 57e2391a
	errCh chan<- error,
) <-chan TableWithRange {
	// Could we have a smaller outCh size?
	outCh := make(chan TableWithRange, len(fileOfTable))
	go func() {
		defer close(outCh)
		defer log.Info("all range generated")
		for {
			select {
			case <-ctx.Done():
				errCh <- ctx.Err()
				return
			case t, ok := <-tableStream:
				if !ok {
					return
				}
				files := fileOfTable[t.OldTable.Info.ID]
				if partitions := t.OldTable.Info.Partition; partitions != nil {
					log.Debug("table partition",
						zap.Stringer("database", t.OldTable.DB.Name),
						zap.Stringer("table", t.Table.Name),
						zap.Any("partition info", partitions),
					)
					for _, partition := range partitions.Definitions {
						files = append(files, fileOfTable[partition.ID]...)
					}
				}
				for _, file := range files {
					err := ValidateFileRewriteRule(file, t.RewriteRule)
					if err != nil {
						errCh <- err
						return
					}
				}
				// Merge small ranges to reduce split and scatter regions.
				ranges, stat, err := MergeFileRanges(
					files, splitSizeBytes, splitKeyCount)
				if err != nil {
					errCh <- err
					return
				}
				log.Info("merge and validate file",
					zap.Stringer("database", t.OldTable.DB.Name),
					zap.Stringer("table", t.Table.Name),
					zap.Int("Files(total)", stat.TotalFiles),
					zap.Int("File(write)", stat.TotalWriteCFFile),
					zap.Int("File(default)", stat.TotalDefaultCFFile),
					zap.Int("Region(total)", stat.TotalRegions),
					zap.Int("Regoin(keys avg)", stat.RegionKeysAvg),
					zap.Int("Region(bytes avg)", stat.RegionBytesAvg),
					zap.Int("Merged(regions)", stat.MergedRegions),
					zap.Int("Merged(keys avg)", stat.MergedRegionKeysAvg),
					zap.Int("Merged(bytes avg)", stat.MergedRegionBytesAvg))

				tableWithRange := TableWithRange{
					CreatedTable: t,
					Range:        ranges,
				}
				log.Debug("sending range info",
					zap.Stringer("table", t.Table.Name),
					zap.Int("files", len(files)),
					zap.Int("range size", len(ranges)),
					zap.Int("output channel size", len(outCh)))
				outCh <- tableWithRange
			}
		}
	}()
	return outCh
}

<<<<<<< HEAD
// ValidateFileRewriteRule uses rewrite rules to validate the ranges of a file.
func ValidateFileRewriteRule(file *kvproto.File, rewriteRules *RewriteRules) error {
=======
// validateAndGetFileRange validates a file, if success, return the key range of this file.
func validateAndGetFileRange(file *backuppb.File, rules *RewriteRules) (rtree.Range, error) {
	err := ValidateFileRewriteRule(file, rules)
	if err != nil {
		return rtree.Range{}, errors.Trace(err)
	}
	startID := tablecodec.DecodeTableID(file.GetStartKey())
	endID := tablecodec.DecodeTableID(file.GetEndKey())
	if startID != endID {
		log.Error("table ids mismatch",
			zap.Int64("startID", startID),
			zap.Int64("endID", endID),
			logutil.File(file))
		return rtree.Range{}, errors.Annotate(berrors.ErrRestoreTableIDMismatch, "validateAndGetFileRange")
	}
	r := rtree.Range{StartKey: file.GetStartKey(), EndKey: file.GetEndKey()}
	return r, nil
}

// AttachFilesToRanges attach files to ranges.
// Panic if range is overlapped or no range for files.
// nolint:staticcheck
func AttachFilesToRanges(
	files []*backuppb.File,
	ranges []rtree.Range,
) []rtree.Range {
	rangeTree := rtree.NewRangeTree()
	for _, rg := range ranges {
		rangeTree.Update(rg)
	}
	for _, f := range files {
		rg := rangeTree.Find(&rtree.Range{
			StartKey: f.GetStartKey(),
			EndKey:   f.GetEndKey(),
		})
		if rg == nil {
			log.Panic("range not found",
				logutil.Key("startKey", f.GetStartKey()),
				logutil.Key("endKey", f.GetEndKey()))
		}
		file := *f
		rg.Files = append(rg.Files, &file)
	}
	if rangeTree.Len() != len(ranges) {
		log.Panic("ranges overlapped",
			zap.Int("ranges length", len(ranges)),
			zap.Int("tree length", rangeTree.Len()))
	}
	sortedRanges := rangeTree.GetSortedRanges()
	return sortedRanges
}

// ValidateFileRewriteRule uses rewrite rules to validate the ranges of a file.
func ValidateFileRewriteRule(file *backuppb.File, rewriteRules *RewriteRules) error {
>>>>>>> 57e2391a
	// Check if the start key has a matched rewrite key
	_, startRule := rewriteRawKey(file.GetStartKey(), rewriteRules)
	if rewriteRules != nil && startRule == nil {
		tableID := tablecodec.DecodeTableID(file.GetStartKey())
		log.Error(
			"cannot find rewrite rule for file start key",
			zap.Int64("tableID", tableID),
			logutil.File(file),
		)
		return errors.Annotate(berrors.ErrRestoreInvalidRewrite, "cannot find rewrite rule")
	}
	// Check if the end key has a matched rewrite key
	_, endRule := rewriteRawKey(file.GetEndKey(), rewriteRules)
	if rewriteRules != nil && endRule == nil {
		tableID := tablecodec.DecodeTableID(file.GetEndKey())
		log.Error(
			"cannot find rewrite rule for file end key",
			zap.Int64("tableID", tableID),
			logutil.File(file),
		)
		return errors.Annotate(berrors.ErrRestoreInvalidRewrite, "cannot find rewrite rule")
	}
	// the new prefix of the start rule must equal or less than the new prefix of the end rule
	if bytes.Compare(startRule.GetNewKeyPrefix(), endRule.GetNewKeyPrefix()) > 0 {
		startTableID := tablecodec.DecodeTableID(file.GetStartKey())
		endTableID := tablecodec.DecodeTableID(file.GetEndKey())
		log.Error(
			"unexpected rewrite rules",
			zap.Int64("startTableID", startTableID),
			zap.Int64("endTableID", endTableID),
			zap.Stringer("startRule", startRule),
			zap.Stringer("endRule", endRule),
			logutil.File(file),
		)
		return errors.Annotate(berrors.ErrRestoreInvalidRewrite, "unexpected rewrite rules")
	}

	startID := tablecodec.DecodeTableID(file.GetStartKey())
	endID := tablecodec.DecodeTableID(file.GetEndKey())
	if startID != endID {
		log.Error("table ids mismatch",
			zap.Int64("startID", startID),
			zap.Int64("endID", endID),
			logutil.File(file))
		return errors.Annotate(berrors.ErrRestoreTableIDMismatch, "file start_key end_key table ids mismatch")
	}
	return nil
}

// rewriteRawKey rewrites a raw key and returns a encoded key.
func rewriteRawKey(key []byte, rewriteRules *RewriteRules) ([]byte, *import_sstpb.RewriteRule) {
	if rewriteRules == nil {
		return codec.EncodeBytes([]byte{}, key), nil
	}
	if len(key) > 0 {
		rule := matchOldPrefix(key, rewriteRules)
		ret := bytes.Replace(key, rule.GetOldKeyPrefix(), rule.GetNewKeyPrefix(), 1)
		return codec.EncodeBytes([]byte{}, ret), rule
	}
	return nil, nil
}

func matchOldPrefix(key []byte, rewriteRules *RewriteRules) *import_sstpb.RewriteRule {
	for _, rule := range rewriteRules.Data {
		if bytes.HasPrefix(key, rule.GetOldKeyPrefix()) {
			return rule
		}
	}
	for _, rule := range rewriteRules.Table {
		if bytes.HasPrefix(key, rule.GetOldKeyPrefix()) {
			return rule
		}
	}
	return nil
}

func matchNewPrefix(key []byte, rewriteRules *RewriteRules) *import_sstpb.RewriteRule {
	for _, rule := range rewriteRules.Data {
		if bytes.HasPrefix(key, rule.GetNewKeyPrefix()) {
			return rule
		}
	}
	for _, rule := range rewriteRules.Table {
		if bytes.HasPrefix(key, rule.GetNewKeyPrefix()) {
			return rule
		}
	}
	return nil
}

func truncateTS(key []byte) []byte {
	if len(key) == 0 {
		return nil
	}
	return key[:len(key)-8]
}

// SplitRanges splits region by
// 1. data range after rewrite
// 2. rewrite rules.
func SplitRanges(
	ctx context.Context,
	client *Client,
	ranges []rtree.Range,
	rewriteRules *RewriteRules,
	updateCh glue.Progress,
) error {
	start := time.Now()
	defer func() {
		elapsed := time.Since(start)
		summary.CollectDuration("split region", elapsed)
	}()
	splitter := NewRegionSplitter(NewSplitClient(client.GetPDClient(), client.GetTLSConfig()))

	return splitter.Split(ctx, ranges, rewriteRules, func(keys [][]byte) {
		for range keys {
			updateCh.Inc()
		}
	})
}

<<<<<<< HEAD
func rewriteFileKeys(file *kvproto.File, rewriteRules *RewriteRules) (startKey, endKey []byte, err error) {
=======
func rewriteFileKeys(file *backuppb.File, rewriteRules *RewriteRules) (startKey, endKey []byte, err error) {
>>>>>>> 57e2391a
	startID := tablecodec.DecodeTableID(file.GetStartKey())
	endID := tablecodec.DecodeTableID(file.GetEndKey())
	var rule *import_sstpb.RewriteRule
	if startID == endID {
		startKey, rule = rewriteRawKey(file.GetStartKey(), rewriteRules)
		if rewriteRules != nil && rule == nil {
			log.Error("cannot find rewrite rule",
				logutil.Key("startKey", file.GetStartKey()),
				zap.Reflect("rewrite table", rewriteRules.Table),
				zap.Reflect("rewrite data", rewriteRules.Data))
			err = errors.Annotate(berrors.ErrRestoreInvalidRewrite, "cannot find rewrite rule for start key")
			return
		}
		endKey, rule = rewriteRawKey(file.GetEndKey(), rewriteRules)
		if rewriteRules != nil && rule == nil {
			err = errors.Annotate(berrors.ErrRestoreInvalidRewrite, "cannot find rewrite rule for end key")
			return
		}
	} else {
		log.Error("table ids dont matched",
			zap.Int64("startID", startID),
			zap.Int64("endID", endID),
			logutil.Key("startKey", startKey),
			logutil.Key("endKey", endKey))
		err = errors.Annotate(berrors.ErrRestoreInvalidRewrite, "invalid table id")
	}
	return
}

func encodeKeyPrefix(key []byte) []byte {
	encodedPrefix := make([]byte, 0)
	ungroupedLen := len(key) % 8
	encodedPrefix = append(encodedPrefix, codec.EncodeBytes([]byte{}, key[:len(key)-ungroupedLen])...)
	return append(encodedPrefix[:len(encodedPrefix)-9], key[len(key)-ungroupedLen:]...)
}

// PaginateScanRegion scan regions with a limit pagination and
// return all regions at once.
// It reduces max gRPC message size.
func PaginateScanRegion(
	ctx context.Context, client SplitClient, startKey, endKey []byte, limit int,
) ([]*RegionInfo, error) {
	if len(endKey) != 0 && bytes.Compare(startKey, endKey) >= 0 {
		log.Error("restore range startKey >= endKey",
			logutil.Key("startKey", startKey),
			logutil.Key("endKey", endKey))
		return nil, errors.Annotatef(berrors.ErrRestoreInvalidRange, "startKey >= endKey")
	}

	regions := []*RegionInfo{}
	for {
		batch, err := client.ScanRegions(ctx, startKey, endKey, limit)
		if err != nil {
			return nil, errors.Trace(err)
		}
		regions = append(regions, batch...)
		if len(batch) < limit {
			// No more region
			break
		}
		startKey = batch[len(batch)-1].Region.GetEndKey()
		if len(startKey) == 0 ||
			(len(endKey) > 0 && bytes.Compare(startKey, endKey) >= 0) {
			// All key space have scanned
			break
		}
	}
	return regions, nil
}

// ZapTables make zap field of table for debuging, including table names.
func ZapTables(tables []CreatedTable) zapcore.Field {
	return logutil.AbbreviatedArray("tables", tables, func(input interface{}) []string {
		tables := input.([]CreatedTable)
		names := make([]string, 0, len(tables))
		for _, t := range tables {
			names = append(names, fmt.Sprintf("%s.%s",
				utils.EncloseName(t.OldTable.DB.Name.String()),
				utils.EncloseName(t.OldTable.Info.Name.String())))
		}
		return names
	})
}

// ParseQuoteName parse the quote `db`.`table` name, and split it.
func ParseQuoteName(name string) (db, table string) {
	names := quoteRegexp.FindAllStringSubmatch(name, -1)
	if len(names) != 2 {
		log.Panic("failed to parse schema name",
			zap.String("origin name", name),
			zap.Any("parsed names", names))
	}
	db = names[0][0]
	table = names[1][0]
	db = strings.ReplaceAll(unQuoteName(db), "``", "`")
	table = strings.ReplaceAll(unQuoteName(table), "``", "`")
	return db, table
}

func unQuoteName(name string) string {
	name = strings.TrimPrefix(name, "`")
	return strings.TrimSuffix(name, "`")
}<|MERGE_RESOLUTION|>--- conflicted
+++ resolved
@@ -12,11 +12,7 @@
 
 	_ "github.com/go-sql-driver/mysql" // mysql driver
 	"github.com/pingcap/errors"
-<<<<<<< HEAD
-	kvproto "github.com/pingcap/kvproto/pkg/backup"
-=======
 	backuppb "github.com/pingcap/kvproto/pkg/backup"
->>>>>>> 57e2391a
 	"github.com/pingcap/kvproto/pkg/import_sstpb"
 	"github.com/pingcap/kvproto/pkg/metapb"
 	"github.com/pingcap/log"
@@ -95,11 +91,7 @@
 // The range of the returned sst meta is [regionRule.NewKeyPrefix, append(regionRule.NewKeyPrefix, 0xff)].
 func GetSSTMetaFromFile(
 	id []byte,
-<<<<<<< HEAD
-	file *kvproto.File,
-=======
 	file *backuppb.File,
->>>>>>> 57e2391a
 	region *metapb.Region,
 	regionRule *import_sstpb.RewriteRule,
 ) import_sstpb.SSTMeta {
@@ -168,11 +160,7 @@
 }
 
 // EstimateRangeSize estimates the total range count by file.
-<<<<<<< HEAD
-func EstimateRangeSize(files []*kvproto.File) int {
-=======
 func EstimateRangeSize(files []*backuppb.File) int {
->>>>>>> 57e2391a
 	result := 0
 	for _, f := range files {
 		if strings.HasSuffix(f.GetName(), "_write.sst") {
@@ -182,39 +170,10 @@
 	return result
 }
 
-<<<<<<< HEAD
-// MapTableToFiles makes a map that mapping table ID to its backup files.
-// aware that one file can and only can hold one table.
-func MapTableToFiles(files []*kvproto.File) map[int64][]*kvproto.File {
-	result := map[int64][]*kvproto.File{}
-=======
-// ValidateFileRanges checks and returns the ranges of the files.
-func ValidateFileRanges(
-	files []*backuppb.File,
-	rewriteRules *RewriteRules,
-) ([]rtree.Range, error) {
-	ranges := make([]rtree.Range, 0, len(files))
-	fileAppended := make(map[string]bool)
-
-	for _, file := range files {
-		// We skips all default cf files because we don't range overlap.
-		if !fileAppended[file.GetName()] && strings.Contains(file.GetName(), "write") {
-			rng, err := validateAndGetFileRange(file, rewriteRules)
-			if err != nil {
-				return nil, errors.Trace(err)
-			}
-			ranges = append(ranges, rng)
-			fileAppended[file.GetName()] = true
-		}
-	}
-	return ranges, nil
-}
-
 // MapTableToFiles makes a map that mapping table ID to its backup files.
 // aware that one file can and only can hold one table.
 func MapTableToFiles(files []*backuppb.File) map[int64][]*backuppb.File {
 	result := map[int64][]*backuppb.File{}
->>>>>>> 57e2391a
 	for _, file := range files {
 		tableID := tablecodec.DecodeTableID(file.GetStartKey())
 		tableEndID := tablecodec.DecodeTableID(file.GetEndKey())
@@ -240,12 +199,8 @@
 func GoValidateFileRanges(
 	ctx context.Context,
 	tableStream <-chan CreatedTable,
-<<<<<<< HEAD
-	fileOfTable map[int64][]*kvproto.File,
+	fileOfTable map[int64][]*backuppb.File,
 	splitSizeBytes, splitKeyCount uint64,
-=======
-	fileOfTable map[int64][]*backuppb.File,
->>>>>>> 57e2391a
 	errCh chan<- error,
 ) <-chan TableWithRange {
 	// Could we have a smaller outCh size?
@@ -316,65 +271,8 @@
 	return outCh
 }
 
-<<<<<<< HEAD
-// ValidateFileRewriteRule uses rewrite rules to validate the ranges of a file.
-func ValidateFileRewriteRule(file *kvproto.File, rewriteRules *RewriteRules) error {
-=======
-// validateAndGetFileRange validates a file, if success, return the key range of this file.
-func validateAndGetFileRange(file *backuppb.File, rules *RewriteRules) (rtree.Range, error) {
-	err := ValidateFileRewriteRule(file, rules)
-	if err != nil {
-		return rtree.Range{}, errors.Trace(err)
-	}
-	startID := tablecodec.DecodeTableID(file.GetStartKey())
-	endID := tablecodec.DecodeTableID(file.GetEndKey())
-	if startID != endID {
-		log.Error("table ids mismatch",
-			zap.Int64("startID", startID),
-			zap.Int64("endID", endID),
-			logutil.File(file))
-		return rtree.Range{}, errors.Annotate(berrors.ErrRestoreTableIDMismatch, "validateAndGetFileRange")
-	}
-	r := rtree.Range{StartKey: file.GetStartKey(), EndKey: file.GetEndKey()}
-	return r, nil
-}
-
-// AttachFilesToRanges attach files to ranges.
-// Panic if range is overlapped or no range for files.
-// nolint:staticcheck
-func AttachFilesToRanges(
-	files []*backuppb.File,
-	ranges []rtree.Range,
-) []rtree.Range {
-	rangeTree := rtree.NewRangeTree()
-	for _, rg := range ranges {
-		rangeTree.Update(rg)
-	}
-	for _, f := range files {
-		rg := rangeTree.Find(&rtree.Range{
-			StartKey: f.GetStartKey(),
-			EndKey:   f.GetEndKey(),
-		})
-		if rg == nil {
-			log.Panic("range not found",
-				logutil.Key("startKey", f.GetStartKey()),
-				logutil.Key("endKey", f.GetEndKey()))
-		}
-		file := *f
-		rg.Files = append(rg.Files, &file)
-	}
-	if rangeTree.Len() != len(ranges) {
-		log.Panic("ranges overlapped",
-			zap.Int("ranges length", len(ranges)),
-			zap.Int("tree length", rangeTree.Len()))
-	}
-	sortedRanges := rangeTree.GetSortedRanges()
-	return sortedRanges
-}
-
 // ValidateFileRewriteRule uses rewrite rules to validate the ranges of a file.
 func ValidateFileRewriteRule(file *backuppb.File, rewriteRules *RewriteRules) error {
->>>>>>> 57e2391a
 	// Check if the start key has a matched rewrite key
 	_, startRule := rewriteRawKey(file.GetStartKey(), rewriteRules)
 	if rewriteRules != nil && startRule == nil {
@@ -496,11 +394,7 @@
 	})
 }
 
-<<<<<<< HEAD
-func rewriteFileKeys(file *kvproto.File, rewriteRules *RewriteRules) (startKey, endKey []byte, err error) {
-=======
 func rewriteFileKeys(file *backuppb.File, rewriteRules *RewriteRules) (startKey, endKey []byte, err error) {
->>>>>>> 57e2391a
 	startID := tablecodec.DecodeTableID(file.GetStartKey())
 	endID := tablecodec.DecodeTableID(file.GetEndKey())
 	var rule *import_sstpb.RewriteRule
