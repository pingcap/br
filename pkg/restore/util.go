// Copyright 2020 PingCAP, Inc. Licensed under Apache-2.0.

package restore

import (
	"bytes"
	"context"
	"encoding/hex"
	"fmt"
	"strings"
	"time"

	_ "github.com/go-sql-driver/mysql" // mysql driver
	"github.com/pingcap/errors"
	"github.com/pingcap/kvproto/pkg/backup"
	"github.com/pingcap/kvproto/pkg/import_sstpb"
	"github.com/pingcap/kvproto/pkg/metapb"
	"github.com/pingcap/log"
	"github.com/pingcap/parser/model"
	"github.com/pingcap/tidb/tablecodec"
	"github.com/pingcap/tidb/util/codec"
	"go.uber.org/zap"
	"go.uber.org/zap/zapcore"

	"github.com/pingcap/br/pkg/glue"
	"github.com/pingcap/br/pkg/rtree"
	"github.com/pingcap/br/pkg/summary"
	"github.com/pingcap/br/pkg/utils"
)

var recordPrefixSep = []byte("_r")

// GetRewriteRules returns the rewrite rule of the new table and the old table.
func GetRewriteRules(
	newTable *model.TableInfo,
	oldTable *model.TableInfo,
	newTimeStamp uint64,
) *RewriteRules {
	tableIDs := make(map[int64]int64)
	tableIDs[oldTable.ID] = newTable.ID
	if oldTable.Partition != nil {
		for _, srcPart := range oldTable.Partition.Definitions {
			for _, destPart := range newTable.Partition.Definitions {
				if srcPart.Name == destPart.Name {
					tableIDs[srcPart.ID] = destPart.ID
				}
			}
		}
	}
	indexIDs := make(map[int64]int64)
	for _, srcIndex := range oldTable.Indices {
		for _, destIndex := range newTable.Indices {
			if srcIndex.Name == destIndex.Name {
				indexIDs[srcIndex.ID] = destIndex.ID
			}
		}
	}

	tableRules := make([]*import_sstpb.RewriteRule, 0)
	dataRules := make([]*import_sstpb.RewriteRule, 0)
	for oldTableID, newTableID := range tableIDs {
		tableRules = append(tableRules, &import_sstpb.RewriteRule{
			OldKeyPrefix: tablecodec.EncodeTablePrefix(oldTableID),
			NewKeyPrefix: tablecodec.EncodeTablePrefix(newTableID),
			NewTimestamp: newTimeStamp,
		})
		dataRules = append(dataRules, &import_sstpb.RewriteRule{
			OldKeyPrefix: append(tablecodec.EncodeTablePrefix(oldTableID), recordPrefixSep...),
			NewKeyPrefix: append(tablecodec.EncodeTablePrefix(newTableID), recordPrefixSep...),
			NewTimestamp: newTimeStamp,
		})
		for oldIndexID, newIndexID := range indexIDs {
			dataRules = append(dataRules, &import_sstpb.RewriteRule{
				OldKeyPrefix: tablecodec.EncodeTableIndexPrefix(oldTableID, oldIndexID),
				NewKeyPrefix: tablecodec.EncodeTableIndexPrefix(newTableID, newIndexID),
				NewTimestamp: newTimeStamp,
			})
		}
	}

	return &RewriteRules{
		Table: tableRules,
		Data:  dataRules,
	}
}

// GetSSTMetaFromFile compares the keys in file, region and rewrite rules, then returns a sst conn.
// The range of the returned sst meta is [regionRule.NewKeyPrefix, append(regionRule.NewKeyPrefix, 0xff)].
func GetSSTMetaFromFile(
	id []byte,
	file *backup.File,
	region *metapb.Region,
	regionRule *import_sstpb.RewriteRule,
) import_sstpb.SSTMeta {
	// Get the column family of the file by the file name.
	var cfName string
	if strings.Contains(file.GetName(), "default") {
		cfName = "default"
	} else if strings.Contains(file.GetName(), "write") {
		cfName = "write"
	}
	// Find the overlapped part between the file and the region.
	// Here we rewrites the keys to compare with the keys of the region.
	rangeStart := regionRule.GetNewKeyPrefix()
	//  rangeStart = max(rangeStart, region.StartKey)
	if bytes.Compare(rangeStart, region.GetStartKey()) < 0 {
		rangeStart = region.GetStartKey()
	}

	// Append 10 * 0xff to make sure rangeEnd cover all file key
	// If choose to regionRule.NewKeyPrefix + 1, it may cause WrongPrefix here
	// https://github.com/tikv/tikv/blob/970a9bf2a9ea782a455ae579ad237aaf6cb1daec/
	// components/sst_importer/src/sst_importer.rs#L221
	suffix := []byte{0xff, 0xff, 0xff, 0xff, 0xff, 0xff, 0xff, 0xff, 0xff, 0xff}
	rangeEnd := append(append([]byte{}, regionRule.GetNewKeyPrefix()...), suffix...)
	// rangeEnd = min(rangeEnd, region.EndKey)
	if len(region.GetEndKey()) > 0 && bytes.Compare(rangeEnd, region.GetEndKey()) > 0 {
		rangeEnd = region.GetEndKey()
	}

	if bytes.Compare(rangeStart, rangeEnd) > 0 {
		log.Fatal("range start exceed range end",
			zap.Stringer("start", utils.WrapKey(rangeStart)),
			zap.Stringer("end", utils.WrapKey(rangeEnd)))
	}

	log.Debug("get sstMeta",
		utils.ZapFile(file),
		zap.Stringer("rangeStart", utils.WrapKey(rangeStart)),
		zap.Stringer("rangeEnd", utils.WrapKey(rangeEnd)))

	return import_sstpb.SSTMeta{
		Uuid:   id,
		CfName: cfName,
		Range: &import_sstpb.Range{
			Start: rangeStart,
			End:   rangeEnd,
		},
<<<<<<< HEAD
=======
		Length:      file.GetSize_(),
>>>>>>> f6490703
		RegionId:    region.GetId(),
		RegionEpoch: region.GetRegionEpoch(),
	}
}

// MakeDBPool makes a session pool with specficated size by sessionFactory.
func MakeDBPool(size uint, dbFactory func() (*DB, error)) ([]*DB, error) {
	dbPool := make([]*DB, 0, size)
	for i := uint(0); i < size; i++ {
		db, e := dbFactory()
		if e != nil {
			return dbPool, e
		}
		dbPool = append(dbPool, db)
	}
	return dbPool, nil
}

// EstimateRangeSize estimates the total range count by file.
func EstimateRangeSize(files []*backup.File) int {
	result := 0
	for _, f := range files {
		if strings.HasSuffix(f.GetName(), "_write.sst") {
			result++
		}
	}
	return result
}

// ValidateFileRanges checks and returns the ranges of the files.
func ValidateFileRanges(
	files []*backup.File,
	rewriteRules *RewriteRules,
) ([]rtree.Range, error) {
	ranges := make([]rtree.Range, 0, len(files))
	fileAppended := make(map[string]bool)

	for _, file := range files {
		// We skips all default cf files because we don't range overlap.
		if !fileAppended[file.GetName()] && strings.Contains(file.GetName(), "write") {
			rng, err := validateAndGetFileRange(file, rewriteRules)
			if err != nil {
				return nil, err
			}
			ranges = append(ranges, rng)
			fileAppended[file.GetName()] = true
		}
	}
	return ranges, nil
}

// MapTableToFiles makes a map that mapping table ID to its backup files.
// aware that one file can and only can hold one table.
func MapTableToFiles(files []*backup.File) map[int64][]*backup.File {
	result := map[int64][]*backup.File{}
	for _, file := range files {
		tableID := tablecodec.DecodeTableID(file.GetStartKey())
		tableEndID := tablecodec.DecodeTableID(file.GetEndKey())
		if tableID != tableEndID {
			log.Panic("key range spread between many files.",
				zap.String("file name", file.Name),
				zap.Stringer("start key", utils.WrapKey(file.GetStartKey())),
				zap.Stringer("end key", utils.WrapKey(file.GetEndKey())))
		}
		if tableID == 0 {
			log.Panic("invalid table key of file",
				zap.String("file name", file.Name),
				zap.Stringer("start key", utils.WrapKey(file.GetStartKey())),
				zap.Stringer("end key", utils.WrapKey(file.GetEndKey())))
		}
		result[tableID] = append(result[tableID], file)
	}
	return result
}

// GoValidateFileRanges validate files by a stream of tables and yields tables with range.
func GoValidateFileRanges(
	ctx context.Context,
	tableStream <-chan CreatedTable,
	fileOfTable map[int64][]*backup.File,
	errCh chan<- error,
) <-chan TableWithRange {
	// Could we have a smaller outCh size?
	outCh := make(chan TableWithRange, len(fileOfTable))
	go func() {
		defer close(outCh)
		defer log.Info("all range generated")
		for {
			select {
			case <-ctx.Done():
				errCh <- ctx.Err()
				return
			case t, ok := <-tableStream:
				if !ok {
					return
				}
				files := fileOfTable[t.OldTable.Info.ID]
				if partitions := t.OldTable.Info.Partition; partitions != nil {
					log.Debug("table partition",
						zap.Stringer("database", t.OldTable.Db.Name),
						zap.Stringer("table", t.Table.Name),
						zap.Any("partition info", partitions),
					)
					for _, partition := range partitions.Definitions {
						files = append(files, fileOfTable[partition.ID]...)
					}
				}
				ranges, err := ValidateFileRanges(files, t.RewriteRule)
				if err != nil {
					errCh <- err
					return
				}
				tableWithRange := TableWithRange{
					CreatedTable: t,
					Range:        AttachFilesToRanges(files, ranges),
				}
				log.Debug("sending range info",
					zap.Stringer("table", t.Table.Name),
					zap.Int("files", len(files)),
					zap.Int("range size", len(ranges)),
					zap.Int("output channel size", len(outCh)))
				outCh <- tableWithRange
			}
		}
	}()
	return outCh
}

// validateAndGetFileRange validates a file, if success, return the key range of this file.
func validateAndGetFileRange(file *backup.File, rules *RewriteRules) (rtree.Range, error) {
	err := ValidateFileRewriteRule(file, rules)
	if err != nil {
		return rtree.Range{}, err
	}
	startID := tablecodec.DecodeTableID(file.GetStartKey())
	endID := tablecodec.DecodeTableID(file.GetEndKey())
	if startID != endID {
		log.Error("table ids mismatch",
			zap.Int64("startID", startID),
			zap.Int64("endID", endID),
			utils.ZapFile(file))
		return rtree.Range{}, errors.New("table ids mismatch")
	}
	r := rtree.Range{StartKey: file.GetStartKey(), EndKey: file.GetEndKey()}
	return r, nil
}

// AttachFilesToRanges attach files to ranges.
// Panic if range is overlapped or no range for files.
func AttachFilesToRanges(
	files []*backup.File,
	ranges []rtree.Range,
) []rtree.Range {
	rangeTree := rtree.NewRangeTree()
	for _, rg := range ranges {
		rangeTree.Update(rg)
	}
	for _, f := range files {
		rg := rangeTree.Find(&rtree.Range{
			StartKey: f.GetStartKey(),
			EndKey:   f.GetEndKey(),
		})
		if rg == nil {
			log.Fatal("range not found",
				zap.Stringer("startKey", utils.WrapKey(f.GetStartKey())),
				zap.Stringer("endKey", utils.WrapKey(f.GetEndKey())))
		}
		file := *f
		rg.Files = append(rg.Files, &file)
	}
	if rangeTree.Len() != len(ranges) {
		log.Fatal("ranges overlapped",
			zap.Int("ranges length", len(ranges)),
			zap.Int("tree length", rangeTree.Len()))
	}
	sortedRanges := rangeTree.GetSortedRanges()
	return sortedRanges
}

// ValidateFileRewriteRule uses rewrite rules to validate the ranges of a file.
func ValidateFileRewriteRule(file *backup.File, rewriteRules *RewriteRules) error {
	// Check if the start key has a matched rewrite key
	_, startRule := rewriteRawKey(file.GetStartKey(), rewriteRules)
	if rewriteRules != nil && startRule == nil {
		tableID := tablecodec.DecodeTableID(file.GetStartKey())
		log.Error(
			"cannot find rewrite rule for file start key",
			zap.Int64("tableID", tableID),
			utils.ZapFile(file),
		)
		return errors.Errorf("cannot find rewrite rule")
	}
	// Check if the end key has a matched rewrite key
	_, endRule := rewriteRawKey(file.GetEndKey(), rewriteRules)
	if rewriteRules != nil && endRule == nil {
		tableID := tablecodec.DecodeTableID(file.GetEndKey())
		log.Error(
			"cannot find rewrite rule for file end key",
			zap.Int64("tableID", tableID),
			utils.ZapFile(file),
		)
		return errors.Errorf("cannot find rewrite rule")
	}
	// the new prefix of the start rule must equal or less than the new prefix of the end rule
	if bytes.Compare(startRule.GetNewKeyPrefix(), endRule.GetNewKeyPrefix()) > 0 {
		startTableID := tablecodec.DecodeTableID(file.GetStartKey())
		endTableID := tablecodec.DecodeTableID(file.GetEndKey())
		log.Error(
			"unexpected rewrite rules",
			zap.Int64("startTableID", startTableID),
			zap.Int64("endTableID", endTableID),
			zap.Stringer("startRule", startRule),
			zap.Stringer("endRule", endRule),
			utils.ZapFile(file),
		)
		return errors.Errorf("unexpected rewrite rules")
	}
	return nil
}

<<<<<<< HEAD
// rewriteRawKey rewrites a raw key and returns a encoded key.
=======
// Rewrites a raw key and returns a encoded key.
>>>>>>> f6490703
func rewriteRawKey(key []byte, rewriteRules *RewriteRules) ([]byte, *import_sstpb.RewriteRule) {
	if rewriteRules == nil {
		return codec.EncodeBytes([]byte{}, key), nil
	}
	if len(key) > 0 {
		rule := matchOldPrefix(key, rewriteRules)
		ret := bytes.Replace(key, rule.GetOldKeyPrefix(), rule.GetNewKeyPrefix(), 1)
		return codec.EncodeBytes([]byte{}, ret), rule
	}
	return nil, nil
}

func matchOldPrefix(key []byte, rewriteRules *RewriteRules) *import_sstpb.RewriteRule {
	for _, rule := range rewriteRules.Data {
		if bytes.HasPrefix(key, rule.GetOldKeyPrefix()) {
			return rule
		}
	}
	for _, rule := range rewriteRules.Table {
		if bytes.HasPrefix(key, rule.GetOldKeyPrefix()) {
			return rule
		}
	}
	return nil
}

func matchNewPrefix(key []byte, rewriteRules *RewriteRules) *import_sstpb.RewriteRule {
	for _, rule := range rewriteRules.Data {
		if bytes.HasPrefix(key, rule.GetNewKeyPrefix()) {
			return rule
		}
	}
	for _, rule := range rewriteRules.Table {
		if bytes.HasPrefix(key, rule.GetNewKeyPrefix()) {
			return rule
		}
	}
	return nil
}

func truncateTS(key []byte) []byte {
	if len(key) == 0 {
		return nil
	}
	return key[:len(key)-8]
}

// SplitRanges splits region by
<<<<<<< HEAD
// 1. data range after rewrite
=======
// 1. data range after rewrite.
>>>>>>> f6490703
// 2. rewrite rules.
func SplitRanges(
	ctx context.Context,
	client *Client,
	ranges []rtree.Range,
	rewriteRules *RewriteRules,
	updateCh glue.Progress,
) error {
	start := time.Now()
	defer func() {
		elapsed := time.Since(start)
		summary.CollectDuration("split region", elapsed)
	}()
	splitter := NewRegionSplitter(NewSplitClient(client.GetPDClient(), client.GetTLSConfig()))

	return splitter.Split(ctx, ranges, rewriteRules, func(keys [][]byte) {
		for range keys {
			updateCh.Inc()
		}
	})
}

func rewriteFileKeys(file *backup.File, rewriteRules *RewriteRules) (startKey, endKey []byte, err error) {
	startID := tablecodec.DecodeTableID(file.GetStartKey())
	endID := tablecodec.DecodeTableID(file.GetEndKey())
	var rule *import_sstpb.RewriteRule
	if startID == endID {
		startKey, rule = rewriteRawKey(file.GetStartKey(), rewriteRules)
		if rewriteRules != nil && rule == nil {
			log.Error("cannot find rewrite rule",
				zap.Stringer("startKey", utils.WrapKey(file.GetStartKey())),
				zap.Reflect("rewrite table", rewriteRules.Table),
				zap.Reflect("rewrite data", rewriteRules.Data))
			err = errors.New("cannot find rewrite rule for start key")
			return
		}
		endKey, rule = rewriteRawKey(file.GetEndKey(), rewriteRules)
		if rewriteRules != nil && rule == nil {
			err = errors.New("cannot find rewrite rule for end key")
			return
		}
	} else {
		log.Error("table ids dont matched",
			zap.Int64("startID", startID),
			zap.Int64("endID", endID),
			zap.Stringer("startKey", utils.WrapKey(startKey)),
			zap.Stringer("endKey", utils.WrapKey(endKey)))
		err = errors.New("illegal table id")
	}
	return
}

func encodeKeyPrefix(key []byte) []byte {
	encodedPrefix := make([]byte, 0)
	ungroupedLen := len(key) % 8
	encodedPrefix = append(encodedPrefix, codec.EncodeBytes([]byte{}, key[:len(key)-ungroupedLen])...)
	return append(encodedPrefix[:len(encodedPrefix)-9], key[len(key)-ungroupedLen:]...)
}

// PaginateScanRegion scan regions with a limit pagination and
// return all regions at once.
// It reduces max gRPC message size.
func PaginateScanRegion(
	ctx context.Context, client SplitClient, startKey, endKey []byte, limit int,
) ([]*RegionInfo, error) {
	if len(endKey) != 0 && bytes.Compare(startKey, endKey) >= 0 {
		return nil, errors.Errorf("startKey >= endKey, startKey %s, endkey %s",
			hex.EncodeToString(startKey), hex.EncodeToString(endKey))
	}

	regions := []*RegionInfo{}
	for {
		batch, err := client.ScanRegions(ctx, startKey, endKey, limit)
		if err != nil {
			return nil, errors.Trace(err)
		}
		regions = append(regions, batch...)
		if len(batch) < limit {
			// No more region
			break
		}
		startKey = batch[len(batch)-1].Region.GetEndKey()
		if len(startKey) == 0 ||
			(len(endKey) > 0 && bytes.Compare(startKey, endKey) >= 0) {
			// All key space have scanned
			break
		}
	}
	return regions, nil
}

<<<<<<< HEAD
func hasRejectStorePeer(
	ctx context.Context,
	client SplitClient,
	regionID uint64,
	rejectStores map[uint64]bool,
) (bool, error) {
	regionInfo, err := client.GetRegionByID(ctx, regionID)
	if err != nil {
		return false, err
	}
	if regionInfo == nil {
		return false, nil
	}
	for _, peer := range regionInfo.Region.GetPeers() {
		if rejectStores[peer.GetStoreId()] {
			return true, nil
		}
	}
	retryTimes := ctx.Value(retryTimes).(int)
	if retryTimes > 10 {
		log.Warn("get region info", utils.ZapRegion(regionInfo.Region))
	}
	return false, nil
}

func waitForRemoveRejectStores(
	ctx context.Context,
	client SplitClient,
	regionInfo *RegionInfo,
	rejectStores map[uint64]bool,
) bool {
	interval := RejectStoreCheckInterval
	regionID := regionInfo.Region.GetId()
	for i := 0; i < RejectStoreCheckRetryTimes; i++ {
		ctx1 := context.WithValue(ctx, retryTimes, i)
		ok, err := hasRejectStorePeer(ctx1, client, regionID, rejectStores)
		if err != nil {
			log.Warn("wait for rejecting store failed",
				utils.ZapRegion(regionInfo.Region),
				zap.Error(err))
			return false
		}
		// Do not have any peer in the rejected store, return true
		if !ok {
			return true
		}
		interval = 2 * interval
		if interval > RejectStoreMaxCheckInterval {
			interval = RejectStoreMaxCheckInterval
		}
		time.Sleep(interval)
	}

	return false
}

=======
>>>>>>> f6490703
// ZapTables make zap field of table for debuging, including table names.
func ZapTables(tables []CreatedTable) zapcore.Field {
	tableNames := make([]string, 0, len(tables))
	for _, t := range tables {
		tableNames = append(tableNames, fmt.Sprintf("%s.%s", t.OldTable.Db.Name, t.OldTable.Info.Name))
	}
	return zap.Strings("tables", tableNames)
}

// ZapRanges make zap fields for debuging, which contains kv, size and count of ranges.
func ZapRanges(ranges []rtree.Range) []zapcore.Field {
	totalKV := uint64(0)
	totalSize := uint64(0)
	for _, r := range ranges {
		for _, f := range r.Files {
			totalKV += f.GetTotalKvs()
			totalSize += f.GetTotalBytes()
		}
	}

	return []zap.Field{
		zap.Int("ranges", len(ranges)),
		zap.Uint64("total kv", totalKV),
		zap.Uint64("total size", totalSize),
	}
}<|MERGE_RESOLUTION|>--- conflicted
+++ resolved
@@ -136,10 +136,7 @@
 			Start: rangeStart,
 			End:   rangeEnd,
 		},
-<<<<<<< HEAD
-=======
 		Length:      file.GetSize_(),
->>>>>>> f6490703
 		RegionId:    region.GetId(),
 		RegionEpoch: region.GetRegionEpoch(),
 	}
@@ -360,11 +357,7 @@
 	return nil
 }
 
-<<<<<<< HEAD
-// rewriteRawKey rewrites a raw key and returns a encoded key.
-=======
 // Rewrites a raw key and returns a encoded key.
->>>>>>> f6490703
 func rewriteRawKey(key []byte, rewriteRules *RewriteRules) ([]byte, *import_sstpb.RewriteRule) {
 	if rewriteRules == nil {
 		return codec.EncodeBytes([]byte{}, key), nil
@@ -413,11 +406,7 @@
 }
 
 // SplitRanges splits region by
-<<<<<<< HEAD
-// 1. data range after rewrite
-=======
 // 1. data range after rewrite.
->>>>>>> f6490703
 // 2. rewrite rules.
 func SplitRanges(
 	ctx context.Context,
@@ -509,65 +498,6 @@
 	return regions, nil
 }
 
-<<<<<<< HEAD
-func hasRejectStorePeer(
-	ctx context.Context,
-	client SplitClient,
-	regionID uint64,
-	rejectStores map[uint64]bool,
-) (bool, error) {
-	regionInfo, err := client.GetRegionByID(ctx, regionID)
-	if err != nil {
-		return false, err
-	}
-	if regionInfo == nil {
-		return false, nil
-	}
-	for _, peer := range regionInfo.Region.GetPeers() {
-		if rejectStores[peer.GetStoreId()] {
-			return true, nil
-		}
-	}
-	retryTimes := ctx.Value(retryTimes).(int)
-	if retryTimes > 10 {
-		log.Warn("get region info", utils.ZapRegion(regionInfo.Region))
-	}
-	return false, nil
-}
-
-func waitForRemoveRejectStores(
-	ctx context.Context,
-	client SplitClient,
-	regionInfo *RegionInfo,
-	rejectStores map[uint64]bool,
-) bool {
-	interval := RejectStoreCheckInterval
-	regionID := regionInfo.Region.GetId()
-	for i := 0; i < RejectStoreCheckRetryTimes; i++ {
-		ctx1 := context.WithValue(ctx, retryTimes, i)
-		ok, err := hasRejectStorePeer(ctx1, client, regionID, rejectStores)
-		if err != nil {
-			log.Warn("wait for rejecting store failed",
-				utils.ZapRegion(regionInfo.Region),
-				zap.Error(err))
-			return false
-		}
-		// Do not have any peer in the rejected store, return true
-		if !ok {
-			return true
-		}
-		interval = 2 * interval
-		if interval > RejectStoreMaxCheckInterval {
-			interval = RejectStoreMaxCheckInterval
-		}
-		time.Sleep(interval)
-	}
-
-	return false
-}
-
-=======
->>>>>>> f6490703
 // ZapTables make zap field of table for debuging, including table names.
 func ZapTables(tables []CreatedTable) zapcore.Field {
 	tableNames := make([]string, 0, len(tables))
