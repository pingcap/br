// Copyright 2020 PingCAP, Inc. Licensed under Apache-2.0.

package restore

import (
	"bytes"
	"context"
	"encoding/hex"
	"fmt"
	"regexp"
	"strings"
	"time"

	_ "github.com/go-sql-driver/mysql" // mysql driver
	"github.com/pingcap/errors"
	"github.com/pingcap/kvproto/pkg/backup"
	"github.com/pingcap/kvproto/pkg/import_sstpb"
	"github.com/pingcap/kvproto/pkg/metapb"
	"github.com/pingcap/log"
	"github.com/pingcap/parser/model"
	"github.com/pingcap/tidb/tablecodec"
	"github.com/pingcap/tidb/util/codec"
	"go.uber.org/zap"
	"go.uber.org/zap/zapcore"

	berrors "github.com/pingcap/br/pkg/errors"
	"github.com/pingcap/br/pkg/glue"
	"github.com/pingcap/br/pkg/rtree"
	"github.com/pingcap/br/pkg/summary"
	"github.com/pingcap/br/pkg/utils"
)

var recordPrefixSep = []byte("_r")
var quoteRegexp = regexp.MustCompile("`(?:[^`]|``)*`")

// GetRewriteRules returns the rewrite rule of the new table and the old table.
func GetRewriteRules(
	newTable *model.TableInfo,
	oldTable *model.TableInfo,
	newTimeStamp uint64,
) *RewriteRules {
	tableIDs := make(map[int64]int64)
	tableIDs[oldTable.ID] = newTable.ID
	if oldTable.Partition != nil {
		for _, srcPart := range oldTable.Partition.Definitions {
			for _, destPart := range newTable.Partition.Definitions {
				if srcPart.Name == destPart.Name {
					tableIDs[srcPart.ID] = destPart.ID
				}
			}
		}
	}
	indexIDs := make(map[int64]int64)
	for _, srcIndex := range oldTable.Indices {
		for _, destIndex := range newTable.Indices {
			if srcIndex.Name == destIndex.Name {
				indexIDs[srcIndex.ID] = destIndex.ID
			}
		}
	}

	tableRules := make([]*import_sstpb.RewriteRule, 0)
	dataRules := make([]*import_sstpb.RewriteRule, 0)
	for oldTableID, newTableID := range tableIDs {
		tableRules = append(tableRules, &import_sstpb.RewriteRule{
			OldKeyPrefix: tablecodec.EncodeTablePrefix(oldTableID),
			NewKeyPrefix: tablecodec.EncodeTablePrefix(newTableID),
			NewTimestamp: newTimeStamp,
		})
		dataRules = append(dataRules, &import_sstpb.RewriteRule{
			OldKeyPrefix: append(tablecodec.EncodeTablePrefix(oldTableID), recordPrefixSep...),
			NewKeyPrefix: append(tablecodec.EncodeTablePrefix(newTableID), recordPrefixSep...),
			NewTimestamp: newTimeStamp,
		})
		for oldIndexID, newIndexID := range indexIDs {
			dataRules = append(dataRules, &import_sstpb.RewriteRule{
				OldKeyPrefix: tablecodec.EncodeTableIndexPrefix(oldTableID, oldIndexID),
				NewKeyPrefix: tablecodec.EncodeTableIndexPrefix(newTableID, newIndexID),
				NewTimestamp: newTimeStamp,
			})
		}
	}

	return &RewriteRules{
		Table: tableRules,
		Data:  dataRules,
	}
}

// GetSSTMetaFromFile compares the keys in file, region and rewrite rules, then returns a sst conn.
// The range of the returned sst meta is [regionRule.NewKeyPrefix, append(regionRule.NewKeyPrefix, 0xff)].
func GetSSTMetaFromFile(
	id []byte,
	file *backup.File,
	region *metapb.Region,
	regionRule *import_sstpb.RewriteRule,
) import_sstpb.SSTMeta {
	// Get the column family of the file by the file name.
	var cfName string
	if strings.Contains(file.GetName(), "default") {
		cfName = "default"
	} else if strings.Contains(file.GetName(), "write") {
		cfName = "write"
	}
	// Find the overlapped part between the file and the region.
	// Here we rewrites the keys to compare with the keys of the region.
	rangeStart := regionRule.GetNewKeyPrefix()
	//  rangeStart = max(rangeStart, region.StartKey)
	if bytes.Compare(rangeStart, region.GetStartKey()) < 0 {
		rangeStart = region.GetStartKey()
	}

	// Append 10 * 0xff to make sure rangeEnd cover all file key
	// If choose to regionRule.NewKeyPrefix + 1, it may cause WrongPrefix here
	// https://github.com/tikv/tikv/blob/970a9bf2a9ea782a455ae579ad237aaf6cb1daec/
	// components/sst_importer/src/sst_importer.rs#L221
	suffix := []byte{0xff, 0xff, 0xff, 0xff, 0xff, 0xff, 0xff, 0xff, 0xff, 0xff}
	rangeEnd := append(append([]byte{}, regionRule.GetNewKeyPrefix()...), suffix...)
	// rangeEnd = min(rangeEnd, region.EndKey)
	if len(region.GetEndKey()) > 0 && bytes.Compare(rangeEnd, region.GetEndKey()) > 0 {
		rangeEnd = region.GetEndKey()
	}

	if bytes.Compare(rangeStart, rangeEnd) > 0 {
		log.Panic("range start exceed range end",
			utils.ZapFile(file),
			zap.Stringer("rangeStart", utils.WrapKey(rangeStart)),
			zap.Stringer("rangeEnd", utils.WrapKey(rangeEnd)))
	}

	log.Debug("get sstMeta",
		utils.ZapFile(file),
		zap.Stringer("rangeStart", utils.WrapKey(rangeStart)),
		zap.Stringer("rangeEnd", utils.WrapKey(rangeEnd)))

	return import_sstpb.SSTMeta{
		Uuid:   id,
		CfName: cfName,
		Range: &import_sstpb.Range{
			Start: rangeStart,
			End:   rangeEnd,
		},
		RegionId:    region.GetId(),
		RegionEpoch: region.GetRegionEpoch(),
	}
}

// MakeDBPool makes a session pool with specficated size by sessionFactory.
func MakeDBPool(size uint, dbFactory func() (*DB, error)) ([]*DB, error) {
	dbPool := make([]*DB, 0, size)
	for i := uint(0); i < size; i++ {
		db, e := dbFactory()
		if e != nil {
			return dbPool, e
		}
		dbPool = append(dbPool, db)
	}
	return dbPool, nil
}

// EstimateRangeSize estimates the total range count by file.
func EstimateRangeSize(files []*backup.File) int {
	result := 0
	for _, f := range files {
		if strings.HasSuffix(f.GetName(), "_write.sst") {
			result++
		}
	}
	return result
}

// ValidateFileRanges checks and returns the ranges of the files.
func ValidateFileRanges(
	files []*backup.File,
	rewriteRules *RewriteRules,
) ([]rtree.Range, error) {
	ranges := make([]rtree.Range, 0, len(files))
	fileAppended := make(map[string]bool)

	for _, file := range files {
		// We skips all default cf files because we don't range overlap.
		if !fileAppended[file.GetName()] && strings.Contains(file.GetName(), "write") {
			rng, err := validateAndGetFileRange(file, rewriteRules)
			if err != nil {
				return nil, err
			}
			ranges = append(ranges, rng)
			fileAppended[file.GetName()] = true
		}
	}
	return ranges, nil
}

// MapTableToFiles makes a map that mapping table ID to its backup files.
// aware that one file can and only can hold one table.
func MapTableToFiles(files []*backup.File) map[int64][]*backup.File {
	result := map[int64][]*backup.File{}
	for _, file := range files {
		tableID := tablecodec.DecodeTableID(file.GetStartKey())
		tableEndID := tablecodec.DecodeTableID(file.GetEndKey())
		if tableID != tableEndID {
			log.Panic("key range spread between many files.",
				zap.String("file name", file.Name),
				zap.Stringer("start key", utils.WrapKey(file.GetStartKey())),
				zap.Stringer("end key", utils.WrapKey(file.GetEndKey())))
		}
		if tableID == 0 {
			log.Panic("invalid table key of file",
				zap.String("file name", file.Name),
				zap.Stringer("start key", utils.WrapKey(file.GetStartKey())),
				zap.Stringer("end key", utils.WrapKey(file.GetEndKey())))
		}
		result[tableID] = append(result[tableID], file)
	}
	return result
}

// GoValidateFileRanges validate files by a stream of tables and yields tables with range.
func GoValidateFileRanges(
	ctx context.Context,
	tableStream <-chan CreatedTable,
	fileOfTable map[int64][]*backup.File,
	errCh chan<- error,
) <-chan TableWithRange {
	// Could we have a smaller outCh size?
	outCh := make(chan TableWithRange, len(fileOfTable))
	go func() {
		defer close(outCh)
		defer log.Info("all range generated")
		for {
			select {
			case <-ctx.Done():
				errCh <- ctx.Err()
				return
			case t, ok := <-tableStream:
				if !ok {
					return
				}
				files := fileOfTable[t.OldTable.Info.ID]
				if partitions := t.OldTable.Info.Partition; partitions != nil {
					log.Debug("table partition",
						zap.Stringer("database", t.OldTable.DB.Name),
						zap.Stringer("table", t.Table.Name),
						zap.Any("partition info", partitions),
					)
					for _, partition := range partitions.Definitions {
						files = append(files, fileOfTable[partition.ID]...)
					}
				}
				ranges, err := ValidateFileRanges(files, t.RewriteRule)
				if err != nil {
					errCh <- err
					return
				}
				tableWithRange := TableWithRange{
					CreatedTable: t,
					Range:        AttachFilesToRanges(files, ranges),
				}
				log.Debug("sending range info",
					zap.Stringer("table", t.Table.Name),
					zap.Int("files", len(files)),
					zap.Int("range size", len(ranges)),
					zap.Int("output channel size", len(outCh)))
				outCh <- tableWithRange
			}
		}
	}()
	return outCh
}

// validateAndGetFileRange validates a file, if success, return the key range of this file.
func validateAndGetFileRange(file *backup.File, rules *RewriteRules) (rtree.Range, error) {
	err := ValidateFileRewriteRule(file, rules)
	if err != nil {
		return rtree.Range{}, err
	}
	startID := tablecodec.DecodeTableID(file.GetStartKey())
	endID := tablecodec.DecodeTableID(file.GetEndKey())
	if startID != endID {
		log.Error("table ids mismatch",
			zap.Int64("startID", startID),
			zap.Int64("endID", endID),
			utils.ZapFile(file))
		return rtree.Range{}, errors.Annotate(berrors.ErrRestoreTableIDMismatch, "validateAndGetFileRange")
	}
	r := rtree.Range{StartKey: file.GetStartKey(), EndKey: file.GetEndKey()}
	return r, nil
}

// AttachFilesToRanges attach files to ranges.
// Panic if range is overlapped or no range for files.
// nolint:staticcheck
func AttachFilesToRanges(
	files []*backup.File,
	ranges []rtree.Range,
) []rtree.Range {
	rangeTree := rtree.NewRangeTree()
	for _, rg := range ranges {
		rangeTree.Update(rg)
	}
	for _, f := range files {
		rg := rangeTree.Find(&rtree.Range{
			StartKey: f.GetStartKey(),
			EndKey:   f.GetEndKey(),
		})
		if rg == nil {
			log.Panic("range not found",
				zap.Stringer("startKey", utils.WrapKey(f.GetStartKey())),
				zap.Stringer("endKey", utils.WrapKey(f.GetEndKey())))
		}
		file := *f
		rg.Files = append(rg.Files, &file)
	}
	if rangeTree.Len() != len(ranges) {
		log.Panic("ranges overlapped",
			zap.Int("ranges length", len(ranges)),
			zap.Int("tree length", rangeTree.Len()))
	}
	sortedRanges := rangeTree.GetSortedRanges()
	return sortedRanges
}

// ValidateFileRewriteRule uses rewrite rules to validate the ranges of a file.
func ValidateFileRewriteRule(file *backup.File, rewriteRules *RewriteRules) error {
	// Check if the start key has a matched rewrite key
	_, startRule := rewriteRawKey(file.GetStartKey(), rewriteRules)
	if rewriteRules != nil && startRule == nil {
		tableID := tablecodec.DecodeTableID(file.GetStartKey())
		log.Error(
			"cannot find rewrite rule for file start key",
			zap.Int64("tableID", tableID),
			utils.ZapFile(file),
		)
		return errors.Annotate(berrors.ErrRestoreInvalidRewrite, "cannot find rewrite rule")
	}
	// Check if the end key has a matched rewrite key
	_, endRule := rewriteRawKey(file.GetEndKey(), rewriteRules)
	if rewriteRules != nil && endRule == nil {
		tableID := tablecodec.DecodeTableID(file.GetEndKey())
		log.Error(
			"cannot find rewrite rule for file end key",
			zap.Int64("tableID", tableID),
			utils.ZapFile(file),
		)
		return errors.Annotate(berrors.ErrRestoreInvalidRewrite, "cannot find rewrite rule")
	}
	// the new prefix of the start rule must equal or less than the new prefix of the end rule
	if bytes.Compare(startRule.GetNewKeyPrefix(), endRule.GetNewKeyPrefix()) > 0 {
		startTableID := tablecodec.DecodeTableID(file.GetStartKey())
		endTableID := tablecodec.DecodeTableID(file.GetEndKey())
		log.Error(
			"unexpected rewrite rules",
			zap.Int64("startTableID", startTableID),
			zap.Int64("endTableID", endTableID),
			zap.Stringer("startRule", startRule),
			zap.Stringer("endRule", endRule),
			utils.ZapFile(file),
		)
		return errors.Annotate(berrors.ErrRestoreInvalidRewrite, "unexpected rewrite rules")
	}
	return nil
}

// rewriteRawKey rewrites a raw key and returns a encoded key.
func rewriteRawKey(key []byte, rewriteRules *RewriteRules) ([]byte, *import_sstpb.RewriteRule) {
	if rewriteRules == nil {
		return codec.EncodeBytes([]byte{}, key), nil
	}
	if len(key) > 0 {
		rule := matchOldPrefix(key, rewriteRules)
		ret := bytes.Replace(key, rule.GetOldKeyPrefix(), rule.GetNewKeyPrefix(), 1)
		return codec.EncodeBytes([]byte{}, ret), rule
	}
	return nil, nil
}

func matchOldPrefix(key []byte, rewriteRules *RewriteRules) *import_sstpb.RewriteRule {
	for _, rule := range rewriteRules.Data {
		if bytes.HasPrefix(key, rule.GetOldKeyPrefix()) {
			return rule
		}
	}
	for _, rule := range rewriteRules.Table {
		if bytes.HasPrefix(key, rule.GetOldKeyPrefix()) {
			return rule
		}
	}
	return nil
}

func matchNewPrefix(key []byte, rewriteRules *RewriteRules) *import_sstpb.RewriteRule {
	for _, rule := range rewriteRules.Data {
		if bytes.HasPrefix(key, rule.GetNewKeyPrefix()) {
			return rule
		}
	}
	for _, rule := range rewriteRules.Table {
		if bytes.HasPrefix(key, rule.GetNewKeyPrefix()) {
			return rule
		}
	}
	return nil
}

func truncateTS(key []byte) []byte {
	if len(key) == 0 {
		return nil
	}
	return key[:len(key)-8]
}

// SplitRanges splits region by
// 1. data range after rewrite
// 2. rewrite rules.
func SplitRanges(
	ctx context.Context,
	client *Client,
	ranges []rtree.Range,
	rewriteRules *RewriteRules,
	updateCh glue.Progress,
) error {
	start := time.Now()
	defer func() {
		elapsed := time.Since(start)
		summary.CollectDuration("split region", elapsed)
	}()
	splitter := NewRegionSplitter(NewSplitClient(client.GetPDClient(), client.GetTLSConfig()))

	return splitter.Split(ctx, ranges, rewriteRules, func(keys [][]byte) {
		for range keys {
			updateCh.Inc()
		}
	})
}

func rewriteFileKeys(file *backup.File, rewriteRules *RewriteRules) (startKey, endKey []byte, err error) {
	startID := tablecodec.DecodeTableID(file.GetStartKey())
	endID := tablecodec.DecodeTableID(file.GetEndKey())
	var rule *import_sstpb.RewriteRule
	if startID == endID {
		startKey, rule = rewriteRawKey(file.GetStartKey(), rewriteRules)
		if rewriteRules != nil && rule == nil {
			log.Error("cannot find rewrite rule",
				zap.Stringer("startKey", utils.WrapKey(file.GetStartKey())),
				zap.Reflect("rewrite table", rewriteRules.Table),
				zap.Reflect("rewrite data", rewriteRules.Data))
			err = errors.Annotate(berrors.ErrRestoreInvalidRewrite, "cannot find rewrite rule for start key")
			return
		}
		endKey, rule = rewriteRawKey(file.GetEndKey(), rewriteRules)
		if rewriteRules != nil && rule == nil {
			err = errors.Annotate(berrors.ErrRestoreInvalidRewrite, "cannot find rewrite rule for end key")
			return
		}
	} else {
		log.Error("table ids dont matched",
			zap.Int64("startID", startID),
			zap.Int64("endID", endID),
			zap.Stringer("startKey", utils.WrapKey(startKey)),
			zap.Stringer("endKey", utils.WrapKey(endKey)))
		err = errors.Annotate(berrors.ErrRestoreInvalidRewrite, "invalid table id")
	}
	return
}

func encodeKeyPrefix(key []byte) []byte {
	encodedPrefix := make([]byte, 0)
	ungroupedLen := len(key) % 8
	encodedPrefix = append(encodedPrefix, codec.EncodeBytes([]byte{}, key[:len(key)-ungroupedLen])...)
	return append(encodedPrefix[:len(encodedPrefix)-9], key[len(key)-ungroupedLen:]...)
}

// PaginateScanRegion scan regions with a limit pagination and
// return all regions at once.
// It reduces max gRPC message size.
func PaginateScanRegion(
	ctx context.Context, client SplitClient, startKey, endKey []byte, limit int,
) ([]*RegionInfo, error) {
	if len(endKey) != 0 && bytes.Compare(startKey, endKey) >= 0 {
		return nil, errors.Annotatef(berrors.ErrRestoreInvalidRange, "startKey >= endKey, startKey %s, endkey %s",
			hex.EncodeToString(startKey), hex.EncodeToString(endKey))
	}

	regions := []*RegionInfo{}
	for {
		batch, err := client.ScanRegions(ctx, startKey, endKey, limit)
		if err != nil {
			return nil, errors.Trace(err)
		}
		regions = append(regions, batch...)
		if len(batch) < limit {
			// No more region
			break
		}
		startKey = batch[len(batch)-1].Region.GetEndKey()
		if len(startKey) == 0 ||
			(len(endKey) > 0 && bytes.Compare(startKey, endKey) >= 0) {
			// All key space have scanned
			break
		}
	}
	return regions, nil
}

// ZapTables make zap field of table for debuging, including table names.
func ZapTables(tables []CreatedTable) zapcore.Field {
<<<<<<< HEAD
	tableNames := make([]string, 0, len(tables))
	for _, t := range tables {
		tableNames = append(tableNames, fmt.Sprintf("%s.%s", t.OldTable.DB.Name, t.OldTable.Info.Name))
	}
	return zap.Strings("tables", tableNames)
=======
	return zap.Array("tables", tableSliceArrayMixIn(tables))
>>>>>>> 2e8038fb
}

// ZapRanges make zap fields for debuging, which contains kv, size and count of ranges.
// TODO make it a lazy zap object.
func ZapRanges(ranges []rtree.Range) zapcore.Field {
	return zap.Object("rangeInfo", rangesSliceObjectMixin(ranges))
}

type tableSliceArrayMixIn []CreatedTable

func (ss tableSliceArrayMixIn) MarshalLogArray(encoder zapcore.ArrayEncoder) error {
	for _, s := range ss {
		encoder.AppendString(fmt.Sprintf("%s.%s",
			utils.EncloseName(s.OldTable.Db.Name.String()),
			utils.EncloseName(s.OldTable.Info.Name.String())))
	}
	return nil
}

type rangesSliceObjectMixin []rtree.Range

func (rs rangesSliceObjectMixin) MarshalLogObject(encoder zapcore.ObjectEncoder) error {
	totalKV := uint64(0)
	totalSize := uint64(0)
	for _, r := range rs {
		for _, f := range r.Files {
			totalKV += f.GetTotalKvs()
			totalSize += f.GetTotalBytes()
		}
	}

	encoder.AddInt("ranges", len(rs))
	encoder.AddUint64("total kv", totalKV)
	encoder.AddUint64("total size", totalSize)
	return nil
}

// ParseQuoteName parse the quote `db`.`table` name, and split it.
func ParseQuoteName(name string) (string, string) {
	names := quoteRegexp.FindAllStringSubmatch(name, -1)
	if len(names) != 2 {
		log.Fatal("failed to parse schema name",
			zap.String("origin name", name),
			zap.Any("parsed names", names))
	}
	schema := names[0][0]
	table := names[1][0]
	schema = strings.ReplaceAll(unQuoteName(schema), "``", "`")
	table = strings.ReplaceAll(unQuoteName(table), "``", "`")
	return schema, table
}

func unQuoteName(name string) string {
	name = strings.TrimPrefix(name, "`")
	return strings.TrimSuffix(name, "`")
}<|MERGE_RESOLUTION|>--- conflicted
+++ resolved
@@ -504,15 +504,7 @@
 
 // ZapTables make zap field of table for debuging, including table names.
 func ZapTables(tables []CreatedTable) zapcore.Field {
-<<<<<<< HEAD
-	tableNames := make([]string, 0, len(tables))
-	for _, t := range tables {
-		tableNames = append(tableNames, fmt.Sprintf("%s.%s", t.OldTable.DB.Name, t.OldTable.Info.Name))
-	}
-	return zap.Strings("tables", tableNames)
-=======
 	return zap.Array("tables", tableSliceArrayMixIn(tables))
->>>>>>> 2e8038fb
 }
 
 // ZapRanges make zap fields for debuging, which contains kv, size and count of ranges.
