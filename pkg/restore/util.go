--- conflicted
+++ resolved
@@ -22,10 +22,7 @@
 	"go.uber.org/zap"
 
 	"github.com/pingcap/br/pkg/conn"
-<<<<<<< HEAD
-=======
 	"github.com/pingcap/br/pkg/glue"
->>>>>>> 2f083c8e
 	"github.com/pingcap/br/pkg/rtree"
 	"github.com/pingcap/br/pkg/summary"
 )
@@ -327,11 +324,7 @@
 	client *Client,
 	ranges []rtree.Range,
 	rewriteRules *RewriteRules,
-<<<<<<< HEAD
-	updateCh chan<- struct{},
-=======
 	updateCh glue.Progress,
->>>>>>> 2f083c8e
 ) error {
 	start := time.Now()
 	defer func() {
