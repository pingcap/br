package restore

import (
	"bytes"
	"context"
	"strings"
	"time"

	_ "github.com/go-sql-driver/mysql" // mysql driver
	"github.com/pingcap/kvproto/pkg/backup"
	"github.com/pingcap/kvproto/pkg/import_sstpb"
	"github.com/pingcap/kvproto/pkg/metapb"
	"github.com/pingcap/log"
	"github.com/pingcap/parser/model"
	restore_util "github.com/pingcap/tidb-tools/pkg/restore-util"
	"github.com/pingcap/tidb/tablecodec"
	"github.com/pingcap/tidb/util/codec"
	"go.uber.org/zap"
	"go.uber.org/zap/zapcore"
)

var recordPrefixSep = []byte("_r")

type files []*backup.File

func (fs files) MarshalLogArray(arr zapcore.ArrayEncoder) error {
	for i := range fs {
		err := arr.AppendReflected(fs[i])
		if err != nil {
			return err
		}
	}
	return nil
}

type idPair struct {
	oldID int64
	newID int64
}

// GetRewriteRules returns the rewrite rule of the new table and the old table.
func GetRewriteRules(newTable *model.TableInfo, oldTable *model.TableInfo) *restore_util.RewriteRules {
<<<<<<< HEAD
	tableIDs := make([]idPair, 0)
	tableIDs = append(tableIDs, idPair{
		oldID: oldTable.ID,
		newID: newTable.ID,
	})
	tableIDs = append(tableIDs, idPair{
		oldID: oldTable.ID + 1,
		newID: newTable.ID + 1,
	})
	for _, oldPart := range oldTable.Partition.Definitions {
		for _, newPart := range newTable.Partition.Definitions {
			if oldPart.Name == newPart.Name {
				tableIDs = append(tableIDs, idPair{
					oldID: oldPart.ID,
					newID: newPart.ID,
				})
				tableIDs = append(tableIDs, idPair{
					oldID: oldPart.ID + 1,
					newID: newPart.ID + 1,
				})
			}
		}
	}
	indexIDs := make([]idPair, 0)
	for _, newIndex := range oldTable.Indices {
		for _, oldIndex := range newTable.Indices {
			if newIndex.Name == oldIndex.Name {
				indexIDs = append(indexIDs, idPair{
					oldID: newIndex.ID,
					newID: oldIndex.ID,
=======
	tableRules := make([]*import_sstpb.RewriteRule, 0, 1)
	tableRules = append(tableRules, &import_sstpb.RewriteRule{
		OldKeyPrefix: tablecodec.EncodeTablePrefix(oldTable.ID),
		NewKeyPrefix: tablecodec.EncodeTablePrefix(newTable.ID),
	})

	dataRules := make([]*import_sstpb.RewriteRule, 0, len(oldTable.Indices)+1)
	dataRules = append(dataRules, &import_sstpb.RewriteRule{
		OldKeyPrefix: append(tablecodec.EncodeTablePrefix(oldTable.ID), recordPrefixSep...),
		NewKeyPrefix: append(tablecodec.EncodeTablePrefix(newTable.ID), recordPrefixSep...),
	})

	for _, srcIndex := range oldTable.Indices {
		for _, destIndex := range newTable.Indices {
			if srcIndex.Name == destIndex.Name {
				dataRules = append(dataRules, &import_sstpb.RewriteRule{
					OldKeyPrefix: tablecodec.EncodeTableIndexPrefix(oldTable.ID, srcIndex.ID),
					NewKeyPrefix: tablecodec.EncodeTableIndexPrefix(newTable.ID, destIndex.ID),
>>>>>>> 1c85818d
				})
			}
		}
	}

	tableRules := make([]*import_sstpb.RewriteRule, 0)
	dataRules := make([]*import_sstpb.RewriteRule, 0)

	for _, tablePair := range tableIDs {
		tableRules = append(tableRules, &import_sstpb.RewriteRule{
			OldKeyPrefix: tablecodec.EncodeTablePrefix(tablePair.oldID),
			NewKeyPrefix: tablecodec.EncodeTablePrefix(tablePair.newID),
		})
		// Backup range is [t{tableID}, t{tableID+1}), here is for covering the t{tableID+1} prefix.
		tableRules = append(tableRules, &import_sstpb.RewriteRule{
			OldKeyPrefix: tablecodec.EncodeTablePrefix(tablePair.oldID + 1),
			NewKeyPrefix: tablecodec.EncodeTablePrefix(tablePair.newID + 1),
		})

		dataRules = append(dataRules, &import_sstpb.RewriteRule{
			OldKeyPrefix: append(tablecodec.EncodeTablePrefix(tablePair.oldID), recordPrefixSep...),
			NewKeyPrefix: append(tablecodec.EncodeTablePrefix(tablePair.newID), recordPrefixSep...),
		})

		for _, indexPair := range indexIDs {
			dataRules = append(dataRules, &import_sstpb.RewriteRule{
				OldKeyPrefix: tablecodec.EncodeTableIndexPrefix(tablePair.oldID, indexPair.oldID),
				NewKeyPrefix: tablecodec.EncodeTableIndexPrefix(tablePair.newID, indexPair.newID),
			})
		}
	}

	return &restore_util.RewriteRules{
		Table: tableRules,
		Data:  dataRules,
	}
}

// getSSTMetaFromFile compares the keys in file, region and rewrite rules, then returns a sst meta.
// The range of the returned sst meta is [regionRule.NewKeyPrefix, append(regionRule.NewKeyPrefix, 0xff)]
func getSSTMetaFromFile(
	id []byte,
	file *backup.File,
	region *metapb.Region,
	regionRule *import_sstpb.RewriteRule,
) import_sstpb.SSTMeta {
	// Get the column family of the file by the file name.
	var cfName string
	if strings.Contains(file.GetName(), "default") {
		cfName = "default"
	} else if strings.Contains(file.GetName(), "write") {
		cfName = "write"
	}
	// Find the overlapped part between the file and the region.
	// Here we rewrites the keys to compare with the keys of the region.
	rangeStart := regionRule.GetNewKeyPrefix()
	//  rangeStart = max(rangeStart, region.StartKey)
	if bytes.Compare(rangeStart, region.GetStartKey()) < 0 {
		rangeStart = region.GetStartKey()
	}
	rangeEnd := append(append([]byte{}, regionRule.GetNewKeyPrefix()...), 0xff)
	// rangeEnd = min(rangeEnd, region.EndKey)
	if len(region.GetEndKey()) > 0 && bytes.Compare(rangeEnd, region.GetEndKey()) > 0 {
		rangeEnd = region.GetEndKey()
	}
	return import_sstpb.SSTMeta{
		Uuid:   id,
		CfName: cfName,
		Range: &import_sstpb.Range{
			Start: rangeStart,
			End:   rangeEnd,
		},
	}
}

type retryableFunc func() error
type continueFunc func(error) bool

func withRetry(
	retryableFunc retryableFunc,
	continueFunc continueFunc,
	attempts uint,
	delayTime time.Duration,
	maxDelayTime time.Duration,
) error {
	var lastErr error
	for i := uint(0); i < attempts; i++ {
		err := retryableFunc()
		if err != nil {
			lastErr = err
			// If this is the last attempt, do not wait
			if !continueFunc(err) || i == attempts-1 {
				break
			}
			delayTime = 2 * delayTime
			if delayTime > maxDelayTime {
				delayTime = maxDelayTime
			}
			time.Sleep(delayTime)
		} else {
			return nil
		}
	}
	return lastErr
}

// GetRanges returns the ranges of the files.
func GetRanges(files []*backup.File) []restore_util.Range {
	ranges := make([]restore_util.Range, 0, len(files))
	fileAppended := make(map[string]bool)

	for _, file := range files {
		// We skips all default cf files because we don't range overlap.
		if !fileAppended[file.GetName()] && strings.Contains(file.GetName(), "write") {
			ranges = append(ranges, restore_util.Range{
				StartKey: file.GetStartKey(),
				EndKey:   file.GetEndKey(),
			})
			fileAppended[file.GetName()] = true
		}
	}
	return ranges
}

// rules must be encoded
func findRegionRewriteRule(
	region *metapb.Region,
	rewriteRules *restore_util.RewriteRules,
) *import_sstpb.RewriteRule {
	for _, rule := range rewriteRules.Data {
		// regions may have the new prefix
		if bytes.HasPrefix(region.GetStartKey(), rule.GetNewKeyPrefix()) {
			return rule
		}
	}
	return nil
}

func encodeRewriteRules(rewriteRules *restore_util.RewriteRules) *restore_util.RewriteRules {
	encodedTableRules := make([]*import_sstpb.RewriteRule, 0, len(rewriteRules.Table))
	encodedDataRules := make([]*import_sstpb.RewriteRule, 0, len(rewriteRules.Data))
	for _, rule := range rewriteRules.Table {
		encodedTableRules = append(encodedTableRules, &import_sstpb.RewriteRule{
			OldKeyPrefix: encodeKeyPrefix(rule.GetOldKeyPrefix()),
			NewKeyPrefix: encodeKeyPrefix(rule.GetNewKeyPrefix()),
		})
	}
	for _, rule := range rewriteRules.Data {
		encodedDataRules = append(encodedDataRules, &import_sstpb.RewriteRule{
			OldKeyPrefix: encodeKeyPrefix(rule.GetOldKeyPrefix()),
			NewKeyPrefix: encodeKeyPrefix(rule.GetNewKeyPrefix()),
		})
	}
	return &restore_util.RewriteRules{
		Table: encodedTableRules,
		Data:  encodedDataRules,
	}
}

func encodeKeyPrefix(key []byte) []byte {
	encodedPrefix := make([]byte, 0)
	ungroupedLen := len(key) % 8
	encodedPrefix =
		append(encodedPrefix, codec.EncodeBytes([]byte{}, key[:len(key)-ungroupedLen])...)
	return append(encodedPrefix[:len(encodedPrefix)-9], key[len(key)-ungroupedLen:]...)
}

// Encode a raw key and find a rewrite rule to rewrite it.
// Return false if cannot find a related rewrite rule.
func rewriteRawKeyWithNewPrefix(key []byte, rewriteRules *restore_util.RewriteRules) ([]byte, bool) {
	if len(key) > 0 {
		ret := codec.EncodeBytes([]byte{}, key)
		for _, rule := range rewriteRules.Data {
			// regions may have the new prefix
			if bytes.HasPrefix(ret, rule.GetOldKeyPrefix()) {
				return bytes.Replace(ret, rule.GetOldKeyPrefix(), rule.GetNewKeyPrefix(), 1), true
			}
		}
		for _, rule := range rewriteRules.Table {
			// regions may have the new prefix
			if bytes.HasPrefix(ret, rule.GetOldKeyPrefix()) {
				return bytes.Replace(ret, rule.GetOldKeyPrefix(), rule.GetNewKeyPrefix(), 1), true
			}
		}
	}
	return []byte(""), false
}

func truncateTS(key []byte) []byte {
	return key[:len(key)-8]
}

// SplitRanges splits region by
// 1. data range after rewrite
// 2. rewrite rules
func SplitRanges(
	ctx context.Context,
	client *Client,
	ranges []restore_util.Range,
	rewriteRules *restore_util.RewriteRules,
	updateCh chan<- struct{},
) error {
	start := time.Now()
	defer func() {
		elapsed := time.Since(start)
		log.Info("SplitRegion", zap.Duration("costs", elapsed))
	}()
	splitter := restore_util.NewRegionSplitter(restore_util.NewClient(client.GetPDClient()))
	return splitter.Split(ctx, ranges, rewriteRules, func(*restore_util.Range) {
		updateCh <- struct{}{}
	})
}<|MERGE_RESOLUTION|>--- conflicted
+++ resolved
@@ -33,65 +33,27 @@
 	return nil
 }
 
-type idPair struct {
-	oldID int64
-	newID int64
-}
-
 // GetRewriteRules returns the rewrite rule of the new table and the old table.
-func GetRewriteRules(newTable *model.TableInfo, oldTable *model.TableInfo) *restore_util.RewriteRules {
-<<<<<<< HEAD
-	tableIDs := make([]idPair, 0)
-	tableIDs = append(tableIDs, idPair{
-		oldID: oldTable.ID,
-		newID: newTable.ID,
-	})
-	tableIDs = append(tableIDs, idPair{
-		oldID: oldTable.ID + 1,
-		newID: newTable.ID + 1,
-	})
-	for _, oldPart := range oldTable.Partition.Definitions {
-		for _, newPart := range newTable.Partition.Definitions {
-			if oldPart.Name == newPart.Name {
-				tableIDs = append(tableIDs, idPair{
-					oldID: oldPart.ID,
-					newID: newPart.ID,
-				})
-				tableIDs = append(tableIDs, idPair{
-					oldID: oldPart.ID + 1,
-					newID: newPart.ID + 1,
-				})
-			}
-		}
-	}
-	indexIDs := make([]idPair, 0)
-	for _, newIndex := range oldTable.Indices {
-		for _, oldIndex := range newTable.Indices {
-			if newIndex.Name == oldIndex.Name {
-				indexIDs = append(indexIDs, idPair{
-					oldID: newIndex.ID,
-					newID: oldIndex.ID,
-=======
-	tableRules := make([]*import_sstpb.RewriteRule, 0, 1)
-	tableRules = append(tableRules, &import_sstpb.RewriteRule{
-		OldKeyPrefix: tablecodec.EncodeTablePrefix(oldTable.ID),
-		NewKeyPrefix: tablecodec.EncodeTablePrefix(newTable.ID),
-	})
-
-	dataRules := make([]*import_sstpb.RewriteRule, 0, len(oldTable.Indices)+1)
-	dataRules = append(dataRules, &import_sstpb.RewriteRule{
-		OldKeyPrefix: append(tablecodec.EncodeTablePrefix(oldTable.ID), recordPrefixSep...),
-		NewKeyPrefix: append(tablecodec.EncodeTablePrefix(newTable.ID), recordPrefixSep...),
-	})
-
-	for _, srcIndex := range oldTable.Indices {
-		for _, destIndex := range newTable.Indices {
-			if srcIndex.Name == destIndex.Name {
-				dataRules = append(dataRules, &import_sstpb.RewriteRule{
-					OldKeyPrefix: tablecodec.EncodeTableIndexPrefix(oldTable.ID, srcIndex.ID),
-					NewKeyPrefix: tablecodec.EncodeTableIndexPrefix(newTable.ID, destIndex.ID),
->>>>>>> 1c85818d
-				})
+func GetRewriteRules(newTable *model.TableInfo, oldTable *model.TableInfo) (map[int64]int64, *restore_util.RewriteRules) {
+	// old table id -> new table id
+	tableIDs := make(map[int64]int64)
+	tableIDs[oldTable.ID] = newTable.ID
+	// Add table partition id to map.
+	if oldTable.Partition != nil {
+		for _, oldPart := range oldTable.Partition.Definitions {
+			for _, newPart := range newTable.Partition.Definitions {
+				if oldPart.Name == newPart.Name {
+					tableIDs[oldPart.ID] = newPart.ID
+				}
+			}
+		}
+	}
+	// old index id -> new index id
+	indexIDs := make(map[int64]int64)
+	for _, oldIndex := range oldTable.Indices {
+		for _, newIndex := range newTable.Indices {
+			if oldIndex.Name == newIndex.Name {
+				indexIDs[oldIndex.ID] = newIndex.ID
 			}
 		}
 	}
@@ -99,31 +61,26 @@
 	tableRules := make([]*import_sstpb.RewriteRule, 0)
 	dataRules := make([]*import_sstpb.RewriteRule, 0)
 
-	for _, tablePair := range tableIDs {
+	for oldTableID, newTableID := range tableIDs {
 		tableRules = append(tableRules, &import_sstpb.RewriteRule{
-			OldKeyPrefix: tablecodec.EncodeTablePrefix(tablePair.oldID),
-			NewKeyPrefix: tablecodec.EncodeTablePrefix(tablePair.newID),
-		})
-		// Backup range is [t{tableID}, t{tableID+1}), here is for covering the t{tableID+1} prefix.
-		tableRules = append(tableRules, &import_sstpb.RewriteRule{
-			OldKeyPrefix: tablecodec.EncodeTablePrefix(tablePair.oldID + 1),
-			NewKeyPrefix: tablecodec.EncodeTablePrefix(tablePair.newID + 1),
+			OldKeyPrefix: tablecodec.EncodeTablePrefix(oldTableID),
+			NewKeyPrefix: tablecodec.EncodeTablePrefix(newTableID),
 		})
 
 		dataRules = append(dataRules, &import_sstpb.RewriteRule{
-			OldKeyPrefix: append(tablecodec.EncodeTablePrefix(tablePair.oldID), recordPrefixSep...),
-			NewKeyPrefix: append(tablecodec.EncodeTablePrefix(tablePair.newID), recordPrefixSep...),
-		})
-
-		for _, indexPair := range indexIDs {
+			OldKeyPrefix: append(tablecodec.EncodeTablePrefix(oldTableID), recordPrefixSep...),
+			NewKeyPrefix: append(tablecodec.EncodeTablePrefix(newTableID), recordPrefixSep...),
+		})
+
+		for oldIndexID, newIndexID := range indexIDs {
 			dataRules = append(dataRules, &import_sstpb.RewriteRule{
-				OldKeyPrefix: tablecodec.EncodeTableIndexPrefix(tablePair.oldID, indexPair.oldID),
-				NewKeyPrefix: tablecodec.EncodeTableIndexPrefix(tablePair.newID, indexPair.newID),
+				OldKeyPrefix: tablecodec.EncodeTableIndexPrefix(oldTableID, oldIndexID),
+				NewKeyPrefix: tablecodec.EncodeTableIndexPrefix(newTableID, newIndexID),
 			})
 		}
 	}
 
-	return &restore_util.RewriteRules{
+	return tableIDs, &restore_util.RewriteRules{
 		Table: tableRules,
 		Data:  dataRules,
 	}
