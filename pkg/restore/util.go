--- conflicted
+++ resolved
@@ -271,61 +271,6 @@
 	return outCh
 }
 
-<<<<<<< HEAD
-=======
-// validateAndGetFileRange validates a file, if success, return the key range of this file.
-func validateAndGetFileRange(file *backup.File, rules *RewriteRules) (rtree.Range, error) {
-	err := ValidateFileRewriteRule(file, rules)
-	if err != nil {
-		return rtree.Range{}, errors.Trace(err)
-	}
-	startID := tablecodec.DecodeTableID(file.GetStartKey())
-	endID := tablecodec.DecodeTableID(file.GetEndKey())
-	if startID != endID {
-		log.Error("table ids mismatch",
-			zap.Int64("startID", startID),
-			zap.Int64("endID", endID),
-			logutil.File(file))
-		return rtree.Range{}, errors.Annotate(berrors.ErrRestoreTableIDMismatch, "validateAndGetFileRange")
-	}
-	r := rtree.Range{StartKey: file.GetStartKey(), EndKey: file.GetEndKey()}
-	return r, nil
-}
-
-// AttachFilesToRanges attach files to ranges.
-// Panic if range is overlapped or no range for files.
-// nolint:staticcheck
-func AttachFilesToRanges(
-	files []*backup.File,
-	ranges []rtree.Range,
-) []rtree.Range {
-	rangeTree := rtree.NewRangeTree()
-	for _, rg := range ranges {
-		rangeTree.Update(rg)
-	}
-	for _, f := range files {
-		rg := rangeTree.Find(&rtree.Range{
-			StartKey: f.GetStartKey(),
-			EndKey:   f.GetEndKey(),
-		})
-		if rg == nil {
-			log.Panic("range not found",
-				logutil.Key("startKey", f.GetStartKey()),
-				logutil.Key("endKey", f.GetEndKey()))
-		}
-		file := *f
-		rg.Files = append(rg.Files, &file)
-	}
-	if rangeTree.Len() != len(ranges) {
-		log.Panic("ranges overlapped",
-			zap.Int("ranges length", len(ranges)),
-			zap.Int("tree length", rangeTree.Len()))
-	}
-	sortedRanges := rangeTree.GetSortedRanges()
-	return sortedRanges
-}
-
->>>>>>> 8e1609fa
 // ValidateFileRewriteRule uses rewrite rules to validate the ranges of a file.
 func ValidateFileRewriteRule(file *kvproto.File, rewriteRules *RewriteRules) error {
 	// Check if the start key has a matched rewrite key
