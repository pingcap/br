package restore

import (
	"bytes"
	"context"
	"strings"
	"time"

	_ "github.com/go-sql-driver/mysql" // mysql driver
	"github.com/pingcap/errors"
	"github.com/pingcap/kvproto/pkg/backup"
	"github.com/pingcap/kvproto/pkg/import_sstpb"
	"github.com/pingcap/kvproto/pkg/metapb"
	"github.com/pingcap/log"
	"github.com/pingcap/parser/model"
	"github.com/pingcap/tidb/meta/autoid"
	"github.com/pingcap/tidb/tablecodec"
	"github.com/pingcap/tidb/util/codec"
	"go.uber.org/zap"

	"github.com/pingcap/br/pkg/summary"
)

var recordPrefixSep = []byte("_r")

// idAllocator always returns a specified ID
type idAllocator struct {
	id int64
}

func newIDAllocator(id int64) *idAllocator {
	return &idAllocator{id: id}
}

func (alloc *idAllocator) Alloc(tableID int64, n uint64, increment, offset int64) (min int64, max int64, err error) {
	return alloc.id, alloc.id, nil
}

func (alloc *idAllocator) Rebase(tableID, newBase int64, allocIDs bool) error {
	return nil
}

func (alloc *idAllocator) Base() int64 {
	return alloc.id
}

func (alloc *idAllocator) End() int64 {
	return alloc.id
}

func (alloc *idAllocator) NextGlobalAutoID(tableID int64) (int64, error) {
	return alloc.id, nil
}

func (alloc *idAllocator) GetType() autoid.AllocatorType {
	return autoid.RowIDAllocType
}

// GetRewriteRules returns the rewrite rule of the new table and the old table.
func GetRewriteRules(
	newTable *model.TableInfo,
	oldTable *model.TableInfo,
	newTimeStamp uint64,
) *RewriteRules {
	tableIDs := make(map[int64]int64)
	tableIDs[oldTable.ID] = newTable.ID
	if oldTable.Partition != nil {
		for _, srcPart := range oldTable.Partition.Definitions {
			for _, destPart := range newTable.Partition.Definitions {
				if srcPart.Name == destPart.Name {
					tableIDs[srcPart.ID] = destPart.ID
				}
			}
		}
	}
	indexIDs := make(map[int64]int64)
	for _, srcIndex := range oldTable.Indices {
		for _, destIndex := range newTable.Indices {
			if srcIndex.Name == destIndex.Name {
				indexIDs[srcIndex.ID] = destIndex.ID
			}
		}
	}

	tableRules := make([]*import_sstpb.RewriteRule, 0)
	dataRules := make([]*import_sstpb.RewriteRule, 0)
	for oldTableID, newTableID := range tableIDs {
		tableRules = append(tableRules, &import_sstpb.RewriteRule{
			OldKeyPrefix: tablecodec.EncodeTablePrefix(oldTableID),
			NewKeyPrefix: tablecodec.EncodeTablePrefix(newTableID),
			NewTimestamp: newTimeStamp,
		})
		dataRules = append(dataRules, &import_sstpb.RewriteRule{
			OldKeyPrefix: append(tablecodec.EncodeTablePrefix(oldTableID), recordPrefixSep...),
			NewKeyPrefix: append(tablecodec.EncodeTablePrefix(newTableID), recordPrefixSep...),
			NewTimestamp: newTimeStamp,
		})
		for oldIndexID, newIndexID := range indexIDs {
			dataRules = append(dataRules, &import_sstpb.RewriteRule{
				OldKeyPrefix: tablecodec.EncodeTableIndexPrefix(oldTableID, oldIndexID),
				NewKeyPrefix: tablecodec.EncodeTableIndexPrefix(newTableID, newIndexID),
				NewTimestamp: newTimeStamp,
			})
		}
	}

	return &RewriteRules{
		Table: tableRules,
		Data:  dataRules,
	}
}

// getSSTMetaFromFile compares the keys in file, region and rewrite rules, then returns a sst conn.
// The range of the returned sst meta is [regionRule.NewKeyPrefix, append(regionRule.NewKeyPrefix, 0xff)]
func getSSTMetaFromFile(
	id []byte,
	file *backup.File,
	region *metapb.Region,
	regionRule *import_sstpb.RewriteRule,
) import_sstpb.SSTMeta {
	// Get the column family of the file by the file name.
	var cfName string
	if strings.Contains(file.GetName(), "default") {
		cfName = "default"
	} else if strings.Contains(file.GetName(), "write") {
		cfName = "write"
	}
	// Find the overlapped part between the file and the region.
	// Here we rewrites the keys to compare with the keys of the region.
	rangeStart := regionRule.GetNewKeyPrefix()
	//  rangeStart = max(rangeStart, region.StartKey)
	if bytes.Compare(rangeStart, region.GetStartKey()) < 0 {
		rangeStart = region.GetStartKey()
	}
	rangeEnd := append(append([]byte{}, regionRule.GetNewKeyPrefix()...), 0xff)
	// rangeEnd = min(rangeEnd, region.EndKey)
	if len(region.GetEndKey()) > 0 && bytes.Compare(rangeEnd, region.GetEndKey()) > 0 {
		rangeEnd = region.GetEndKey()
	}
	return import_sstpb.SSTMeta{
		Uuid:   id,
		CfName: cfName,
		Range: &import_sstpb.Range{
			Start: rangeStart,
			End:   rangeEnd,
		},
		RegionId:    region.GetId(),
		RegionEpoch: region.GetRegionEpoch(),
	}
}

// ValidateFileRanges checks and returns the ranges of the files.
func ValidateFileRanges(
	files []*backup.File,
	rewriteRules *RewriteRules,
) ([]Range, error) {
	ranges := make([]Range, 0, len(files))
	fileAppended := make(map[string]bool)

	for _, file := range files {
		// We skips all default cf files because we don't range overlap.
		if !fileAppended[file.GetName()] && strings.Contains(file.GetName(), "write") {
			err := ValidateFileRewriteRule(file, rewriteRules)
			if err != nil {
				return nil, err
			}
			startID := tablecodec.DecodeTableID(file.GetStartKey())
			endID := tablecodec.DecodeTableID(file.GetEndKey())
			if startID != endID {
				log.Error("table ids dont match",
					zap.Int64("startID", startID),
					zap.Int64("endID", endID),
					zap.Stringer("file", file))
				return nil, errors.New("table ids dont match")
			}
			ranges = append(ranges, Range{
				StartKey: file.GetStartKey(),
				EndKey:   file.GetEndKey(),
			})
			fileAppended[file.GetName()] = true
		}
	}
	return ranges, nil
}

// ValidateFileRewriteRule uses rewrite rules to validate the ranges of a file
func ValidateFileRewriteRule(file *backup.File, rewriteRules *RewriteRules) error {
	// Check if the start key has a matched rewrite key
	_, startRule := rewriteRawKey(file.GetStartKey(), rewriteRules)
	if rewriteRules != nil && startRule == nil {
		tableID := tablecodec.DecodeTableID(file.GetStartKey())
		log.Error(
			"cannot find rewrite rule for file start key",
			zap.Int64("tableID", tableID),
			zap.Stringer("file", file),
		)
		return errors.Errorf("cannot find rewrite rule")
	}
	// Check if the end key has a matched rewrite key
	_, endRule := rewriteRawKey(file.GetEndKey(), rewriteRules)
	if rewriteRules != nil && endRule == nil {
		tableID := tablecodec.DecodeTableID(file.GetEndKey())
		log.Error(
			"cannot find rewrite rule for file end key",
			zap.Int64("tableID", tableID),
			zap.Stringer("file", file),
		)
		return errors.Errorf("cannot find rewrite rule")
	}
	// the new prefix of the start rule must equal or less than the new prefix of the end rule
	if bytes.Compare(startRule.GetNewKeyPrefix(), endRule.GetNewKeyPrefix()) > 0 {
		startTableID := tablecodec.DecodeTableID(file.GetStartKey())
		endTableID := tablecodec.DecodeTableID(file.GetEndKey())
		log.Error(
			"unexpected rewrite rules",
			zap.Int64("startTableID", startTableID),
			zap.Int64("endTableID", endTableID),
			zap.Stringer("startRule", startRule),
			zap.Stringer("endRule", endRule),
			zap.Stringer("file", file),
		)
		return errors.Errorf("unexpected rewrite rules")
	}
	return nil
}

// Rewrites a raw key and returns a encoded key
func rewriteRawKey(key []byte, rewriteRules *RewriteRules) ([]byte, *import_sstpb.RewriteRule) {
	if rewriteRules == nil {
		return codec.EncodeBytes([]byte{}, key), nil
	}
	if len(key) > 0 {
		rule := matchOldPrefix(key, rewriteRules)
		ret := bytes.Replace(key, rule.GetOldKeyPrefix(), rule.GetNewKeyPrefix(), 1)
		return codec.EncodeBytes([]byte{}, ret), rule
	}
	return nil, nil
}

func matchOldPrefix(key []byte, rewriteRules *RewriteRules) *import_sstpb.RewriteRule {
	for _, rule := range rewriteRules.Data {
		if bytes.HasPrefix(key, rule.GetOldKeyPrefix()) {
			return rule
		}
	}
	for _, rule := range rewriteRules.Table {
		if bytes.HasPrefix(key, rule.GetOldKeyPrefix()) {
			return rule
		}
	}
	return nil
}

func matchNewPrefix(key []byte, rewriteRules *RewriteRules) *import_sstpb.RewriteRule {
	for _, rule := range rewriteRules.Data {
		if bytes.HasPrefix(key, rule.GetNewKeyPrefix()) {
			return rule
		}
	}
	for _, rule := range rewriteRules.Table {
		if bytes.HasPrefix(key, rule.GetNewKeyPrefix()) {
			return rule
		}
	}
	return nil
}

func truncateTS(key []byte) []byte {
	return key[:len(key)-8]
}

// SplitRanges splits region by
// 1. data range after rewrite
// 2. rewrite rules
func SplitRanges(
	ctx context.Context,
	client *Client,
	ranges []Range,
	rewriteRules *RewriteRules,
	updateCh chan<- struct{},
) error {
	start := time.Now()
	defer func() {
		elapsed := time.Since(start)
		summary.CollectDuration("split region", elapsed)
	}()
	splitter := NewRegionSplitter(NewSplitClient(client.GetPDClient()))
	return splitter.Split(ctx, ranges, rewriteRules, func(keys [][]byte) {
		for range keys {
			updateCh <- struct{}{}
		}
	})
}

func rewriteFileKeys(file *backup.File, rewriteRules *RewriteRules) (startKey, endKey []byte, err error) {
	startID := tablecodec.DecodeTableID(file.GetStartKey())
	endID := tablecodec.DecodeTableID(file.GetEndKey())
	var rule *import_sstpb.RewriteRule
	if startID == endID {
		startKey, rule = rewriteRawKey(file.GetStartKey(), rewriteRules)
		if rewriteRules != nil && rule == nil {
			err = errors.New("cannot find rewrite rule for start key")
			return
		}
		endKey, rule = rewriteRawKey(file.GetEndKey(), rewriteRules)
		if rewriteRules != nil && rule == nil {
			err = errors.New("cannot find rewrite rule for end key")
			return
		}
	} else {
		log.Error("table ids dont matched",
			zap.Int64("startID", startID),
			zap.Int64("endID", endID),
			zap.Binary("startKey", startKey),
			zap.Binary("endKey", endKey))
		err = errors.New("illegal table id")
	}
	return
}

func encodeKeyPrefix(key []byte) []byte {
	encodedPrefix := make([]byte, 0)
	ungroupedLen := len(key) % 8
	encodedPrefix = append(encodedPrefix, codec.EncodeBytes([]byte{}, key[:len(key)-ungroupedLen])...)
	return append(encodedPrefix[:len(encodedPrefix)-9], key[len(key)-ungroupedLen:]...)
<<<<<<< HEAD
}

// escape the identifier for pretty-printing.
// For instance, the identifier "foo `bar`" will become "`foo ``bar```".
// The sqlMode controls whether to escape with backquotes (`) or double quotes
// (`"`) depending on whether mysql.ModeANSIQuotes is enabled.
func escapeTableName(cis model.CIStr) string {
	quote := "`"
	return quote + strings.Replace(cis.O, quote, quote+quote, -1) + quote
}

// paginateScanRegion scan regions with a limit pagination and
// return all regions at once.
// It reduces max gRPC message size.
func paginateScanRegion(
	ctx context.Context, client SplitClient, startKey, endKey []byte, limit int,
) ([]*RegionInfo, error) {
	regions := []*RegionInfo{}

	if len(endKey) != 0 && bytes.Compare(startKey, endKey) >= 0 {
		log.Fatal("startKey >= endKey",
			zap.Binary("startKey", startKey), zap.Binary("endKey", endKey))
	}

	for {
		batch, err := client.ScanRegions(ctx, startKey, endKey, limit)
		if err != nil {
			return nil, errors.Trace(err)
		}
		regions = append(regions, batch...)
		if len(batch) < limit {
			// No more region
			break
		}
		startKey = batch[len(batch)-1].Region.GetEndKey()
		if len(startKey) == 0 ||
			(len(endKey) > 0 && bytes.Compare(startKey, endKey) >= 0) {
			// All key space have scanned
			break
		}
	}
	return regions, nil
=======
>>>>>>> 3c9d42fd
}<|MERGE_RESOLUTION|>--- conflicted
+++ resolved
@@ -323,16 +323,6 @@
 	ungroupedLen := len(key) % 8
 	encodedPrefix = append(encodedPrefix, codec.EncodeBytes([]byte{}, key[:len(key)-ungroupedLen])...)
 	return append(encodedPrefix[:len(encodedPrefix)-9], key[len(key)-ungroupedLen:]...)
-<<<<<<< HEAD
-}
-
-// escape the identifier for pretty-printing.
-// For instance, the identifier "foo `bar`" will become "`foo ``bar```".
-// The sqlMode controls whether to escape with backquotes (`) or double quotes
-// (`"`) depending on whether mysql.ModeANSIQuotes is enabled.
-func escapeTableName(cis model.CIStr) string {
-	quote := "`"
-	return quote + strings.Replace(cis.O, quote, quote+quote, -1) + quote
 }
 
 // paginateScanRegion scan regions with a limit pagination and
@@ -366,6 +356,4 @@
 		}
 	}
 	return regions, nil
-=======
->>>>>>> 3c9d42fd
 }