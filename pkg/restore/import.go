package restore

import (
	"bytes"
	"context"
	"sync"
	"time"

	"github.com/google/uuid"
	"github.com/pingcap/errors"
	"github.com/pingcap/kvproto/pkg/backup"
	"github.com/pingcap/kvproto/pkg/import_sstpb"
	"github.com/pingcap/kvproto/pkg/kvrpcpb"
	"github.com/pingcap/log"
	restore_util "github.com/pingcap/tidb-tools/pkg/restore-util"
	"go.uber.org/zap"
	"google.golang.org/grpc"

	"github.com/pingcap/br/pkg/summary"
)

var (
	errNotLeader           = errors.New("not leader")
	errEpochNotMatch       = errors.New("epoch not match")
	errRewriteRuleNotFound = errors.New("rewrite rule not found")
	errRangeIsEmpty        = errors.New("range is empty")
)

const (
	importScanResgionTime     = 10 * time.Second
	importFileRetryTimes      = 16
	importFileWaitInterval    = 10 * time.Millisecond
	importFileMaxWaitInterval = 1 * time.Second

	downloadSSTRetryTimes      = 8
	downloadSSTWaitInterval    = 10 * time.Millisecond
	downloadSSTMaxWaitInterval = 1 * time.Second
)

// ImporterClient is used to import a file to TiKV
type ImporterClient interface {
	DownloadSST(
		ctx context.Context,
		storeID uint64,
		req *import_sstpb.DownloadRequest,
	) (*import_sstpb.DownloadResponse, error)

	IngestSST(
		ctx context.Context,
		storeID uint64,
		req *import_sstpb.IngestRequest,
	) (*import_sstpb.IngestResponse, error)

	SetDownloadSpeedLimit(
		ctx context.Context,
		storeID uint64,
		req *import_sstpb.SetDownloadSpeedLimitRequest,
	) (*import_sstpb.SetDownloadSpeedLimitResponse, error)
}

type importClient struct {
	mu         sync.Mutex
	metaClient restore_util.Client
	clients    map[uint64]import_sstpb.ImportSSTClient
}

// NewImportClient returns a new ImporterClient
func NewImportClient(metaClient restore_util.Client) ImporterClient {
	return &importClient{
		metaClient: metaClient,
		clients:    make(map[uint64]import_sstpb.ImportSSTClient),
	}
}

func (ic *importClient) DownloadSST(
	ctx context.Context,
	storeID uint64,
	req *import_sstpb.DownloadRequest,
) (*import_sstpb.DownloadResponse, error) {
	client, err := ic.getImportClient(ctx, storeID)
	if err != nil {
		return nil, err
	}
	return client.Download(ctx, req)
}

func (ic *importClient) SetDownloadSpeedLimit(
	ctx context.Context,
	storeID uint64,
	req *import_sstpb.SetDownloadSpeedLimitRequest,
) (*import_sstpb.SetDownloadSpeedLimitResponse, error) {
	client, err := ic.getImportClient(ctx, storeID)
	if err != nil {
		return nil, err
	}
	return client.SetDownloadSpeedLimit(ctx, req)
}

func (ic *importClient) IngestSST(
	ctx context.Context,
	storeID uint64,
	req *import_sstpb.IngestRequest,
) (*import_sstpb.IngestResponse, error) {
	client, err := ic.getImportClient(ctx, storeID)
	if err != nil {
		return nil, err
	}
	return client.Ingest(ctx, req)
}

func (ic *importClient) getImportClient(
	ctx context.Context,
	storeID uint64,
) (import_sstpb.ImportSSTClient, error) {
	ic.mu.Lock()
	defer ic.mu.Unlock()
	client, ok := ic.clients[storeID]
	if ok {
		return client, nil
	}
	store, err := ic.metaClient.GetStore(ctx, storeID)
	if err != nil {
		return nil, err
	}
	conn, err := grpc.Dial(store.GetAddress(), grpc.WithInsecure())
	if err != nil {
		return nil, err
	}
	client = import_sstpb.NewImportSSTClient(conn)
	ic.clients[storeID] = client
	return client, err
}

// FileImporter used to import a file to TiKV.
type FileImporter struct {
	metaClient   restore_util.Client
	importClient ImporterClient
	backend      *backup.StorageBackend
	rateLimit    uint64

	isRawKvMode bool
	rawStartKey []byte
	rawEndKey   []byte

	ctx    context.Context
	cancel context.CancelFunc
}

// NewFileImporter returns a new file importClient.
func NewFileImporter(
	ctx context.Context,
	metaClient restore_util.Client,
	importClient ImporterClient,
	backend *backup.StorageBackend,
<<<<<<< HEAD
	isRawKvMode bool,
=======
	rateLimit uint64,
>>>>>>> 56e206ed
) FileImporter {
	ctx, cancel := context.WithCancel(ctx)
	return FileImporter{
		metaClient:   metaClient,
		backend:      backend,
		ctx:          ctx,
		cancel:       cancel,
		importClient: importClient,
<<<<<<< HEAD
		isRawKvMode:  isRawKvMode,
=======
		rateLimit:    rateLimit,
>>>>>>> 56e206ed
	}
}

// SetRawRange sets the range to be restored in raw kv mode.
func (importer *FileImporter) SetRawRange(startKey, endKey []byte) error {
	if !importer.isRawKvMode {
		return errors.New("file importer is not in raw kv mode")
	}
	importer.rawStartKey = startKey
	importer.rawEndKey = endKey
	return nil
}

// Import tries to import a file.
// All rules must contain encoded keys.
func (importer *FileImporter) Import(file *backup.File, rewriteRules *restore_util.RewriteRules) error {
	// Rewrite the start key and end key of file to scan regions
	scanStartKey, startRule := rewriteRawKeyWithEncodedRules(file.GetStartKey(), rewriteRules)
	if startRule == nil {
		log.Error("cannot find a rewrite rule for file start key", zap.Stringer("file", file))
		return errRewriteRuleNotFound
	}
	scanEndKey, endRule := rewriteRawKeyWithEncodedRules(file.GetEndKey(), rewriteRules)
	if endRule == nil {
		log.Error("cannot find a rewrite rule for file end key", zap.Stringer("file", file))
		return errRewriteRuleNotFound
	}
	err := withRetry(func() error {
		ctx, cancel := context.WithTimeout(importer.ctx, importScanResgionTime)
		defer cancel()
		// Scan regions covered by the file range
		regionInfos, err := importer.metaClient.ScanRegions(ctx, scanStartKey, scanEndKey, 0)
		if err != nil {
			return errors.Trace(err)
		}
		// Try to download and ingest the file in every region
		for _, regionInfo := range regionInfos {
			var downloadMeta *import_sstpb.SSTMeta
			info := regionInfo
			// Try to download file.
			err = withRetry(func() error {
				var err error
				var isEmpty bool
				downloadMeta, isEmpty, err = importer.downloadSST(info, file, rewriteRules)
				if err != nil {
					if err != errRewriteRuleNotFound {
						log.Warn("download file failed",
							zap.Stringer("file", file),
							zap.Stringer("region", info.Region),
							zap.ByteString("scanStartKey", scanStartKey),
							zap.ByteString("scanEndKey", scanEndKey),
							zap.Error(err),
						)
					}
					return err
				}
				if isEmpty {
					log.Info(
						"file don't have any key in this region, skip it",
						zap.Stringer("file", file),
						zap.Stringer("region", info.Region),
					)
					return errRangeIsEmpty
				}
				return nil
			}, func(e error) bool {
				// Scan regions may return some regions which cannot match any rewrite rule,
				// like [t{tableID}, t{tableID}_r), those regions should be skipped
				return e != errRewriteRuleNotFound && e != errRangeIsEmpty
			}, downloadSSTRetryTimes, downloadSSTWaitInterval, downloadSSTMaxWaitInterval)
			if err != nil {
				if err == errRewriteRuleNotFound || err == errRangeIsEmpty {
					// Skip this region
					continue
				}
				return err
			}
			err = importer.ingestSST(downloadMeta, info)
			if err != nil {
				log.Warn("ingest file failed",
					zap.Stringer("file", file),
					zap.Stringer("range", downloadMeta.GetRange()),
					zap.Stringer("region", info.Region),
					zap.Error(err),
				)
				return err
			}
			summary.CollectSuccessUnit(summary.TotalKV, file.TotalKvs)
			summary.CollectSuccessUnit(summary.TotalBytes, file.TotalBytes)
		}
		return nil
	}, func(e error) bool {
		return true
	}, importFileRetryTimes, importFileWaitInterval, importFileMaxWaitInterval)
	return err
}

func (importer *FileImporter) setDownloadSpeedLimit(storeID uint64) error {
	req := &import_sstpb.SetDownloadSpeedLimitRequest{
		SpeedLimit: importer.rateLimit,
	}
	_, err := importer.importClient.SetDownloadSpeedLimit(importer.ctx, storeID, req)
	return err
}

func (importer *FileImporter) downloadSST(
	regionInfo *restore_util.RegionInfo,
	file *backup.File,
	rewriteRules *restore_util.RewriteRules,
) (*import_sstpb.SSTMeta, bool, error) {
	id, err := uuid.New().MarshalBinary()
	if err != nil {
		return nil, true, errors.Trace(err)
	}
	regionRule := findRegionRewriteRule(regionInfo.Region, rewriteRules)
	if regionRule == nil {
		return nil, true, errRewriteRuleNotFound
	}
	sstMeta := getSSTMetaFromFile(id, file, regionInfo.Region, regionRule)
	// For raw kv mode, cut the SST file's range to fit in the restoring range.
	if importer.isRawKvMode {
		if bytes.Compare(importer.rawStartKey, sstMeta.Range.GetStart()) > 0 {
			sstMeta.Range.Start = importer.rawStartKey
		}
		// TODO: importer.RawEndKey is exclusive but sstMeta.Range.End is inclusive. How to exclude importer.RawEndKey?
		if len(importer.rawEndKey) > 0 && bytes.Compare(importer.rawEndKey, sstMeta.Range.GetEnd()) < 0 {
			sstMeta.Range.End = importer.rawEndKey
		}
		if bytes.Compare(sstMeta.Range.GetStart(), sstMeta.Range.GetEnd()) > 0 {
			return &sstMeta, true, nil
		}
	}
	sstMeta.RegionId = regionInfo.Region.GetId()
	sstMeta.RegionEpoch = regionInfo.Region.GetRegionEpoch()
	req := &import_sstpb.DownloadRequest{
		Sst:            sstMeta,
		StorageBackend: importer.backend,
		Name:           file.GetName(),
		RewriteRule:    *regionRule,
	}
	var resp *import_sstpb.DownloadResponse
	for _, peer := range regionInfo.Region.GetPeers() {
		resp, err = importer.importClient.DownloadSST(importer.ctx, peer.GetStoreId(), req)
		if err != nil {
			return nil, true, err
		}
		if resp.GetIsEmpty() {
			return &sstMeta, true, nil
		}
	}
	sstMeta.Range.Start = truncateTS(resp.Range.GetStart())
	sstMeta.Range.End = truncateTS(resp.Range.GetEnd())
	return &sstMeta, false, nil
}

func (importer *FileImporter) ingestSST(
	fileMeta *import_sstpb.SSTMeta,
	regionInfo *restore_util.RegionInfo,
) error {
	leader := regionInfo.Leader
	if leader == nil {
		leader = regionInfo.Region.GetPeers()[0]
	}
	reqCtx := &kvrpcpb.Context{
		RegionId:    regionInfo.Region.GetId(),
		RegionEpoch: regionInfo.Region.GetRegionEpoch(),
		Peer:        leader,
	}
	req := &import_sstpb.IngestRequest{
		Context: reqCtx,
		Sst:     fileMeta,
	}
	resp, err := importer.importClient.IngestSST(importer.ctx, leader.GetStoreId(), req)
	if err != nil {
		return err
	}
	respErr := resp.GetError()
	if respErr != nil {
		if respErr.EpochNotMatch != nil {
			return errEpochNotMatch
		}
		if respErr.NotLeader != nil {
			return errNotLeader
		}
		return errors.Errorf("ingest failed: %v", respErr)
	}
	return nil
}<|MERGE_RESOLUTION|>--- conflicted
+++ resolved
@@ -152,11 +152,8 @@
 	metaClient restore_util.Client,
 	importClient ImporterClient,
 	backend *backup.StorageBackend,
-<<<<<<< HEAD
 	isRawKvMode bool,
-=======
 	rateLimit uint64,
->>>>>>> 56e206ed
 ) FileImporter {
 	ctx, cancel := context.WithCancel(ctx)
 	return FileImporter{
@@ -165,11 +162,8 @@
 		ctx:          ctx,
 		cancel:       cancel,
 		importClient: importClient,
-<<<<<<< HEAD
 		isRawKvMode:  isRawKvMode,
-=======
 		rateLimit:    rateLimit,
->>>>>>> 56e206ed
 	}
 }
 
