--- conflicted
+++ resolved
@@ -172,16 +172,10 @@
 		ctx, cancel := context.WithTimeout(importer.ctx, importScanRegionTime)
 		defer cancel()
 		// Scan regions covered by the file range
-<<<<<<< HEAD
-		regionInfos, err1 := paginateScanRegion(
+		regionInfos, errScanRegion := paginateScanRegion(
 			ctx, importer.metaClient, startKey, endKey, scanRegionPaginationLimit)
-		if err1 != nil {
-			return errors.Trace(err1)
-=======
-		regionInfos, errScanRegion := importer.metaClient.ScanRegions(ctx, startKey, endKey, 0)
 		if errScanRegion != nil {
 			return errors.Trace(errScanRegion)
->>>>>>> 0a1a0447
 		}
 		log.Debug("scan regions", zap.Stringer("file", file), zap.Int("count", len(regionInfos)))
 		// Try to download and ingest the file in every region
@@ -207,18 +201,7 @@
 					zap.Error(errDownload))
 				return errDownload
 			}
-<<<<<<< HEAD
-			err1 = importer.ingestSST(downloadMeta, info)
-			// If error is `NotLeader`, update the region info and retry
-			for errors.Cause(err1) == errNotLeader {
-				var newInfo *RegionInfo
-				newInfo, err1 = importer.metaClient.GetRegion(importer.ctx, info.Region.GetStartKey())
-				log.Debug("ingest sst returns not leader error, retry it",
-					zap.Stringer("region", info.Region),
-					zap.Stringer("newRegion", newInfo.Region))
-				if err1 != nil {
-					break
-=======
+
 			ingestResp, errIngest := importer.ingestSST(downloadMeta, info)
 		ingestRetry:
 			for errIngest == nil {
@@ -226,7 +209,6 @@
 				if errPb == nil {
 					// Ingest success
 					break ingestRetry
->>>>>>> 0a1a0447
 				}
 				switch {
 				case errPb.NotLeader != nil:
