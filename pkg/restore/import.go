// Copyright 2020 PingCAP, Inc. Licensed under Apache-2.0.

package restore

import (
	"bytes"
	"context"
	"crypto/tls"
	"sync"
	"time"

	"github.com/google/uuid"
	"github.com/pingcap/errors"
	"github.com/pingcap/failpoint"
	backuppb "github.com/pingcap/kvproto/pkg/backup"
	"github.com/pingcap/kvproto/pkg/import_sstpb"
	"github.com/pingcap/kvproto/pkg/kvrpcpb"
	"github.com/pingcap/log"
	"go.uber.org/multierr"
	"go.uber.org/zap"
	"google.golang.org/grpc"
	"google.golang.org/grpc/backoff"
	"google.golang.org/grpc/credentials"
	"google.golang.org/grpc/keepalive"

	berrors "github.com/pingcap/br/pkg/errors"
	"github.com/pingcap/br/pkg/logutil"
	"github.com/pingcap/br/pkg/summary"
	"github.com/pingcap/br/pkg/utils"
)

const (
	importScanRegionTime      = 10 * time.Second
	scanRegionPaginationLimit = int(128)
	gRPCBackOffMaxDelay       = 3 * time.Second
)

// ImporterClient is used to import a file to TiKV.
type ImporterClient interface {
	DownloadSST(
		ctx context.Context,
		storeID uint64,
		req *import_sstpb.DownloadRequest,
	) (*import_sstpb.DownloadResponse, error)

	IngestSST(
		ctx context.Context,
		storeID uint64,
		req *import_sstpb.IngestRequest,
	) (*import_sstpb.IngestResponse, error)

	SetDownloadSpeedLimit(
		ctx context.Context,
		storeID uint64,
		req *import_sstpb.SetDownloadSpeedLimitRequest,
	) (*import_sstpb.SetDownloadSpeedLimitResponse, error)

	GetImportClient(
		ctx context.Context,
		storeID uint64,
	) (import_sstpb.ImportSSTClient, error)
}

type importClient struct {
	mu         sync.Mutex
	metaClient SplitClient
	clients    map[uint64]import_sstpb.ImportSSTClient
	tlsConf    *tls.Config

	keepaliveConf keepalive.ClientParameters
}

// NewImportClient returns a new ImporterClient.
func NewImportClient(metaClient SplitClient, tlsConf *tls.Config, keepaliveConf keepalive.ClientParameters) ImporterClient {
	return &importClient{
		metaClient:    metaClient,
		clients:       make(map[uint64]import_sstpb.ImportSSTClient),
		tlsConf:       tlsConf,
		keepaliveConf: keepaliveConf,
	}
}

func (ic *importClient) DownloadSST(
	ctx context.Context,
	storeID uint64,
	req *import_sstpb.DownloadRequest,
) (*import_sstpb.DownloadResponse, error) {
	client, err := ic.GetImportClient(ctx, storeID)
	if err != nil {
		return nil, errors.Trace(err)
	}
	return client.Download(ctx, req)
}

func (ic *importClient) SetDownloadSpeedLimit(
	ctx context.Context,
	storeID uint64,
	req *import_sstpb.SetDownloadSpeedLimitRequest,
) (*import_sstpb.SetDownloadSpeedLimitResponse, error) {
	client, err := ic.GetImportClient(ctx, storeID)
	if err != nil {
		return nil, errors.Trace(err)
	}
	return client.SetDownloadSpeedLimit(ctx, req)
}

func (ic *importClient) IngestSST(
	ctx context.Context,
	storeID uint64,
	req *import_sstpb.IngestRequest,
) (*import_sstpb.IngestResponse, error) {
	client, err := ic.GetImportClient(ctx, storeID)
	if err != nil {
		return nil, errors.Trace(err)
	}
	return client.Ingest(ctx, req)
}

func (ic *importClient) GetImportClient(
	ctx context.Context,
	storeID uint64,
) (import_sstpb.ImportSSTClient, error) {
	ic.mu.Lock()
	defer ic.mu.Unlock()
	client, ok := ic.clients[storeID]
	if ok {
		return client, nil
	}
	store, err := ic.metaClient.GetStore(ctx, storeID)
	if err != nil {
		return nil, errors.Trace(err)
	}
	opt := grpc.WithInsecure()
	if ic.tlsConf != nil {
		opt = grpc.WithTransportCredentials(credentials.NewTLS(ic.tlsConf))
	}
	addr := store.GetPeerAddress()
	if addr == "" {
		addr = store.GetAddress()
	}
	bfConf := backoff.DefaultConfig
	bfConf.MaxDelay = gRPCBackOffMaxDelay
	conn, err := grpc.DialContext(
		ctx,
		addr,
		opt,
		grpc.WithConnectParams(grpc.ConnectParams{Backoff: bfConf}),
		grpc.WithKeepaliveParams(ic.keepaliveConf),
	)
	if err != nil {
		return nil, errors.Trace(err)
	}
	client = import_sstpb.NewImportSSTClient(conn)
	ic.clients[storeID] = client
	return client, errors.Trace(err)
}

// FileImporter used to import a file to TiKV.
type FileImporter struct {
	metaClient   SplitClient
	importClient ImporterClient
	backend      *backuppb.StorageBackend
	rateLimit    uint64

	isRawKvMode bool
	rawStartKey []byte
	rawEndKey   []byte
}

// NewFileImporter returns a new file importClient.
func NewFileImporter(
	metaClient SplitClient,
	importClient ImporterClient,
	backend *backuppb.StorageBackend,
	isRawKvMode bool,
	rateLimit uint64,
) FileImporter {
	return FileImporter{
		metaClient:   metaClient,
		backend:      backend,
		importClient: importClient,
		isRawKvMode:  isRawKvMode,
		rateLimit:    rateLimit,
	}
}

// SetRawRange sets the range to be restored in raw kv mode.
func (importer *FileImporter) SetRawRange(startKey, endKey []byte) error {
	if !importer.isRawKvMode {
		return errors.Annotate(berrors.ErrRestoreModeMismatch, "file importer is not in raw kv mode")
	}
	importer.rawStartKey = startKey
	importer.rawEndKey = endKey
	return nil
}

// Import tries to import a file.
// All rules must contain encoded keys.
func (importer *FileImporter) Import(
	ctx context.Context,
	file *backuppb.File,
	rewriteRules *RewriteRules,
) error {
	log.Debug("import file", logutil.File(file))
	// Rewrite the start key and end key of file to scan regions
	var startKey, endKey []byte
	var err error
	if importer.isRawKvMode {
		startKey = file.StartKey
		endKey = file.EndKey
	} else {
		startKey, endKey, err = rewriteFileKeys(file, rewriteRules)
	}
	if err != nil {
		return errors.Trace(err)
	}
	log.Debug("rewrite file keys",
		logutil.File(file),
		logutil.Key("startKey", startKey),
		logutil.Key("endKey", endKey))

	err = utils.WithRetry(ctx, func() error {
		tctx, cancel := context.WithTimeout(ctx, importScanRegionTime)
		defer cancel()
		// Scan regions covered by the file range
		regionInfos, errScanRegion := PaginateScanRegion(
			tctx, importer.metaClient, startKey, endKey, scanRegionPaginationLimit)
		if errScanRegion != nil {
			return errors.Trace(errScanRegion)
		}

		log.Debug("scan regions", logutil.File(file), zap.Int("count", len(regionInfos)))
		// Try to download and ingest the file in every region
	regionLoop:
		for _, regionInfo := range regionInfos {
			info := regionInfo
			// Try to download file.
			var downloadMeta *import_sstpb.SSTMeta
			errDownload := utils.WithRetry(ctx, func() error {
				var e error
				if importer.isRawKvMode {
					downloadMeta, e = importer.downloadRawKVSST(ctx, info, file)
				} else {
					downloadMeta, e = importer.downloadSST(ctx, info, file, rewriteRules)
				}
				failpoint.Inject("restore-storage-error", func(val failpoint.Value) {
					msg := val.(string)
					log.Debug("failpoint restore-storage-error injected.", zap.String("msg", msg))
					e = errors.Annotate(e, msg)
				})
				return errors.Trace(e)
			}, newDownloadSSTBackoffer())
			if errDownload != nil {
				for _, e := range multierr.Errors(errDownload) {
					switch errors.Cause(e) { // nolint:errorlint
					case berrors.ErrKVRewriteRuleNotFound, berrors.ErrKVRangeIsEmpty:
						// Skip this region
						log.Warn("download file skipped",
							logutil.File(file),
							logutil.Region(info.Region),
							logutil.Key("startKey", startKey),
							logutil.Key("endKey", endKey),
							logutil.Key("file-simple-start", files[0].StartKey),
							logutil.Key("file-simple-end", files[0].EndKey),
							logutil.ShortError(e))
						continue regionLoop
					}
				}
				log.Error("download file failed",
					logutil.File(file),
					logutil.Region(info.Region),
					logutil.Key("startKey", startKey),
					logutil.Key("endKey", endKey),
					logutil.ShortError(errDownload))
				return errors.Trace(errDownload)
			}

			ingestResp, errIngest := importer.ingestSST(ctx, downloadMeta, info)
		ingestRetry:
			for errIngest == nil {
				errPb := ingestResp.GetError()
				if errPb == nil {
					// Ingest success
					break ingestRetry
				}
				switch {
				case errPb.NotLeader != nil:
					// If error is `NotLeader`, update the region info and retry
					var newInfo *RegionInfo
					if newLeader := errPb.GetNotLeader().GetLeader(); newLeader != nil {
						newInfo = &RegionInfo{
							Leader: newLeader,
							Region: info.Region,
						}
					} else {
						// Slow path, get region from PD
						newInfo, errIngest = importer.metaClient.GetRegion(
							ctx, info.Region.GetStartKey())
						if errIngest != nil {
							break ingestRetry
						}
						// do not get region info, wait a second and continue
						if newInfo == nil {
							log.Warn("get region by key return nil", logutil.Region(info.Region))
							time.Sleep(time.Second)
							continue
						}
					}
					log.Debug("ingest sst returns not leader error, retry it",
						logutil.Region(info.Region),
						zap.Stringer("newLeader", newInfo.Leader))

					if !checkRegionEpoch(newInfo, info) {
						errIngest = errors.Trace(berrors.ErrKVEpochNotMatch)
						break ingestRetry
					}
					ingestResp, errIngest = importer.ingestSST(ctx, downloadMeta, newInfo)
				case errPb.EpochNotMatch != nil:
					// TODO handle epoch not match error
					//      1. retry download if needed
					//      2. retry ingest
					errIngest = errors.Trace(berrors.ErrKVEpochNotMatch)
					break ingestRetry
				case errPb.KeyNotInRegion != nil:
					errIngest = errors.Trace(berrors.ErrKVKeyNotInRegion)
					break ingestRetry
				default:
					// Other errors like `ServerIsBusy`, `RegionNotFound`, etc. should be retryable
					errIngest = errors.Annotatef(berrors.ErrKVIngestFailed, "ingest error %s", errPb)
					break ingestRetry
				}
			}

			if errIngest != nil {
				log.Error("ingest file failed",
					logutil.File(file),
					logutil.SSTMeta(downloadMeta),
					logutil.Region(info.Region),
					zap.Error(errIngest))
				return errors.Trace(errIngest)
			}
		}
		summary.CollectSuccessUnit(summary.TotalKV, 1, file.TotalKvs)
		summary.CollectSuccessUnit(summary.TotalBytes, 1, file.TotalBytes)
		return nil
	}, newImportSSTBackoffer())
	return errors.Trace(err)
}

func (importer *FileImporter) setDownloadSpeedLimit(ctx context.Context, storeID uint64) error {
	req := &import_sstpb.SetDownloadSpeedLimitRequest{
		SpeedLimit: importer.rateLimit,
	}
	_, err := importer.importClient.SetDownloadSpeedLimit(ctx, storeID, req)
	return errors.Trace(err)
}

func (importer *FileImporter) downloadSST(
	ctx context.Context,
	regionInfo *RegionInfo,
	file *backuppb.File,
	rewriteRules *RewriteRules,
) (*import_sstpb.SSTMeta, error) {
	uid := uuid.New()
	id := uid[:]
<<<<<<< HEAD
	// Assume one region reflects to one rewrite rule
	_, key, err := codec.DecodeBytes(regionInfo.Region.GetStartKey())
	if err != nil {
		return nil, errors.Trace(err)
	}
	regionRule := matchNewPrefix(key, rewriteRules)
	if regionRule == nil {
		return nil, errors.Annotate(berrors.ErrKVRewriteRuleNotFound, "failed to find rewrite rule.")
=======
	// Get the rewrite rule for the file.
	fileRule := findMatchedRewriteRule(file, rewriteRules)
	if fileRule == nil {
		return nil, errors.Trace(berrors.ErrKVRewriteRuleNotFound)
>>>>>>> 75d3ab81
	}
	rule := import_sstpb.RewriteRule{
		OldKeyPrefix: encodeKeyPrefix(fileRule.GetOldKeyPrefix()),
		NewKeyPrefix: encodeKeyPrefix(fileRule.GetNewKeyPrefix()),
	}
	sstMeta := GetSSTMetaFromFile(id, file, regionInfo.Region, &rule)

	req := &import_sstpb.DownloadRequest{
		Sst:            sstMeta,
		StorageBackend: importer.backend,
		Name:           file.GetName(),
		RewriteRule:    rule,
	}
	log.Debug("download SST",
		logutil.SSTMeta(&sstMeta),
		logutil.File(file),
		logutil.Region(regionInfo.Region),
	)
	var resp *import_sstpb.DownloadResponse
	for _, peer := range regionInfo.Region.GetPeers() {
		var err error
		resp, err = importer.importClient.DownloadSST(ctx, peer.GetStoreId(), req)
		if err != nil {
			return nil, errors.Trace(err)
		}
		if resp.GetError() != nil {
			return nil, errors.Annotate(berrors.ErrKVDownloadFailed, resp.GetError().GetMessage())
		}
		if resp.GetIsEmpty() {
			return nil, errors.Trace(berrors.ErrKVRangeIsEmpty)
		}
	}
	sstMeta.Range.Start = truncateTS(resp.Range.GetStart())
	sstMeta.Range.End = truncateTS(resp.Range.GetEnd())
	return &sstMeta, nil
}

func (importer *FileImporter) downloadRawKVSST(
	ctx context.Context,
	regionInfo *RegionInfo,
	file *backuppb.File,
) (*import_sstpb.SSTMeta, error) {
	uid := uuid.New()
	id := uid[:]
	// Empty rule
	var rule import_sstpb.RewriteRule
	sstMeta := GetSSTMetaFromFile(id, file, regionInfo.Region, &rule)

	// Cut the SST file's range to fit in the restoring range.
	if bytes.Compare(importer.rawStartKey, sstMeta.Range.GetStart()) > 0 {
		sstMeta.Range.Start = importer.rawStartKey
	}
	if len(importer.rawEndKey) > 0 &&
		(len(sstMeta.Range.GetEnd()) == 0 || bytes.Compare(importer.rawEndKey, sstMeta.Range.GetEnd()) <= 0) {
		sstMeta.Range.End = importer.rawEndKey
		sstMeta.EndKeyExclusive = true
	}
	if bytes.Compare(sstMeta.Range.GetStart(), sstMeta.Range.GetEnd()) > 0 {
		return nil, errors.Trace(berrors.ErrKVRangeIsEmpty)
	}

	req := &import_sstpb.DownloadRequest{
		Sst:            sstMeta,
		StorageBackend: importer.backend,
		Name:           file.GetName(),
		RewriteRule:    rule,
		IsRawKv:        true,
	}
	log.Debug("download SST", logutil.SSTMeta(&sstMeta), logutil.Region(regionInfo.Region))
	var err error
	var resp *import_sstpb.DownloadResponse
	for _, peer := range regionInfo.Region.GetPeers() {
		resp, err = importer.importClient.DownloadSST(ctx, peer.GetStoreId(), req)
		if err != nil {
			return nil, errors.Trace(err)
		}
		if resp.GetError() != nil {
			return nil, errors.Annotate(berrors.ErrKVDownloadFailed, resp.GetError().GetMessage())
		}
		if resp.GetIsEmpty() {
			return nil, errors.Trace(berrors.ErrKVRangeIsEmpty)
		}
	}
	sstMeta.Range.Start = resp.Range.GetStart()
	sstMeta.Range.End = resp.Range.GetEnd()
	return &sstMeta, nil
}

func (importer *FileImporter) ingestSST(
	ctx context.Context,
	sstMeta *import_sstpb.SSTMeta,
	regionInfo *RegionInfo,
) (*import_sstpb.IngestResponse, error) {
	leader := regionInfo.Leader
	if leader == nil {
		leader = regionInfo.Region.GetPeers()[0]
	}
	reqCtx := &kvrpcpb.Context{
		RegionId:    regionInfo.Region.GetId(),
		RegionEpoch: regionInfo.Region.GetRegionEpoch(),
		Peer:        leader,
	}
	req := &import_sstpb.IngestRequest{
		Context: reqCtx,
		Sst:     sstMeta,
	}
	log.Debug("ingest SST", logutil.SSTMeta(sstMeta), logutil.Leader(leader))
	resp, err := importer.importClient.IngestSST(ctx, leader.GetStoreId(), req)
	if err != nil {
		return nil, errors.Trace(err)
	}
	return resp, nil
}

func checkRegionEpoch(new, old *RegionInfo) bool {
	if new.Region.GetId() == old.Region.GetId() &&
		new.Region.GetRegionEpoch().GetVersion() == old.Region.GetRegionEpoch().GetVersion() &&
		new.Region.GetRegionEpoch().GetConfVer() == old.Region.GetRegionEpoch().GetConfVer() {
		return true
	}
	return false
}<|MERGE_RESOLUTION|>--- conflicted
+++ resolved
@@ -363,21 +363,10 @@
 ) (*import_sstpb.SSTMeta, error) {
 	uid := uuid.New()
 	id := uid[:]
-<<<<<<< HEAD
-	// Assume one region reflects to one rewrite rule
-	_, key, err := codec.DecodeBytes(regionInfo.Region.GetStartKey())
-	if err != nil {
-		return nil, errors.Trace(err)
-	}
-	regionRule := matchNewPrefix(key, rewriteRules)
-	if regionRule == nil {
-		return nil, errors.Annotate(berrors.ErrKVRewriteRuleNotFound, "failed to find rewrite rule.")
-=======
 	// Get the rewrite rule for the file.
 	fileRule := findMatchedRewriteRule(file, rewriteRules)
 	if fileRule == nil {
 		return nil, errors.Trace(berrors.ErrKVRewriteRuleNotFound)
->>>>>>> 75d3ab81
 	}
 	rule := import_sstpb.RewriteRule{
 		OldKeyPrefix: encodeKeyPrefix(fileRule.GetOldKeyPrefix()),
