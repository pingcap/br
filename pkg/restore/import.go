package restore

import (
	"bytes"
	"context"
	"sync"
	"time"

	"github.com/google/uuid"
	"github.com/pingcap/errors"
	"github.com/pingcap/kvproto/pkg/backup"
	"github.com/pingcap/kvproto/pkg/import_sstpb"
	"github.com/pingcap/kvproto/pkg/kvrpcpb"
	"github.com/pingcap/log"
	"github.com/pingcap/pd/pkg/codec"
	restore_util "github.com/pingcap/tidb-tools/pkg/restore-util"
	"go.uber.org/zap"
	"google.golang.org/grpc"

	"github.com/pingcap/br/pkg/summary"
)

var (
	errNotLeader           = errors.New("not leader")
	errEpochNotMatch       = errors.New("epoch not match")
	errRewriteRuleNotFound = errors.New("rewrite rule not found")
	errRangeIsEmpty        = errors.New("range is empty")
)

const (
	importScanResgionTime     = 10 * time.Second
	importFileRetryTimes      = 16
	importFileWaitInterval    = 10 * time.Millisecond
	importFileMaxWaitInterval = 1 * time.Second

	downloadSSTRetryTimes      = 8
	downloadSSTWaitInterval    = 10 * time.Millisecond
	downloadSSTMaxWaitInterval = 1 * time.Second
)

// ImporterClient is used to import a file to TiKV
type ImporterClient interface {
	DownloadSST(
		ctx context.Context,
		storeID uint64,
		req *import_sstpb.DownloadRequest,
	) (*import_sstpb.DownloadResponse, error)

	IngestSST(
		ctx context.Context,
		storeID uint64,
		req *import_sstpb.IngestRequest,
	) (*import_sstpb.IngestResponse, error)

	SetDownloadSpeedLimit(
		ctx context.Context,
		storeID uint64,
		req *import_sstpb.SetDownloadSpeedLimitRequest,
	) (*import_sstpb.SetDownloadSpeedLimitResponse, error)
}

type importClient struct {
	mu         sync.Mutex
	metaClient restore_util.Client
	clients    map[uint64]import_sstpb.ImportSSTClient
}

// NewImportClient returns a new ImporterClient
func NewImportClient(metaClient restore_util.Client) ImporterClient {
	return &importClient{
		metaClient: metaClient,
		clients:    make(map[uint64]import_sstpb.ImportSSTClient),
	}
}

func (ic *importClient) DownloadSST(
	ctx context.Context,
	storeID uint64,
	req *import_sstpb.DownloadRequest,
) (*import_sstpb.DownloadResponse, error) {
	client, err := ic.getImportClient(ctx, storeID)
	if err != nil {
		return nil, err
	}
	return client.Download(ctx, req)
}

func (ic *importClient) SetDownloadSpeedLimit(
	ctx context.Context,
	storeID uint64,
	req *import_sstpb.SetDownloadSpeedLimitRequest,
) (*import_sstpb.SetDownloadSpeedLimitResponse, error) {
	client, err := ic.getImportClient(ctx, storeID)
	if err != nil {
		return nil, err
	}
	return client.SetDownloadSpeedLimit(ctx, req)
}

func (ic *importClient) IngestSST(
	ctx context.Context,
	storeID uint64,
	req *import_sstpb.IngestRequest,
) (*import_sstpb.IngestResponse, error) {
	client, err := ic.getImportClient(ctx, storeID)
	if err != nil {
		return nil, err
	}
	return client.Ingest(ctx, req)
}

func (ic *importClient) getImportClient(
	ctx context.Context,
	storeID uint64,
) (import_sstpb.ImportSSTClient, error) {
	ic.mu.Lock()
	defer ic.mu.Unlock()
	client, ok := ic.clients[storeID]
	if ok {
		return client, nil
	}
	store, err := ic.metaClient.GetStore(ctx, storeID)
	if err != nil {
		return nil, err
	}
	conn, err := grpc.Dial(store.GetAddress(), grpc.WithInsecure())
	if err != nil {
		return nil, err
	}
	client = import_sstpb.NewImportSSTClient(conn)
	ic.clients[storeID] = client
	return client, err
}

// FileImporter used to import a file to TiKV.
type FileImporter struct {
	metaClient   restore_util.Client
	importClient ImporterClient
	backend      *backup.StorageBackend
	rateLimit    uint64

	isRawKvMode bool
	rawStartKey []byte
	rawEndKey   []byte

	ctx    context.Context
	cancel context.CancelFunc
}

// NewFileImporter returns a new file importClient.
func NewFileImporter(
	ctx context.Context,
	metaClient restore_util.Client,
	importClient ImporterClient,
	backend *backup.StorageBackend,
	isRawKvMode bool,
	rateLimit uint64,
) FileImporter {
	ctx, cancel := context.WithCancel(ctx)
	return FileImporter{
		metaClient:   metaClient,
		backend:      backend,
		ctx:          ctx,
		cancel:       cancel,
		importClient: importClient,
		isRawKvMode:  isRawKvMode,
		rateLimit:    rateLimit,
	}
}

// SetRawRange sets the range to be restored in raw kv mode.
func (importer *FileImporter) SetRawRange(startKey, endKey []byte) error {
	if !importer.isRawKvMode {
		return errors.New("file importer is not in raw kv mode")
	}
	importer.rawStartKey = startKey
	importer.rawEndKey = endKey
	return nil
}

// Import tries to import a file.
// All rules must contain encoded keys.
func (importer *FileImporter) Import(file *backup.File, rewriteRules *restore_util.RewriteRules) error {
	log.Debug("import file", zap.Stringer("file", file))
	// Rewrite the start key and end key of file to scan regions
	startKey, endKey, err := rewriteFileKeys(file, rewriteRules)
	if err != nil {
		return err
	}
	log.Debug("rewrite file keys",
		zap.Stringer("file", file),
		zap.Binary("startKey", startKey),
		zap.Binary("endKey", endKey),
	)
	err = withRetry(func() error {
		ctx, cancel := context.WithTimeout(importer.ctx, importScanResgionTime)
		defer cancel()
		// Scan regions covered by the file range
		regionInfos, err := importer.metaClient.ScanRegions(ctx, startKey, endKey, 0)
		if err != nil {
			return errors.Trace(err)
		}
		log.Debug("scan regions", zap.Stringer("file", file), zap.Int("count", len(regionInfos)))
		// Try to download and ingest the file in every region
		for _, regionInfo := range regionInfos {
			var downloadMeta *import_sstpb.SSTMeta
			info := regionInfo
			// Try to download file.
			err = withRetry(func() error {
				var err error
				var isEmpty bool
				downloadMeta, isEmpty, err = importer.downloadSST(info, file, rewriteRules)
				if err != nil {
					if err != errRewriteRuleNotFound {
						log.Warn("download file failed",
							zap.Stringer("file", file),
							zap.Stringer("region", info.Region),
							zap.Binary("startKey", startKey),
							zap.Binary("endKey", endKey),
							zap.Error(err),
						)
					}
					return err
				}
				if isEmpty {
					log.Info(
						"file don't have any key in this region, skip it",
						zap.Stringer("file", file),
						zap.Stringer("region", info.Region),
					)
					return errRangeIsEmpty
				}
				return nil
			}, func(e error) bool {
				// Scan regions may return some regions which cannot match any rewrite rule,
				// like [t{tableID}, t{tableID}_r), those regions should be skipped
				return e != errRewriteRuleNotFound && e != errRangeIsEmpty
			}, downloadSSTRetryTimes, downloadSSTWaitInterval, downloadSSTMaxWaitInterval)
			if err != nil {
				if err == errRewriteRuleNotFound || err == errRangeIsEmpty {
					// Skip this region
					continue
				}
				return err
			}
			err = importer.ingestSST(downloadMeta, info)
			if err != nil {
				log.Warn("ingest file failed",
					zap.Stringer("file", file),
					zap.Stringer("range", downloadMeta.GetRange()),
					zap.Stringer("region", info.Region),
					zap.Error(err),
				)
				return err
			}
			summary.CollectSuccessUnit(summary.TotalKV, file.TotalKvs)
			summary.CollectSuccessUnit(summary.TotalBytes, file.TotalBytes)
		}
		return nil
	}, func(e error) bool {
		return true
	}, importFileRetryTimes, importFileWaitInterval, importFileMaxWaitInterval)
	return err
}

func (importer *FileImporter) setDownloadSpeedLimit(storeID uint64) error {
	req := &import_sstpb.SetDownloadSpeedLimitRequest{
		SpeedLimit: importer.rateLimit,
	}
	_, err := importer.importClient.SetDownloadSpeedLimit(importer.ctx, storeID, req)
	return err
}

func (importer *FileImporter) downloadSST(
	regionInfo *restore_util.RegionInfo,
	file *backup.File,
	rewriteRules *restore_util.RewriteRules,
) (*import_sstpb.SSTMeta, bool, error) {
	id, err := uuid.New().MarshalBinary()
	if err != nil {
		return nil, true, errors.Trace(err)
	}
	// Assume one region reflects to one rewrite rule
	_, key, err := codec.DecodeBytes(regionInfo.Region.GetStartKey())
	if err != nil {
		return nil, true, err
	}
	regionRule := matchNewPrefix(key, rewriteRules)
	if regionRule == nil {
		log.Debug("cannot find rewrite rule, skip region",
			zap.Stringer("region", regionInfo.Region),
			zap.Array("tableRule", rules(rewriteRules.Table)),
			zap.Array("dataRule", rules(rewriteRules.Data)),
			zap.Binary("key", key),
		)
		return nil, true, errRewriteRuleNotFound
	}
<<<<<<< HEAD
	sstMeta := getSSTMetaFromFile(id, file, regionInfo.Region, regionRule)
	// For raw kv mode, cut the SST file's range to fit in the restoring range.
	if importer.isRawKvMode {
		if bytes.Compare(importer.rawStartKey, sstMeta.Range.GetStart()) > 0 {
			sstMeta.Range.Start = importer.rawStartKey
		}
		// TODO: importer.RawEndKey is exclusive but sstMeta.Range.End is inclusive. How to exclude importer.RawEndKey?
		if len(importer.rawEndKey) > 0 && bytes.Compare(importer.rawEndKey, sstMeta.Range.GetEnd()) < 0 {
			sstMeta.Range.End = importer.rawEndKey
		}
		if bytes.Compare(sstMeta.Range.GetStart(), sstMeta.Range.GetEnd()) > 0 {
			return &sstMeta, true, nil
		}
	}
=======
	rule := import_sstpb.RewriteRule{
		OldKeyPrefix: encodeKeyPrefix(regionRule.GetOldKeyPrefix()),
		NewKeyPrefix: encodeKeyPrefix(regionRule.GetNewKeyPrefix()),
	}
	sstMeta := getSSTMetaFromFile(id, file, regionInfo.Region, &rule)
>>>>>>> 0c1dea4d
	sstMeta.RegionId = regionInfo.Region.GetId()
	sstMeta.RegionEpoch = regionInfo.Region.GetRegionEpoch()
	req := &import_sstpb.DownloadRequest{
		Sst:            sstMeta,
		StorageBackend: importer.backend,
		Name:           file.GetName(),
		RewriteRule:    rule,
	}
	log.Debug("download SST",
		zap.Stringer("sstMeta", &sstMeta),
		zap.Stringer("region", regionInfo.Region),
	)
	var resp *import_sstpb.DownloadResponse
	for _, peer := range regionInfo.Region.GetPeers() {
		resp, err = importer.importClient.DownloadSST(importer.ctx, peer.GetStoreId(), req)
		if err != nil {
			return nil, true, err
		}
		if resp.GetIsEmpty() {
			return &sstMeta, true, nil
		}
	}
	sstMeta.Range.Start = truncateTS(resp.Range.GetStart())
	sstMeta.Range.End = truncateTS(resp.Range.GetEnd())
	return &sstMeta, false, nil
}

func (importer *FileImporter) ingestSST(
	sstMeta *import_sstpb.SSTMeta,
	regionInfo *restore_util.RegionInfo,
) error {
	leader := regionInfo.Leader
	if leader == nil {
		leader = regionInfo.Region.GetPeers()[0]
	}
	reqCtx := &kvrpcpb.Context{
		RegionId:    regionInfo.Region.GetId(),
		RegionEpoch: regionInfo.Region.GetRegionEpoch(),
		Peer:        leader,
	}
	req := &import_sstpb.IngestRequest{
		Context: reqCtx,
		Sst:     sstMeta,
	}
	log.Debug("download SST", zap.Stringer("sstMeta", sstMeta))
	resp, err := importer.importClient.IngestSST(importer.ctx, leader.GetStoreId(), req)
	if err != nil {
		return err
	}
	respErr := resp.GetError()
	if respErr != nil {
		if respErr.EpochNotMatch != nil {
			return errEpochNotMatch
		}
		if respErr.NotLeader != nil {
			return errNotLeader
		}
		return errors.Errorf("ingest failed: %v", respErr)
	}
	return nil
}<|MERGE_RESOLUTION|>--- conflicted
+++ resolved
@@ -295,8 +295,13 @@
 		)
 		return nil, true, errRewriteRuleNotFound
 	}
-<<<<<<< HEAD
-	sstMeta := getSSTMetaFromFile(id, file, regionInfo.Region, regionRule)
+  rule := import_sstpb.RewriteRule{
+		OldKeyPrefix: encodeKeyPrefix(regionRule.GetOldKeyPrefix()),
+		NewKeyPrefix: encodeKeyPrefix(regionRule.GetNewKeyPrefix()),
+	}
+	sstMeta := getSSTMetaFromFile(id, file, regionInfo.Region, &rule)
+  sstMeta.RegionId = regionInfo.Region.GetId()
+	sstMeta.RegionEpoch = regionInfo.Region.GetRegionEpoch()
 	// For raw kv mode, cut the SST file's range to fit in the restoring range.
 	if importer.isRawKvMode {
 		if bytes.Compare(importer.rawStartKey, sstMeta.Range.GetStart()) > 0 {
@@ -310,15 +315,7 @@
 			return &sstMeta, true, nil
 		}
 	}
-=======
-	rule := import_sstpb.RewriteRule{
-		OldKeyPrefix: encodeKeyPrefix(regionRule.GetOldKeyPrefix()),
-		NewKeyPrefix: encodeKeyPrefix(regionRule.GetNewKeyPrefix()),
-	}
-	sstMeta := getSSTMetaFromFile(id, file, regionInfo.Region, &rule)
->>>>>>> 0c1dea4d
-	sstMeta.RegionId = regionInfo.Region.GetId()
-	sstMeta.RegionEpoch = regionInfo.Region.GetRegionEpoch()
+
 	req := &import_sstpb.DownloadRequest{
 		Sst:            sstMeta,
 		StorageBackend: importer.backend,
