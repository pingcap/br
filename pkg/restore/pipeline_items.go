--- conflicted
+++ resolved
@@ -164,11 +164,7 @@
 		files = append(files, fs.Files...)
 	}
 
-<<<<<<< HEAD
-	if err := b.client.RestoreFiles(ctx, files, rewriteRules, b.rejectStoreMap, b.updateCh); err != nil {
-=======
-	if err := b.client.RestoreFiles(files, rewriteRules, b.updateCh); err != nil {
->>>>>>> f6490703
+	if err := b.client.RestoreFiles(ctx, files, rewriteRules, b.updateCh); err != nil {
 		return err
 	}
 
