--- conflicted
+++ resolved
@@ -2,11 +2,7 @@
 
 import (
 	"context"
-<<<<<<< HEAD
 	"encoding/json"
-	"fmt"
-=======
->>>>>>> 008ec451
 	"math"
 	"sort"
 	"sync"
@@ -262,20 +258,6 @@
 	start := time.Now()
 	defer func() {
 		elapsed := time.Since(start)
-<<<<<<< HEAD
-		log.Info("restore table",
-			zap.Stringer("table", table.Info.Name), zap.Duration("take", elapsed))
-		key := fmt.Sprintf("%s.%s", table.Db.Name.String(), table.Info.Name.String())
-		if err != nil {
-			summary.CollectFailureUnit(key, err)
-		}
-	}()
-
-	log.Debug("start to restore table",
-		zap.Stringer("table", table.Info.Name),
-		zap.Stringer("db", table.Db.Name),
-		zap.Array("files", files(table.Files)),
-=======
 		if err == nil {
 			log.Info("Restore Files",
 				zap.Int("files", len(files)), zap.Duration("take", elapsed))
@@ -287,7 +269,6 @@
 
 	log.Debug("start to restore files",
 		zap.Int("files", len(files)),
->>>>>>> 008ec451
 	)
 	errCh := make(chan error, len(files))
 	wg := new(sync.WaitGroup)
@@ -317,101 +298,12 @@
 			rc.cancel()
 			wg.Wait()
 			log.Error(
-<<<<<<< HEAD
-				"restore table failed",
-				zap.Stringer("table", table.Info.Name),
-				zap.Stringer("db", table.Db.Name),
-=======
 				"restore files failed",
->>>>>>> 008ec451
 				zap.Error(err),
 			)
 			return err
 		}
 	}
-<<<<<<< HEAD
-	log.Info(
-		"finish to restore table",
-		zap.Stringer("table", table.Info.Name),
-		zap.Stringer("db", table.Db.Name),
-	)
-	return nil
-}
-
-// RestoreDatabase tries to restore the data of a database
-func (rc *Client) RestoreDatabase(
-	db *utils.Database,
-	rewriteRules *RewriteRules,
-	updateCh chan<- struct{},
-) (err error) {
-	start := time.Now()
-	defer func() {
-		elapsed := time.Since(start)
-		log.Info("Restore Database", zap.Stringer("db", db.Info.Name), zap.Duration("take", elapsed))
-	}()
-	errCh := make(chan error, len(db.Tables))
-	wg := new(sync.WaitGroup)
-	defer close(errCh)
-	for _, table := range db.Tables {
-		wg.Add(1)
-		tblReplica := table
-		rc.tableWorkerPool.Apply(func() {
-			defer wg.Done()
-			select {
-			case <-rc.ctx.Done():
-				errCh <- nil
-			case errCh <- rc.RestoreTable(
-				tblReplica, rewriteRules, updateCh):
-			}
-		})
-	}
-	for range db.Tables {
-		err = <-errCh
-		if err != nil {
-			wg.Wait()
-			return err
-		}
-	}
-	return nil
-}
-
-// RestoreAll tries to restore all the data of backup files.
-func (rc *Client) RestoreAll(
-	rewriteRules *RewriteRules,
-	updateCh chan<- struct{},
-) (err error) {
-	start := time.Now()
-	defer func() {
-		elapsed := time.Since(start)
-		log.Info("Restore All", zap.Duration("take", elapsed))
-		summary.CollectSuccessUnit("restore all", elapsed)
-	}()
-	errCh := make(chan error, len(rc.databases))
-	wg := new(sync.WaitGroup)
-	defer close(errCh)
-	for _, db := range rc.databases {
-		wg.Add(1)
-		dbReplica := db
-		rc.tableWorkerPool.Apply(func() {
-			defer wg.Done()
-			select {
-			case <-rc.ctx.Done():
-				errCh <- nil
-			case errCh <- rc.RestoreDatabase(
-				dbReplica, rewriteRules, updateCh):
-			}
-		})
-	}
-
-	for range rc.databases {
-		err = <-errCh
-		if err != nil {
-			wg.Wait()
-			return err
-		}
-	}
-=======
->>>>>>> 008ec451
 	return nil
 }
 
