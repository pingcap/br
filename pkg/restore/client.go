package restore

import (
	"bytes"
	"context"
<<<<<<< HEAD
	"encoding/hex"
	"fmt"
=======
	"crypto/tls"
	"encoding/json"
>>>>>>> 4657932d
	"math"
	"sort"
	"sync"
	"time"

	"github.com/pingcap/errors"
	"github.com/pingcap/kvproto/pkg/backup"
	"github.com/pingcap/kvproto/pkg/import_sstpb"
	"github.com/pingcap/log"
	"github.com/pingcap/parser/model"
	pd "github.com/pingcap/pd/client"
	"github.com/pingcap/tidb/domain"
	"github.com/pingcap/tidb/kv"
	"github.com/pingcap/tidb/store/tikv/oracle"
	"go.uber.org/zap"
	"google.golang.org/grpc"
	"google.golang.org/grpc/backoff"
	"google.golang.org/grpc/credentials"
	"google.golang.org/grpc/keepalive"

	"github.com/pingcap/br/pkg/checksum"
	"github.com/pingcap/br/pkg/glue"
	"github.com/pingcap/br/pkg/summary"
	"github.com/pingcap/br/pkg/utils"
)

// defaultChecksumConcurrency is the default number of the concurrent
// checksum tasks.
const defaultChecksumConcurrency = 64

// Client sends requests to restore files
type Client struct {
	ctx    context.Context
	cancel context.CancelFunc

	pdClient        pd.Client
	fileImporter    FileImporter
	workerPool      *utils.WorkerPool
	tableWorkerPool *utils.WorkerPool
	tlsConf         *tls.Config

	databases       map[string]*utils.Database
	ddlJobs         []*model.Job
	backupMeta      *backup.BackupMeta
	db              *DB
	rateLimit       uint64
	isOnline        bool
	hasSpeedLimited bool
}

// NewRestoreClient returns a new RestoreClient
func NewRestoreClient(
	ctx context.Context,
	g glue.Glue,
	pdClient pd.Client,
	store kv.Storage,
	tlsConf *tls.Config,
) (*Client, error) {
	ctx, cancel := context.WithCancel(ctx)
	db, err := NewDB(g, store)
	if err != nil {
		cancel()
		return nil, errors.Trace(err)
	}

	return &Client{
		ctx:             ctx,
		cancel:          cancel,
		pdClient:        pdClient,
		tableWorkerPool: utils.NewWorkerPool(128, "table"),
		db:              db,
		tlsConf:         tlsConf,
	}, nil
}

// SetRateLimit to set rateLimit.
func (rc *Client) SetRateLimit(rateLimit uint64) {
	rc.rateLimit = rateLimit
}

// GetPDClient returns a pd client.
func (rc *Client) GetPDClient() pd.Client {
	return rc.pdClient
}

// IsOnline tells if it's a online restore
func (rc *Client) IsOnline() bool {
	return rc.isOnline
}

// Close a client
func (rc *Client) Close() {
	rc.db.Close()
	rc.cancel()
	log.Info("Restore client closed")
}

// InitBackupMeta loads schemas from BackupMeta to initialize RestoreClient
func (rc *Client) InitBackupMeta(backupMeta *backup.BackupMeta, backend *backup.StorageBackend) error {
	if !backupMeta.IsRawKv {
		databases, err := utils.LoadBackupTables(backupMeta)
		if err != nil {
			return errors.Trace(err)
		}
		rc.databases = databases
	}
<<<<<<< HEAD
=======
	var ddlJobs []*model.Job
	err = json.Unmarshal(backupMeta.GetDdls(), &ddlJobs)
	if err != nil {
		return errors.Trace(err)
	}
	rc.databases = databases
	rc.ddlJobs = ddlJobs
>>>>>>> 4657932d
	rc.backupMeta = backupMeta
	log.Info("load backupmeta", zap.Int("databases", len(rc.databases)), zap.Int("jobs", len(rc.ddlJobs)))

<<<<<<< HEAD
	metaClient := NewSplitClient(rc.pdClient)
	importClient := NewImportClient(metaClient)
	rc.fileImporter = NewFileImporter(rc.ctx, metaClient, importClient, backend, backupMeta.IsRawKv, rc.rateLimit)
=======
	metaClient := NewSplitClient(rc.pdClient, rc.tlsConf)
	importClient := NewImportClient(metaClient, rc.tlsConf)
	rc.fileImporter = NewFileImporter(rc.ctx, metaClient, importClient, backend, rc.rateLimit)
>>>>>>> 4657932d
	return nil
}

// IsRawKvMode checks whether the backup data is in raw kv format, in which case transactional recover is forbidden.
func (rc *Client) IsRawKvMode() bool {
	return rc.backupMeta.IsRawKv
}

// GetFilesInRawRange gets all files that are in the given range or intersects with the given range.
func (rc *Client) GetFilesInRawRange(startKey []byte, endKey []byte, cf string) ([]*backup.File, error) {
	if !rc.IsRawKvMode() {
		return nil, errors.New("the backup data is not in raw kv mode")
	}

	for _, rawRange := range rc.backupMeta.RawRanges {
		// First check whether the given range is backup-ed. If not, we cannot perform the restore.
		if rawRange.Cf != cf {
			continue
		}

		if (len(rawRange.EndKey) > 0 && bytes.Compare(startKey, rawRange.EndKey) >= 0) ||
			(len(endKey) > 0 && bytes.Compare(rawRange.StartKey, endKey) >= 0) {
			// The restoring range is totally out of the current range. Skip it.
			continue
		}

		if bytes.Compare(startKey, rawRange.StartKey) < 0 ||
			utils.CompareEndKey(endKey, rawRange.EndKey) > 0 {
			// Only partial of the restoring range is in the current backup-ed range. So the given range can't be fully
			// restored.
			return nil, errors.New("no backup data in the range")
		}

		// We have found the range that contains the given range. Find all necessary files.
		files := make([]*backup.File, 0)

		for _, file := range rc.backupMeta.Files {
			if file.Cf != cf {
				continue
			}

			if len(file.EndKey) > 0 && bytes.Compare(file.EndKey, startKey) < 0 {
				// The file is before the range to be restored.
				continue
			}
			if len(endKey) > 0 && bytes.Compare(endKey, file.StartKey) >= 0 {
				// The file is after the range to be restored.
				// The specified endKey is exclusive, so when it equals to a file's startKey, the file is still skipped.
				continue
			}

			files = append(files, file)
		}

		return files, nil
	}

	return nil, errors.New("no backup data in the range")
}

// SetConcurrency sets the concurrency of dbs tables files
func (rc *Client) SetConcurrency(c uint) {
	rc.workerPool = utils.NewWorkerPool(c, "file")
}

// EnableOnline sets the mode of restore to online.
func (rc *Client) EnableOnline() {
	rc.isOnline = true
}

// GetTLSConfig returns the tls config
func (rc *Client) GetTLSConfig() *tls.Config {
	return rc.tlsConf
}

// GetTS gets a new timestamp from PD
func (rc *Client) GetTS(ctx context.Context) (uint64, error) {
	p, l, err := rc.pdClient.GetTS(ctx)
	if err != nil {
		return 0, errors.Trace(err)
	}
	restoreTS := oracle.ComposeTS(p, l)
	return restoreTS, nil
}

// ResetTS resets the timestamp of PD to a bigger value
func (rc *Client) ResetTS(pdAddrs []string) error {
	restoreTS := rc.backupMeta.GetEndVersion()
	log.Info("reset pd timestamp", zap.Uint64("ts", restoreTS))
	i := 0
	return utils.WithRetry(rc.ctx, func() error {
		idx := i % len(pdAddrs)
		return utils.ResetTS(pdAddrs[idx], restoreTS, rc.tlsConf)
	}, newResetTSBackoffer())
}

// GetDatabases returns all databases.
func (rc *Client) GetDatabases() []*utils.Database {
	dbs := make([]*utils.Database, 0, len(rc.databases))
	for _, db := range rc.databases {
		dbs = append(dbs, db)
	}
	return dbs
}

// GetDatabase returns a database by name
func (rc *Client) GetDatabase(name string) *utils.Database {
	return rc.databases[name]
}

// GetDDLJobs returns ddl jobs
func (rc *Client) GetDDLJobs() []*model.Job {
	return rc.ddlJobs
}

// GetTableSchema returns the schema of a table from TiDB.
func (rc *Client) GetTableSchema(
	dom *domain.Domain,
	dbName model.CIStr,
	tableName model.CIStr,
) (*model.TableInfo, error) {
	info, err := dom.GetSnapshotInfoSchema(math.MaxInt64)
	if err != nil {
		return nil, errors.Trace(err)
	}
	table, err := info.TableByName(dbName, tableName)
	if err != nil {
		return nil, errors.Trace(err)
	}
	return table.Meta(), nil
}

// CreateDatabase creates a database.
func (rc *Client) CreateDatabase(db *model.DBInfo) error {
	return rc.db.CreateDatabase(rc.ctx, db)
}

// CreateTables creates multiple tables, and returns their rewrite rules.
func (rc *Client) CreateTables(
	dom *domain.Domain,
	tables []*utils.Table,
	newTS uint64,
) (*RewriteRules, []*model.TableInfo, error) {
	rewriteRules := &RewriteRules{
		Table: make([]*import_sstpb.RewriteRule, 0),
		Data:  make([]*import_sstpb.RewriteRule, 0),
	}
	newTables := make([]*model.TableInfo, 0, len(tables))
	for _, table := range tables {
		err := rc.db.CreateTable(rc.ctx, table)
		if err != nil {
			return nil, nil, err
		}
		newTableInfo, err := rc.GetTableSchema(dom, table.Db.Name, table.Info.Name)
		if err != nil {
			return nil, nil, err
		}
		rules := GetRewriteRules(newTableInfo, table.Info, newTS)
		rewriteRules.Table = append(rewriteRules.Table, rules.Table...)
		rewriteRules.Data = append(rewriteRules.Data, rules.Data...)
		newTables = append(newTables, newTableInfo)
	}
	return rewriteRules, newTables, nil
}

// ExecDDLs executes the queries of the ddl jobs.
func (rc *Client) ExecDDLs(ddlJobs []*model.Job) error {
	// Sort the ddl jobs by schema version in ascending order.
	sort.Slice(ddlJobs, func(i, j int) bool {
		return ddlJobs[i].BinlogInfo.SchemaVersion < ddlJobs[j].BinlogInfo.SchemaVersion
	})

	for _, job := range ddlJobs {
		err := rc.db.ExecDDL(rc.ctx, job)
		if err != nil {
			return errors.Trace(err)
		}
		log.Info("execute ddl query",
			zap.String("db", job.SchemaName),
			zap.String("query", job.Query),
			zap.Int64("historySchemaVersion", job.BinlogInfo.SchemaVersion))
	}
	return nil
}

func (rc *Client) setSpeedLimit() error {
	if !rc.hasSpeedLimited && rc.rateLimit != 0 {
		stores, err := rc.pdClient.GetAllStores(rc.ctx, pd.WithExcludeTombstone())
		if err != nil {
			return err
		}
		for _, store := range stores {
			err = rc.fileImporter.setDownloadSpeedLimit(store.GetId())
			if err != nil {
				return err
			}
		}
		rc.hasSpeedLimited = true
	}
	return nil
}

// RestoreFiles tries to restore the files.
func (rc *Client) RestoreFiles(
	files []*backup.File,
	rewriteRules *RewriteRules,
	updateCh chan<- struct{},
) (err error) {
	start := time.Now()
	defer func() {
		elapsed := time.Since(start)
		if err == nil {
			log.Info("Restore Files",
				zap.Int("files", len(files)), zap.Duration("take", elapsed))
			summary.CollectSuccessUnit("files", elapsed)
		} else {
			summary.CollectFailureUnit("files", err)
		}
	}()

	log.Debug("start to restore files",
		zap.Int("files", len(files)),
	)
	errCh := make(chan error, len(files))
	wg := new(sync.WaitGroup)
	defer close(errCh)
	err = rc.setSpeedLimit()
	if err != nil {
		return err
	}

	for _, file := range files {
		wg.Add(1)
		fileReplica := file
		rc.workerPool.Apply(
			func() {
				defer wg.Done()
				select {
				case <-rc.ctx.Done():
					errCh <- nil
				case errCh <- rc.fileImporter.Import(fileReplica, rewriteRules):
					updateCh <- struct{}{}
				}
			})
	}
	for range files {
		err := <-errCh
		if err != nil {
			rc.cancel()
			wg.Wait()
			log.Error(
				"restore files failed",
				zap.Error(err),
			)
			return err
		}
	}
	return nil
}

// RestoreRaw tries to restore raw keys in the specified range.
func (rc *Client) RestoreRaw(startKey []byte, endKey []byte, files []*backup.File, updateCh chan<- struct{}) error {
	start := time.Now()
	defer func() {
		elapsed := time.Since(start)
		log.Info("Restore Raw",
			zap.String("startKey", hex.EncodeToString(startKey)),
			zap.String("endKey", hex.EncodeToString(endKey)),
			zap.Duration("take", elapsed))
	}()
	errCh := make(chan error, len(rc.databases))
	wg := new(sync.WaitGroup)
	defer close(errCh)

	err := rc.fileImporter.SetRawRange(startKey, endKey)
	if err != nil {

		return errors.Trace(err)
	}

	emptyRules := &RewriteRules{}
	for _, file := range files {
		wg.Add(1)
		fileReplica := file
		rc.workerPool.Apply(
			func() {
				defer wg.Done()
				select {
				case <-rc.ctx.Done():
					errCh <- nil
				case errCh <- rc.fileImporter.Import(fileReplica, emptyRules):
					updateCh <- struct{}{}
				}
			})
	}
	for range files {
		err := <-errCh
		if err != nil {
			rc.cancel()
			wg.Wait()
			log.Error(
				"restore raw range failed",
				zap.String("startKey", hex.EncodeToString(startKey)),
				zap.String("endKey", hex.EncodeToString(endKey)),
				zap.Error(err),
			)
			return err
		}
	}
	log.Info(
		"finish to restore raw range",
		zap.String("startKey", hex.EncodeToString(startKey)),
		zap.String("endKey", hex.EncodeToString(endKey)),
	)
	return nil
}

//SwitchToImportMode switch tikv cluster to import mode
func (rc *Client) SwitchToImportMode(ctx context.Context) error {
	return rc.switchTiKVMode(ctx, import_sstpb.SwitchMode_Import)
}

//SwitchToNormalMode switch tikv cluster to normal mode
func (rc *Client) SwitchToNormalMode(ctx context.Context) error {
	return rc.switchTiKVMode(ctx, import_sstpb.SwitchMode_Normal)
}

func (rc *Client) switchTiKVMode(ctx context.Context, mode import_sstpb.SwitchMode) error {
	stores, err := rc.pdClient.GetAllStores(ctx, pd.WithExcludeTombstone())
	if err != nil {
		return errors.Trace(err)
	}
	bfConf := backoff.DefaultConfig
	bfConf.MaxDelay = time.Second * 3
	for _, store := range stores {
		opt := grpc.WithInsecure()
		if rc.tlsConf != nil {
			opt = grpc.WithTransportCredentials(credentials.NewTLS(rc.tlsConf))
		}
		gctx, cancel := context.WithTimeout(ctx, time.Second*5)
		keepAlive := 10
		keepAliveTimeout := 3
		conn, err := grpc.DialContext(
			gctx,
			store.GetAddress(),
			opt,
			grpc.WithConnectParams(grpc.ConnectParams{Backoff: bfConf}),
			grpc.WithKeepaliveParams(keepalive.ClientParameters{
				Time:                time.Duration(keepAlive) * time.Second,
				Timeout:             time.Duration(keepAliveTimeout) * time.Second,
				PermitWithoutStream: true,
			}),
		)
		cancel()
		if err != nil {
			return errors.Trace(err)
		}
		client := import_sstpb.NewImportSSTClient(conn)
		_, err = client.SwitchMode(ctx, &import_sstpb.SwitchModeRequest{
			Mode: mode,
		})
		if err != nil {
			return errors.Trace(err)
		}
		err = conn.Close()
		if err != nil {
			log.Error("close grpc connection failed in switch mode", zap.Error(err))
			continue
		}
	}
	return nil
}

//ValidateChecksum validate checksum after restore
func (rc *Client) ValidateChecksum(
	ctx context.Context,
	kvClient kv.Client,
	tables []*utils.Table,
	newTables []*model.TableInfo,
	updateCh chan<- struct{},
) error {
	start := time.Now()
	defer func() {
		elapsed := time.Since(start)
		summary.CollectDuration("restore checksum", elapsed)
	}()

	log.Info("Start to validate checksum")
	wg := new(sync.WaitGroup)
	errCh := make(chan error)
	workers := utils.NewWorkerPool(defaultChecksumConcurrency, "RestoreChecksum")
	go func() {
		for i, t := range tables {
			table := t
			newTable := newTables[i]
			wg.Add(1)
			workers.Apply(func() {
				defer wg.Done()

				startTS, err := rc.GetTS(ctx)
				if err != nil {
					errCh <- errors.Trace(err)
					return
				}
				exe, err := checksum.NewExecutorBuilder(newTable, startTS).
					SetOldTable(table).
					Build()
				if err != nil {
					errCh <- errors.Trace(err)
					return
				}
				checksumResp, err := exe.Execute(ctx, kvClient, func() {
					// TODO: update progress here.
				})
				if err != nil {
					errCh <- errors.Trace(err)
					return
				}

				if checksumResp.Checksum != table.Crc64Xor ||
					checksumResp.TotalKvs != table.TotalKvs ||
					checksumResp.TotalBytes != table.TotalBytes {
					log.Error("failed in validate checksum",
						zap.String("database", table.Db.Name.L),
						zap.String("table", table.Info.Name.L),
						zap.Uint64("origin tidb crc64", table.Crc64Xor),
						zap.Uint64("calculated crc64", checksumResp.Checksum),
						zap.Uint64("origin tidb total kvs", table.TotalKvs),
						zap.Uint64("calculated total kvs", checksumResp.TotalKvs),
						zap.Uint64("origin tidb total bytes", table.TotalBytes),
						zap.Uint64("calculated total bytes", checksumResp.TotalBytes),
					)
					errCh <- errors.New("failed to validate checksum")
					return
				}

				updateCh <- struct{}{}
			})
		}
		wg.Wait()
		close(errCh)
	}()
	for err := range errCh {
		if err != nil {
			return err
		}
	}
	log.Info("validate checksum passed!!")
	return nil
}

// IsIncremental returns whether this backup is incremental
func (rc *Client) IsIncremental() bool {
	return !(rc.backupMeta.StartVersion == rc.backupMeta.EndVersion ||
		rc.backupMeta.StartVersion == 0)
}<|MERGE_RESOLUTION|>--- conflicted
+++ resolved
@@ -3,13 +3,9 @@
 import (
 	"bytes"
 	"context"
-<<<<<<< HEAD
+	"crypto/tls"
 	"encoding/hex"
-	"fmt"
-=======
-	"crypto/tls"
 	"encoding/json"
->>>>>>> 4657932d
 	"math"
 	"sort"
 	"sync"
@@ -116,28 +112,18 @@
 		}
 		rc.databases = databases
 	}
-<<<<<<< HEAD
-=======
 	var ddlJobs []*model.Job
-	err = json.Unmarshal(backupMeta.GetDdls(), &ddlJobs)
+	err := json.Unmarshal(backupMeta.GetDdls(), &ddlJobs)
 	if err != nil {
 		return errors.Trace(err)
 	}
-	rc.databases = databases
 	rc.ddlJobs = ddlJobs
->>>>>>> 4657932d
 	rc.backupMeta = backupMeta
 	log.Info("load backupmeta", zap.Int("databases", len(rc.databases)), zap.Int("jobs", len(rc.ddlJobs)))
 
-<<<<<<< HEAD
-	metaClient := NewSplitClient(rc.pdClient)
-	importClient := NewImportClient(metaClient)
-	rc.fileImporter = NewFileImporter(rc.ctx, metaClient, importClient, backend, backupMeta.IsRawKv, rc.rateLimit)
-=======
 	metaClient := NewSplitClient(rc.pdClient, rc.tlsConf)
 	importClient := NewImportClient(metaClient, rc.tlsConf)
-	rc.fileImporter = NewFileImporter(rc.ctx, metaClient, importClient, backend, rc.rateLimit)
->>>>>>> 4657932d
+	rc.fileImporter = NewFileImporter(rc.ctx, metaClient, importClient, backend, backupMeta.IsRawKv, rc.rateLimit)
 	return nil
 }
 
