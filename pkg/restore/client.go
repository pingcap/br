package restore

import (
	"context"
<<<<<<< HEAD
	"encoding/hex"
=======
	"crypto/tls"
>>>>>>> 028963d1
	"encoding/json"
	"fmt"
	"math"
	"sort"
	"strconv"
	"sync"
	"time"

	"github.com/pingcap/errors"
	"github.com/pingcap/kvproto/pkg/backup"
	"github.com/pingcap/kvproto/pkg/import_sstpb"
	"github.com/pingcap/kvproto/pkg/metapb"
	"github.com/pingcap/log"
	"github.com/pingcap/parser/model"
	pd "github.com/pingcap/pd/client"
	"github.com/pingcap/pd/server/schedule/placement"
	"github.com/pingcap/tidb/domain"
	"github.com/pingcap/tidb/kv"
	"github.com/pingcap/tidb/store/tikv/oracle"
	"github.com/pingcap/tidb/tablecodec"
	"github.com/pingcap/tidb/util/codec"
	"go.uber.org/zap"
	"google.golang.org/grpc"
	"google.golang.org/grpc/backoff"
	"google.golang.org/grpc/credentials"
	"google.golang.org/grpc/keepalive"

	"github.com/pingcap/br/pkg/checksum"
	"github.com/pingcap/br/pkg/glue"
	"github.com/pingcap/br/pkg/summary"
	"github.com/pingcap/br/pkg/utils"
)

// defaultChecksumConcurrency is the default number of the concurrent
// checksum tasks.
const defaultChecksumConcurrency = 64

// Client sends requests to restore files
type Client struct {
	ctx    context.Context
	cancel context.CancelFunc

	pdClient        pd.Client
	toolClient      SplitClient
	fileImporter    FileImporter
	workerPool      *utils.WorkerPool
	tableWorkerPool *utils.WorkerPool
	tlsConf         *tls.Config

	databases       map[string]*utils.Database
	ddlJobs         []*model.Job
	backupMeta      *backup.BackupMeta
	db              *DB
	rateLimit       uint64
	isOnline        bool
	hasSpeedLimited bool

	restoreStores []uint64
}

// NewRestoreClient returns a new RestoreClient
func NewRestoreClient(
	ctx context.Context,
	g glue.Glue,
	pdClient pd.Client,
	store kv.Storage,
	tlsConf *tls.Config,
) (*Client, error) {
	ctx, cancel := context.WithCancel(ctx)
	db, err := NewDB(g, store)
	if err != nil {
		cancel()
		return nil, errors.Trace(err)
	}

	return &Client{
		ctx:             ctx,
		cancel:          cancel,
		pdClient:        pdClient,
		toolClient:      NewSplitClient(pdClient),
		tableWorkerPool: utils.NewWorkerPool(128, "table"),
		db:              db,
		tlsConf:         tlsConf,
	}, nil
}

// SetRateLimit to set rateLimit.
func (rc *Client) SetRateLimit(rateLimit uint64) {
	rc.rateLimit = rateLimit
}

// GetPDClient returns a pd client.
func (rc *Client) GetPDClient() pd.Client {
	return rc.pdClient
}

// IsOnline tells if it's a online restore
func (rc *Client) IsOnline() bool {
	return rc.isOnline
}

// Close a client
func (rc *Client) Close() {
	rc.db.Close()
	rc.cancel()
	log.Info("Restore client closed")
}

// InitBackupMeta loads schemas from BackupMeta to initialize RestoreClient
func (rc *Client) InitBackupMeta(backupMeta *backup.BackupMeta, backend *backup.StorageBackend) error {
	databases, err := utils.LoadBackupTables(backupMeta)
	if err != nil {
		return errors.Trace(err)
	}
	var ddlJobs []*model.Job
	err = json.Unmarshal(backupMeta.GetDdls(), &ddlJobs)
	if err != nil {
		return errors.Trace(err)
	}
	rc.databases = databases
	rc.ddlJobs = ddlJobs
	rc.backupMeta = backupMeta
	log.Info("load backupmeta", zap.Int("databases", len(rc.databases)), zap.Int("jobs", len(rc.ddlJobs)))

	metaClient := NewSplitClient(rc.pdClient, rc.tlsConf)
	importClient := NewImportClient(metaClient, rc.tlsConf)
	rc.fileImporter = NewFileImporter(rc.ctx, metaClient, importClient, backend, rc.rateLimit)
	return nil
}

// SetConcurrency sets the concurrency of dbs tables files
func (rc *Client) SetConcurrency(c uint) {
	rc.workerPool = utils.NewWorkerPool(c, "file")
}

// EnableOnline sets the mode of restore to online.
func (rc *Client) EnableOnline() {
	rc.isOnline = true
}

// GetTLSConfig returns the tls config
func (rc *Client) GetTLSConfig() *tls.Config {
	return rc.tlsConf
}

// GetTS gets a new timestamp from PD
func (rc *Client) GetTS(ctx context.Context) (uint64, error) {
	p, l, err := rc.pdClient.GetTS(ctx)
	if err != nil {
		return 0, errors.Trace(err)
	}
	restoreTS := oracle.ComposeTS(p, l)
	return restoreTS, nil
}

// ResetTS resets the timestamp of PD to a bigger value
func (rc *Client) ResetTS(pdAddrs []string) error {
	restoreTS := rc.backupMeta.GetEndVersion()
	log.Info("reset pd timestamp", zap.Uint64("ts", restoreTS))
	i := 0
	return utils.WithRetry(rc.ctx, func() error {
		idx := i % len(pdAddrs)
		return utils.ResetTS(pdAddrs[idx], restoreTS, rc.tlsConf)
	}, newResetTSBackoffer())
}

// GetDatabases returns all databases.
func (rc *Client) GetDatabases() []*utils.Database {
	dbs := make([]*utils.Database, 0, len(rc.databases))
	for _, db := range rc.databases {
		dbs = append(dbs, db)
	}
	return dbs
}

// GetDatabase returns a database by name
func (rc *Client) GetDatabase(name string) *utils.Database {
	return rc.databases[name]
}

// GetDDLJobs returns ddl jobs
func (rc *Client) GetDDLJobs() []*model.Job {
	return rc.ddlJobs
}

// GetTableSchema returns the schema of a table from TiDB.
func (rc *Client) GetTableSchema(
	dom *domain.Domain,
	dbName model.CIStr,
	tableName model.CIStr,
) (*model.TableInfo, error) {
	info, err := dom.GetSnapshotInfoSchema(math.MaxInt64)
	if err != nil {
		return nil, errors.Trace(err)
	}
	table, err := info.TableByName(dbName, tableName)
	if err != nil {
		return nil, errors.Trace(err)
	}
	return table.Meta(), nil
}

// CreateDatabase creates a database.
func (rc *Client) CreateDatabase(db *model.DBInfo) error {
	return rc.db.CreateDatabase(rc.ctx, db)
}

// CreateTables creates multiple tables, and returns their rewrite rules.
func (rc *Client) CreateTables(
	dom *domain.Domain,
	tables []*utils.Table,
	newTS uint64,
) (*RewriteRules, []*model.TableInfo, error) {
	rewriteRules := &RewriteRules{
		Table: make([]*import_sstpb.RewriteRule, 0),
		Data:  make([]*import_sstpb.RewriteRule, 0),
	}
	newTables := make([]*model.TableInfo, 0, len(tables))
	for _, table := range tables {
		err := rc.db.CreateTable(rc.ctx, table)
		if err != nil {
			return nil, nil, err
		}
		newTableInfo, err := rc.GetTableSchema(dom, table.Db.Name, table.Info.Name)
		if err != nil {
			return nil, nil, err
		}
		rules := GetRewriteRules(newTableInfo, table.Info, newTS)
		rewriteRules.Table = append(rewriteRules.Table, rules.Table...)
		rewriteRules.Data = append(rewriteRules.Data, rules.Data...)
		newTables = append(newTables, newTableInfo)
	}
	return rewriteRules, newTables, nil
}

// ExecDDLs executes the queries of the ddl jobs.
func (rc *Client) ExecDDLs(ddlJobs []*model.Job) error {
	// Sort the ddl jobs by schema version in ascending order.
	sort.Slice(ddlJobs, func(i, j int) bool {
		return ddlJobs[i].BinlogInfo.SchemaVersion < ddlJobs[j].BinlogInfo.SchemaVersion
	})

	for _, job := range ddlJobs {
		err := rc.db.ExecDDL(rc.ctx, job)
		if err != nil {
			return errors.Trace(err)
		}
		log.Info("execute ddl query",
			zap.String("db", job.SchemaName),
			zap.String("query", job.Query),
			zap.Int64("historySchemaVersion", job.BinlogInfo.SchemaVersion))
	}
	return nil
}

func (rc *Client) setSpeedLimit() error {
	if !rc.hasSpeedLimited && rc.rateLimit != 0 {
		stores, err := rc.pdClient.GetAllStores(rc.ctx, pd.WithExcludeTombstone())
		if err != nil {
			return err
		}
		for _, store := range stores {
			err = rc.fileImporter.setDownloadSpeedLimit(store.GetId())
			if err != nil {
				return err
			}
		}
		rc.hasSpeedLimited = true
	}
	return nil
}

// RestoreFiles tries to restore the files.
func (rc *Client) RestoreFiles(
	files []*backup.File,
	rewriteRules *RewriteRules,
	updateCh chan<- struct{},
) (err error) {
	start := time.Now()
	defer func() {
		elapsed := time.Since(start)
		if err == nil {
			log.Info("Restore Files",
				zap.Int("files", len(files)), zap.Duration("take", elapsed))
			summary.CollectSuccessUnit("files", elapsed)
		} else {
			summary.CollectFailureUnit("files", err)
		}
	}()

	log.Debug("start to restore files",
		zap.Int("files", len(files)),
	)
	errCh := make(chan error, len(files))
	wg := new(sync.WaitGroup)
	defer close(errCh)
	err = rc.setSpeedLimit()
	if err != nil {
		return err
	}

	for _, file := range files {
		wg.Add(1)
		fileReplica := file
		rc.workerPool.Apply(
			func() {
				defer wg.Done()
				select {
				case <-rc.ctx.Done():
					errCh <- nil
				case errCh <- rc.fileImporter.Import(fileReplica, rewriteRules):
					updateCh <- struct{}{}
				}
			})
	}
	for range files {
		err := <-errCh
		if err != nil {
			rc.cancel()
			wg.Wait()
			log.Error(
				"restore files failed",
				zap.Error(err),
			)
			return err
		}
	}
	return nil
}

//SwitchToImportMode switch tikv cluster to import mode
func (rc *Client) SwitchToImportMode(ctx context.Context) error {
	return rc.switchTiKVMode(ctx, import_sstpb.SwitchMode_Import)
}

//SwitchToNormalMode switch tikv cluster to normal mode
func (rc *Client) SwitchToNormalMode(ctx context.Context) error {
	return rc.switchTiKVMode(ctx, import_sstpb.SwitchMode_Normal)
}

func (rc *Client) switchTiKVMode(ctx context.Context, mode import_sstpb.SwitchMode) error {
	stores, err := rc.pdClient.GetAllStores(ctx, pd.WithExcludeTombstone())
	if err != nil {
		return errors.Trace(err)
	}
	bfConf := backoff.DefaultConfig
	bfConf.MaxDelay = time.Second * 3
	for _, store := range stores {
		opt := grpc.WithInsecure()
		if rc.tlsConf != nil {
			opt = grpc.WithTransportCredentials(credentials.NewTLS(rc.tlsConf))
		}
		gctx, cancel := context.WithTimeout(ctx, time.Second*5)
		keepAlive := 10
		keepAliveTimeout := 3
		conn, err := grpc.DialContext(
			gctx,
			store.GetAddress(),
			opt,
			grpc.WithConnectParams(grpc.ConnectParams{Backoff: bfConf}),
			grpc.WithKeepaliveParams(keepalive.ClientParameters{
				Time:                time.Duration(keepAlive) * time.Second,
				Timeout:             time.Duration(keepAliveTimeout) * time.Second,
				PermitWithoutStream: true,
			}),
		)
		cancel()
		if err != nil {
			return errors.Trace(err)
		}
		client := import_sstpb.NewImportSSTClient(conn)
		_, err = client.SwitchMode(ctx, &import_sstpb.SwitchModeRequest{
			Mode: mode,
		})
		if err != nil {
			return errors.Trace(err)
		}
		err = conn.Close()
		if err != nil {
			log.Error("close grpc connection failed in switch mode", zap.Error(err))
			continue
		}
	}
	return nil
}

//ValidateChecksum validate checksum after restore
func (rc *Client) ValidateChecksum(
	ctx context.Context,
	kvClient kv.Client,
	tables []*utils.Table,
	newTables []*model.TableInfo,
	updateCh chan<- struct{},
) error {
	start := time.Now()
	defer func() {
		elapsed := time.Since(start)
		summary.CollectDuration("restore checksum", elapsed)
	}()

	log.Info("Start to validate checksum")
	wg := new(sync.WaitGroup)
	errCh := make(chan error)
	workers := utils.NewWorkerPool(defaultChecksumConcurrency, "RestoreChecksum")
	go func() {
		for i, t := range tables {
			table := t
			newTable := newTables[i]
			wg.Add(1)
			workers.Apply(func() {
				defer wg.Done()

				startTS, err := rc.GetTS(ctx)
				if err != nil {
					errCh <- errors.Trace(err)
					return
				}
				exe, err := checksum.NewExecutorBuilder(newTable, startTS).
					SetOldTable(table).
					Build()
				if err != nil {
					errCh <- errors.Trace(err)
					return
				}
				checksumResp, err := exe.Execute(ctx, kvClient, func() {
					// TODO: update progress here.
				})
				if err != nil {
					errCh <- errors.Trace(err)
					return
				}

				if checksumResp.Checksum != table.Crc64Xor ||
					checksumResp.TotalKvs != table.TotalKvs ||
					checksumResp.TotalBytes != table.TotalBytes {
					log.Error("failed in validate checksum",
						zap.String("database", table.Db.Name.L),
						zap.String("table", table.Info.Name.L),
						zap.Uint64("origin tidb crc64", table.Crc64Xor),
						zap.Uint64("calculated crc64", checksumResp.Checksum),
						zap.Uint64("origin tidb total kvs", table.TotalKvs),
						zap.Uint64("calculated total kvs", checksumResp.TotalKvs),
						zap.Uint64("origin tidb total bytes", table.TotalBytes),
						zap.Uint64("calculated total bytes", checksumResp.TotalBytes),
					)
					errCh <- errors.New("failed to validate checksum")
					return
				}

				updateCh <- struct{}{}
			})
		}
		wg.Wait()
		close(errCh)
	}()
	for err := range errCh {
		if err != nil {
			return err
		}
	}
	log.Info("validate checksum passed!!")
	return nil
}

const (
	restoreLabelKey   = "exclusive"
	restoreLabelValue = "restore"
)

// LoadRestoreStores loads the stores used to restore data.
func (rc *Client) LoadRestoreStores(ctx context.Context) error {
	if !rc.isOnline {
		return nil
	}

	stores, err := rc.pdClient.GetAllStores(ctx)
	if err != nil {
		return err
	}
	for _, s := range stores {
		if s.GetState() != metapb.StoreState_Up {
			continue
		}
		for _, l := range s.GetLabels() {
			if l.GetKey() == restoreLabelKey && l.GetValue() == restoreLabelValue {
				rc.restoreStores = append(rc.restoreStores, s.GetId())
				break
			}
		}
	}
	log.Info("load restore stores", zap.Uint64s("store-ids", rc.restoreStores))
	return nil
}

// ResetRestoreLabels removes the exclusive labels of the restore stores.
func (rc *Client) ResetRestoreLabels(ctx context.Context) error {
	if !rc.isOnline {
		return nil
	}
	log.Info("start reseting store labels")
	return rc.toolClient.SetStoresLabel(ctx, rc.restoreStores, restoreLabelKey, "")
}

// SetupPlacementRules sets rules for the tables' regions.
func (rc *Client) SetupPlacementRules(ctx context.Context, tables []*model.TableInfo) error {
	if !rc.isOnline || len(rc.restoreStores) == 0 {
		return nil
	}
	log.Info("start setting placement rules")
	rule, err := rc.toolClient.GetPlacementRule(ctx, "pd", "default")
	if err != nil {
		return err
	}
	rule.Index = 100
	rule.Override = true
	rule.LabelConstraints = append(rule.LabelConstraints, placement.LabelConstraint{
		Key:    restoreLabelKey,
		Op:     "in",
		Values: []string{restoreLabelValue},
	})
	for _, t := range tables {
		rule.ID = rc.getRuleID(t.ID)
		rule.StartKeyHex = hex.EncodeToString(codec.EncodeBytes([]byte{}, tablecodec.EncodeTablePrefix(t.ID)))
		rule.EndKeyHex = hex.EncodeToString(codec.EncodeBytes([]byte{}, tablecodec.EncodeTablePrefix(t.ID+1)))
		err = rc.toolClient.SetPlacementRule(ctx, rule)
		if err != nil {
			return err
		}
	}
	log.Info("finish setting placement rules")
	return nil
}

// WaitPlacementSchedule waits PD to move tables to restore stores.
func (rc *Client) WaitPlacementSchedule(ctx context.Context, tables []*model.TableInfo) error {
	if !rc.isOnline || len(rc.restoreStores) == 0 {
		return nil
	}
	log.Info("start waiting placement schedule")
	ticker := time.NewTicker(time.Second * 10)
	defer ticker.Stop()
	for {
		select {
		case <-ticker.C:
			ok, progress, err := rc.checkRegions(ctx, tables)
			if err != nil {
				return err
			}
			if ok {
				log.Info("finish waiting placement schedule")
				return nil
			}
			log.Info("placement schedule progress: " + progress)
		case <-ctx.Done():
			return ctx.Err()
		}
	}
}

func (rc *Client) checkRegions(ctx context.Context, tables []*model.TableInfo) (bool, string, error) {
	for i, t := range tables {
		start := codec.EncodeBytes([]byte{}, tablecodec.EncodeTablePrefix(t.ID))
		end := codec.EncodeBytes([]byte{}, tablecodec.EncodeTablePrefix(t.ID+1))
		ok, regionProgress, err := rc.checkRange(ctx, start, end)
		if err != nil {
			return false, "", err
		}
		if !ok {
			return false, fmt.Sprintf("table %v/%v, %s", i, len(tables), regionProgress), nil
		}
	}
	return true, "", nil
}

func (rc *Client) checkRange(ctx context.Context, start, end []byte) (bool, string, error) {
	regions, err := rc.toolClient.ScanRegions(ctx, start, end, -1)
	if err != nil {
		return false, "", err
	}
	for i, r := range regions {
	NEXT_PEER:
		for _, p := range r.Region.GetPeers() {
			for _, storeID := range rc.restoreStores {
				if p.GetStoreId() == storeID {
					continue NEXT_PEER
				}
			}
			return false, fmt.Sprintf("region %v/%v", i, len(regions)), nil
		}
	}
	return true, "", nil
}

// ResetPlacementRules removes placement rules for tables.
func (rc *Client) ResetPlacementRules(ctx context.Context, tables []*model.TableInfo) error {
	if !rc.isOnline || len(rc.restoreStores) == 0 {
		return nil
	}
	log.Info("start reseting placement rules")
	for _, t := range tables {
		err := rc.toolClient.DeletePlacementRule(ctx, "pd", rc.getRuleID(t.ID))
		if err != nil {
			return err
		}
	}
	return nil
}

func (rc *Client) getRuleID(tableID int64) string {
	return "restore-t" + strconv.FormatInt(tableID, 10)
}

// IsIncremental returns whether this backup is incremental
func (rc *Client) IsIncremental() bool {
	return !(rc.backupMeta.StartVersion == rc.backupMeta.EndVersion ||
		rc.backupMeta.StartVersion == 0)
}<|MERGE_RESOLUTION|>--- conflicted
+++ resolved
@@ -2,11 +2,8 @@
 
 import (
 	"context"
-<<<<<<< HEAD
+	"crypto/tls"
 	"encoding/hex"
-=======
-	"crypto/tls"
->>>>>>> 028963d1
 	"encoding/json"
 	"fmt"
 	"math"
