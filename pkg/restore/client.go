--- conflicted
+++ resolved
@@ -46,19 +46,11 @@
 	ctx    context.Context
 	cancel context.CancelFunc
 
-<<<<<<< HEAD
-	pdClient        pd.Client
-	toolClient      SplitClient
-	fileImporter    FileImporter
-	workerPool      *utils.WorkerPool
-	tableWorkerPool *utils.WorkerPool
-	tlsConf         *tls.Config
-=======
 	pdClient     pd.Client
+	toolClient   SplitClient
 	fileImporter FileImporter
 	workerPool   *utils.WorkerPool
 	tlsConf      *tls.Config
->>>>>>> 82b50160
 
 	databases       map[string]*utils.Database
 	ddlJobs         []*model.Job
@@ -87,21 +79,12 @@
 	}
 
 	return &Client{
-<<<<<<< HEAD
-		ctx:             ctx,
-		cancel:          cancel,
-		pdClient:        pdClient,
-		toolClient:      NewSplitClient(pdClient, tlsConf),
-		tableWorkerPool: utils.NewWorkerPool(128, "table"),
-		db:              db,
-		tlsConf:         tlsConf,
-=======
-		ctx:      ctx,
-		cancel:   cancel,
-		pdClient: pdClient,
-		db:       db,
-		tlsConf:  tlsConf,
->>>>>>> 82b50160
+		ctx:        ctx,
+		cancel:     cancel,
+		pdClient:   pdClient,
+		toolClient: NewSplitClient(pdClient, tlsConf),
+		db:         db,
+		tlsConf:    tlsConf,
 	}, nil
 }
 
