package restore

import (
	"context"
	"math"
	"sort"
	"sync"
	"time"

	"github.com/pingcap/errors"
	"github.com/pingcap/kvproto/pkg/backup"
	"github.com/pingcap/kvproto/pkg/import_sstpb"
	"github.com/pingcap/log"
	"github.com/pingcap/parser/model"
	pd "github.com/pingcap/pd/client"
	restore_util "github.com/pingcap/tidb-tools/pkg/restore-util"
	"github.com/pingcap/tidb/domain"
	"github.com/pingcap/tidb/kv"
	"github.com/pingcap/tidb/tablecodec"
	"go.uber.org/zap"
	"google.golang.org/grpc"
	"google.golang.org/grpc/keepalive"

	"github.com/pingcap/br/pkg/checksum"
	"github.com/pingcap/br/pkg/utils"
)

const (
	resetTsRetryTime       = 16
	resetTSWaitInterval    = 50 * time.Millisecond
	resetTSMaxWaitInterval = 500 * time.Millisecond

	// defaultChecksumConcurrency is the default number of the concurrent
	// checksum tasks.
	defaultChecksumConcurrency = 64
)

// Client sends requests to restore files
type Client struct {
	ctx    context.Context
	cancel context.CancelFunc

	pdClient        pd.Client
	fileImporter    FileImporter
	workerPool      *utils.WorkerPool
	tableWorkerPool *utils.WorkerPool

	databases       map[string]*utils.Database
	backupMeta      *backup.BackupMeta
	db              *DB
	rateLimit       uint64
	isOnline        bool
	hasSpeedLimited bool
}

// NewRestoreClient returns a new RestoreClient
func NewRestoreClient(
	ctx context.Context,
	pdClient pd.Client,
	store kv.Storage,
) (*Client, error) {
	ctx, cancel := context.WithCancel(ctx)
	db, err := NewDB(store)
	if err != nil {
		cancel()
		return nil, errors.Trace(err)
	}

	return &Client{
		ctx:             ctx,
		cancel:          cancel,
		pdClient:        pdClient,
		tableWorkerPool: utils.NewWorkerPool(128, "table"),
		db:              db,
	}, nil
}

// SetRateLimit to set rateLimit.
func (rc *Client) SetRateLimit(rateLimit uint64) {
	rc.rateLimit = rateLimit
}

// GetPDClient returns a pd client.
func (rc *Client) GetPDClient() pd.Client {
	return rc.pdClient
}

// Close a client
func (rc *Client) Close() {
	rc.db.Close()
	rc.cancel()
	log.Info("Restore client closed")
}

// InitBackupMeta loads schemas from BackupMeta to initialize RestoreClient
func (rc *Client) InitBackupMeta(backupMeta *backup.BackupMeta, backend *backup.StorageBackend) error {
	databases, err := utils.LoadBackupTables(backupMeta)
	if err != nil {
		return errors.Trace(err)
	}
	rc.databases = databases
	rc.backupMeta = backupMeta

	metaClient := restore_util.NewClient(rc.pdClient)
	importClient := NewImportClient(metaClient)
	rc.fileImporter = NewFileImporter(rc.ctx, metaClient, importClient, backend, rc.rateLimit)
	return nil
}

// SetConcurrency sets the concurrency of dbs tables files
func (rc *Client) SetConcurrency(c uint) {
	rc.workerPool = utils.NewWorkerPool(c, "file")
}

// EnableOnline sets the mode of restore to online.
func (rc *Client) EnableOnline() {
	rc.isOnline = true
}

// GetTS gets a new timestamp from PD
func (rc *Client) GetTS(ctx context.Context) (uint64, error) {
	p, l, err := rc.pdClient.GetTS(ctx)
	if err != nil {
		return 0, errors.Trace(err)
	}
	ts := utils.Timestamp{
		Physical: p,
		Logical:  l,
	}
	restoreTS := utils.EncodeTs(ts)
	return restoreTS, nil
}

// ResetTS resets the timestamp of PD to a bigger value
func (rc *Client) ResetTS(pdAddrs []string) error {
	restoreTS := rc.backupMeta.GetEndVersion()
	log.Info("reset pd timestamp", zap.Uint64("ts", restoreTS))
	i := 0
	return withRetry(func() error {
		idx := i % len(pdAddrs)
		return utils.ResetTS(pdAddrs[idx], restoreTS)
	}, func(e error) bool {
		i++
		return true
	}, resetTsRetryTime, resetTSWaitInterval, resetTSMaxWaitInterval)
}

// GetDatabases returns all databases.
func (rc *Client) GetDatabases() []*utils.Database {
	dbs := make([]*utils.Database, 0, len(rc.databases))
	for _, db := range rc.databases {
		dbs = append(dbs, db)
	}
	return dbs
}

// GetDatabase returns a database by name
func (rc *Client) GetDatabase(name string) *utils.Database {
	return rc.databases[name]
}

// GetTableSchema returns the schema of a table from TiDB.
func (rc *Client) GetTableSchema(
	dom *domain.Domain,
	dbName model.CIStr,
	tableName model.CIStr,
) (*model.TableInfo, error) {
	info, err := dom.GetSnapshotInfoSchema(math.MaxInt64)
	if err != nil {
		return nil, errors.Trace(err)
	}
	table, err := info.TableByName(dbName, tableName)
	if err != nil {
		return nil, errors.Trace(err)
	}
	return table.Meta(), nil
}

// CreateDatabase creates a database.
func (rc *Client) CreateDatabase(db *model.DBInfo) error {
	return rc.db.CreateDatabase(rc.ctx, db)
}

// CreateTables creates multiple tables, and returns their rewrite rules.
func (rc *Client) CreateTables(
	dom *domain.Domain,
	tables []*utils.Table,
) (*restore_util.RewriteRules, []*model.TableInfo, error) {
	rewriteRules := &restore_util.RewriteRules{
		Table: make([]*import_sstpb.RewriteRule, 0),
		Data:  make([]*import_sstpb.RewriteRule, 0),
	}
	newTables := make([]*model.TableInfo, 0, len(tables))
	// Sort the tables by id for ensuring the new tables has same id ordering as the old tables.
	// We require this constrain since newTableID of tableID+1 must be not bigger
	// than newTableID of tableID.
	sort.Sort(utils.Tables(tables))
	tableIDMap := make(map[int64]int64)
	for _, table := range tables {
		err := rc.db.CreateTable(rc.ctx, table)
		if err != nil {
			return nil, nil, err
		}
		newTableInfo, err := rc.GetTableSchema(dom, table.Db.Name, table.Schema.Name)
		if err != nil {
			return nil, nil, err
		}
		rules := GetRewriteRules(newTableInfo, table.Schema)
		tableIDMap[table.Schema.ID] = newTableInfo.ID
		rewriteRules.Table = append(rewriteRules.Table, rules.Table...)
		rewriteRules.Data = append(rewriteRules.Data, rules.Data...)
		newTables = append(newTables, newTableInfo)
	}
	// If tableID + 1 has already exist, then we don't need to add a new rewrite rule for it.
	for oldID, newID := range tableIDMap {
		if _, ok := tableIDMap[oldID+1]; !ok {
			rewriteRules.Table = append(rewriteRules.Table, &import_sstpb.RewriteRule{
				OldKeyPrefix: tablecodec.EncodeTablePrefix(oldID + 1),
				NewKeyPrefix: tablecodec.EncodeTablePrefix(newID + 1),
			})
		}
	}
	return rewriteRules, newTables, nil
}

func (rc *Client) setSpeedLimit() error {
	if !rc.hasSpeedLimited && rc.rateLimit != 0 {
		stores, err := rc.pdClient.GetAllStores(rc.ctx, pd.WithExcludeTombstone())
		if err != nil {
			return err
		}
		for _, store := range stores {
			err = rc.fileImporter.setDownloadSpeedLimit(store.GetId())
			if err != nil {
				return err
			}
		}
		rc.hasSpeedLimited = true
	}
	return nil
}

// RestoreTable tries to restore the data of a table.
func (rc *Client) RestoreTable(
	table *utils.Table,
	rewriteRules *restore_util.RewriteRules,
	lastBackupTS uint64,
	updateCh chan<- struct{},
) error {
	start := time.Now()
	defer func() {
		elapsed := time.Since(start)
		log.Info("Restore Table", zap.Stringer("table", table.Schema.Name), zap.Duration("take", elapsed))
	}()

	var incrementalFiles []*backup.File
	if lastBackupTS > 0 {
		for _, file := range table.Files {
			if file.StartVersion >= lastBackupTS && file.StartVersion != file.EndVersion {
				incrementalFiles = append(incrementalFiles, file)
			}
		}
	} else {
		incrementalFiles = table.Files
	}

	log.Debug("start to restore table",
		zap.Stringer("table", table.Schema.Name),
		zap.Stringer("db", table.Db.Name),
		zap.Array("files", files(incrementalFiles)),
	)
	errCh := make(chan error, len(incrementalFiles))
	wg := new(sync.WaitGroup)
	defer close(errCh)
	// We should encode the rewrite rewriteRules before using it to import files
	encodedRules := encodeRewriteRules(rewriteRules)
<<<<<<< HEAD

	for _, file := range incrementalFiles {
=======
	err := rc.setSpeedLimit()
	if err != nil {
		return err
	}
	for _, file := range table.Files {
>>>>>>> 464c1570
		wg.Add(1)
		fileReplica := file
		rc.workerPool.Apply(
			func() {
				defer wg.Done()
				select {
				case <-rc.ctx.Done():
					errCh <- nil
				case errCh <- rc.fileImporter.Import(fileReplica, encodedRules):
					updateCh <- struct{}{}
				}
			})
	}
	for range incrementalFiles {
		err := <-errCh
		if err != nil {
			rc.cancel()
			wg.Wait()
			log.Error(
				"restore table failed",
				zap.Stringer("table", table.Schema.Name),
				zap.Stringer("db", table.Db.Name),
				zap.Error(err),
			)
			return err
		}
	}
	log.Info(
		"finish to restore table",
		zap.Stringer("table", table.Schema.Name),
		zap.Stringer("db", table.Db.Name),
	)
	return nil
}

// RestoreDatabase tries to restore the data of a database
func (rc *Client) RestoreDatabase(
	db *utils.Database,
	rewriteRules *restore_util.RewriteRules,
	lastBackupTS uint64,
	updateCh chan<- struct{},
) error {
	start := time.Now()
	defer func() {
		elapsed := time.Since(start)
		log.Info("Restore Database", zap.Stringer("db", db.Schema.Name), zap.Duration("take", elapsed))
	}()
	errCh := make(chan error, len(db.Tables))
	wg := new(sync.WaitGroup)
	defer close(errCh)
	for _, table := range db.Tables {
		wg.Add(1)
		tblReplica := table
		rc.tableWorkerPool.Apply(func() {
			defer wg.Done()
			select {
			case <-rc.ctx.Done():
				errCh <- nil
			case errCh <- rc.RestoreTable(
				tblReplica, rewriteRules, lastBackupTS, updateCh):
			}
		})
	}
	for range db.Tables {
		err := <-errCh
		if err != nil {
			wg.Wait()
			return err
		}
	}
	return nil
}

// RestoreAll tries to restore all the data of backup files.
func (rc *Client) RestoreAll(
	rewriteRules *restore_util.RewriteRules,
	lastBackupTS uint64,
	updateCh chan<- struct{},
) error {
	start := time.Now()
	defer func() {
		elapsed := time.Since(start)
		log.Info("Restore All", zap.Duration("take", elapsed))
	}()
	errCh := make(chan error, len(rc.databases))
	wg := new(sync.WaitGroup)
	defer close(errCh)
	for _, db := range rc.databases {
		wg.Add(1)
		dbReplica := db
		rc.tableWorkerPool.Apply(func() {
			defer wg.Done()
			select {
			case <-rc.ctx.Done():
				errCh <- nil
			case errCh <- rc.RestoreDatabase(
				dbReplica, rewriteRules, lastBackupTS, updateCh):
			}
		})
	}

	for range rc.databases {
		err := <-errCh
		if err != nil {
			wg.Wait()
			return err
		}
	}
	return nil
}

//SwitchToImportModeIfOffline switch tikv cluster to import mode
func (rc *Client) SwitchToImportModeIfOffline(ctx context.Context) error {
	if rc.isOnline {
		return nil
	}
	return rc.switchTiKVMode(ctx, import_sstpb.SwitchMode_Import)
}

//SwitchToNormalModeIfOffline switch tikv cluster to normal mode
func (rc *Client) SwitchToNormalModeIfOffline(ctx context.Context) error {
	if rc.isOnline {
		return nil
	}
	return rc.switchTiKVMode(ctx, import_sstpb.SwitchMode_Normal)
}

func (rc *Client) switchTiKVMode(ctx context.Context, mode import_sstpb.SwitchMode) error {
	stores, err := rc.pdClient.GetAllStores(ctx, pd.WithExcludeTombstone())
	if err != nil {
		return errors.Trace(err)
	}
	for _, store := range stores {
		opt := grpc.WithInsecure()
		gctx, cancel := context.WithTimeout(ctx, time.Second*5)
		keepAlive := 10
		keepAliveTimeout := 3
		conn, err := grpc.DialContext(
			gctx,
			store.GetAddress(),
			opt,
			grpc.WithBackoffMaxDelay(time.Second*3),
			grpc.WithKeepaliveParams(keepalive.ClientParameters{
				Time:                time.Duration(keepAlive) * time.Second,
				Timeout:             time.Duration(keepAliveTimeout) * time.Second,
				PermitWithoutStream: true,
			}),
		)
		cancel()
		if err != nil {
			return errors.Trace(err)
		}
		client := import_sstpb.NewImportSSTClient(conn)
		_, err = client.SwitchMode(ctx, &import_sstpb.SwitchModeRequest{
			Mode: mode,
		})
		if err != nil {
			return errors.Trace(err)
		}
		err = conn.Close()
		if err != nil {
			log.Error("close grpc connection failed in switch mode", zap.Error(err))
			continue
		}
	}
	return nil
}

//ValidateChecksum validate checksum after restore
func (rc *Client) ValidateChecksum(
	ctx context.Context,
	kvClient kv.Client,
	tables []*utils.Table,
	newTables []*model.TableInfo,
	updateCh chan<- struct{},
) error {
	start := time.Now()
	defer func() {
		elapsed := time.Since(start)
		log.Info("Restore Checksum", zap.Duration("take", elapsed))
	}()

	log.Info("Start to validate checksum")
	wg := new(sync.WaitGroup)
	errCh := make(chan error)
	workers := utils.NewWorkerPool(defaultChecksumConcurrency, "RestoreChecksum")
	go func() {
		for i, t := range tables {
			table := t
			newTable := newTables[i]
			wg.Add(1)
			workers.Apply(func() {
				defer wg.Done()

				startTS, err := rc.GetTS(ctx)
				if err != nil {
					errCh <- errors.Trace(err)
					return
				}
				exe, err := checksum.NewExecutorBuilder(newTable, startTS).
					SetOldTable(table).
					Build()
				if err != nil {
					errCh <- errors.Trace(err)
					return
				}
				checksumResp, err := exe.Execute(ctx, kvClient, func() {
					// TODO: update progress here.
				})
				if err != nil {
					errCh <- errors.Trace(err)
					return
				}

				if checksumResp.Checksum != table.Crc64Xor ||
					checksumResp.TotalKvs != table.TotalKvs ||
					checksumResp.TotalBytes != table.TotalBytes {
					log.Error("failed in validate checksum",
						zap.String("database", table.Db.Name.L),
						zap.String("table", table.Schema.Name.L),
						zap.Uint64("origin tidb crc64", table.Crc64Xor),
						zap.Uint64("calculated crc64", checksumResp.Checksum),
						zap.Uint64("origin tidb total kvs", table.TotalKvs),
						zap.Uint64("calculated total kvs", checksumResp.TotalKvs),
						zap.Uint64("origin tidb total bytes", table.TotalBytes),
						zap.Uint64("calculated total bytes", checksumResp.TotalBytes),
					)
					errCh <- errors.New("failed to validate checksum")
					return
				}

				updateCh <- struct{}{}
			})
		}
		wg.Wait()
		close(errCh)
	}()
	for err := range errCh {
		if err != nil {
			return err
		}
	}
	log.Info("validate checksum passed!!")
	return nil
}<|MERGE_RESOLUTION|>--- conflicted
+++ resolved
@@ -274,16 +274,12 @@
 	defer close(errCh)
 	// We should encode the rewrite rewriteRules before using it to import files
 	encodedRules := encodeRewriteRules(rewriteRules)
-<<<<<<< HEAD
 
 	for _, file := range incrementalFiles {
-=======
-	err := rc.setSpeedLimit()
-	if err != nil {
-		return err
-	}
-	for _, file := range table.Files {
->>>>>>> 464c1570
+		err := rc.setSpeedLimit()
+		if err != nil {
+			return err
+		}
 		wg.Add(1)
 		fileReplica := file
 		rc.workerPool.Apply(
