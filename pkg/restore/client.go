--- conflicted
+++ resolved
@@ -13,6 +13,7 @@
 	"strconv"
 	"time"
 
+	"github.com/gogo/protobuf/proto"
 	"github.com/pingcap/errors"
 	"github.com/pingcap/kvproto/pkg/backup"
 	"github.com/pingcap/kvproto/pkg/import_sstpb"
@@ -26,6 +27,7 @@
 	"github.com/pingcap/tidb/util/codec"
 	pd "github.com/tikv/pd/client"
 	"github.com/tikv/pd/server/schedule/placement"
+	"go.uber.org/multierr"
 	"go.uber.org/zap"
 	"golang.org/x/sync/errgroup"
 	"google.golang.org/grpc"
@@ -73,8 +75,15 @@
 	isOnline        bool
 	noSchema        bool
 	hasSpeedLimited bool
+	// Those fields should be removed after we have FULLY supportted TiFlash.
+	// we place this field here to make a 'good' memory align, but mainly make golang-ci happy :)
+	tiFlashRecordUpdated bool
 
 	restoreStores []uint64
+
+	// tables that has TiFlash and those TiFlash have been removed, should be written to disk.
+	// Those fields should be removed after we have FULLY supportted TiFlash.
+	tablesRemovedTiFlash []*backup.Schema
 
 	storage            storage.ExternalStorage
 	backend            *backup.StorageBackend
@@ -471,6 +480,107 @@
 	return eg.Wait()
 }
 
+// makeTiFlashOfTableRecord make a 'record' repsenting TiFlash of a table that has been removed.
+// We doesn't record table ID here because when restore TiFlash replicas,
+// we use `ALTER TABLE db.tbl SET TIFLASH_REPLICA = xxx` DDL, instead of use some internal TiDB API.
+func makeTiFlashOfTableRecord(table *utils.Table, replica int) (*backup.Schema, error) {
+	tableData, err := json.Marshal(table.Info)
+	if err != nil {
+		return nil, errors.Trace(err)
+	}
+	dbData, err := json.Marshal(table.Db)
+	if err != nil {
+		return nil, errors.Trace(err)
+	}
+	result := &backup.Schema{
+		Db:              dbData,
+		Table:           tableData,
+		Crc64Xor:        table.Crc64Xor,
+		TotalKvs:        table.TotalKvs,
+		TotalBytes:      table.TotalBytes,
+		TiflashReplicas: uint32(replica),
+	}
+	return result, nil
+}
+
+// RemoveTiFlashOfTable removes TiFlash replica of some table,
+// returns the removed count of TiFlash nodes.
+// TODO: save the removed TiFlash information into disk.
+// TODO: remove this after tiflash supports restore.
+func (rc *Client) RemoveTiFlashOfTable(table CreatedTable, rule []placement.Rule) (int, error) {
+	if rule := utils.SearchPlacementRule(table.Table.ID, rule, placement.Learner); rule != nil {
+		if rule.Count > 0 {
+			log.Info("remove TiFlash of table", zap.Int64("table ID", table.Table.ID), zap.Int("count", rule.Count))
+			err := multierr.Combine(
+				rc.db.AlterTiflashReplica(rc.ctx, table.OldTable, 0),
+				rc.removeTiFlashOf(table.OldTable, rule.Count),
+				rc.flushTiFlashRecord(),
+			)
+			if err != nil {
+				return 0, errors.Trace(err)
+			}
+			return rule.Count, nil
+		}
+	}
+	return 0, nil
+}
+
+func (rc *Client) removeTiFlashOf(table *utils.Table, replica int) error {
+	tableRecord, err := makeTiFlashOfTableRecord(table, replica)
+	if err != nil {
+		return err
+	}
+	rc.tablesRemovedTiFlash = append(rc.tablesRemovedTiFlash, tableRecord)
+	rc.tiFlashRecordUpdated = true
+	return nil
+}
+
+func (rc *Client) flushTiFlashRecord() error {
+	// Today nothing to do :D
+	if !rc.tiFlashRecordUpdated {
+		return nil
+	}
+
+	// should we make a deep copy here?
+	// currently, write things directly to backup meta is OK since there seems nobody uses it.
+	// But would it be better if we don't do it?
+	rc.backupMeta.Schemas = rc.tablesRemovedTiFlash
+	backupMetaData, err := proto.Marshal(rc.backupMeta)
+	if err != nil {
+		return errors.Trace(err)
+	}
+	backendURL := storage.FormatBackendURL(rc.backend)
+	log.Info("update backup meta", zap.Stringer("path", &backendURL))
+	err = rc.storage.Write(rc.ctx, utils.SavedMetaFile, backupMetaData)
+	if err != nil {
+		return errors.Trace(err)
+	}
+	return nil
+}
+
+// RecoverTiFlashOfTable recovers TiFlash replica of some table.
+// TODO: remove this after tiflash supports restore.
+func (rc *Client) RecoverTiFlashOfTable(table *utils.Table) error {
+	if table.TiFlashReplicas > 0 {
+		err := rc.db.AlterTiflashReplica(rc.ctx, table, table.TiFlashReplicas)
+		if err != nil {
+			return errors.Trace(err)
+		}
+	}
+	return nil
+}
+
+// RecoverTiFlashReplica recovers all the tiflash replicas of a table
+// TODO: remove this after tiflash supports restore.
+func (rc *Client) RecoverTiFlashReplica(tables []*utils.Table) error {
+	for _, table := range tables {
+		if err := rc.RecoverTiFlashOfTable(table); err != nil {
+			return err
+		}
+	}
+	return nil
+}
+
 // ExecDDLs executes the queries of the ddl jobs.
 func (rc *Client) ExecDDLs(ddlJobs []*model.Job) error {
 	// Sort the ddl jobs by schema version in ascending order.
@@ -512,6 +622,7 @@
 func (rc *Client) RestoreFiles(
 	files []*backup.File,
 	rewriteRules *RewriteRules,
+	rejectStoreMap map[uint64]bool,
 	updateCh glue.Progress,
 ) (err error) {
 	start := time.Now()
@@ -538,18 +649,13 @@
 		fileReplica := file
 		rc.workerPool.ApplyOnErrorGroup(eg,
 			func() error {
-<<<<<<< HEAD
 				fileStart := time.Now()
 				defer func() {
 					log.Info("import file done", utils.ZapFile(fileReplica),
 						zap.Duration("take", time.Since(fileStart)))
 					updateCh.Inc()
 				}()
-				return rc.fileImporter.Import(ectx, fileReplica, rejectStoreMap, rewriteRules)
-=======
-				defer updateCh.Inc()
 				return rc.fileImporter.Import(ectx, fileReplica, rewriteRules)
->>>>>>> 4abd285b
 			})
 	}
 	if err := eg.Wait(); err != nil {
@@ -704,18 +810,16 @@
 	outCh := make(chan struct{}, 1)
 	workers := utils.NewWorkerPool(defaultChecksumConcurrency, "RestoreChecksum")
 	go func() {
+		start := time.Now()
 		wg, ectx := errgroup.WithContext(ctx)
 		defer func() {
 			log.Info("all checksum ended")
 			if err := wg.Wait(); err != nil {
 				errCh <- err
 			}
-<<<<<<< HEAD
-=======
 			elapsed := time.Since(start)
 			summary.CollectDuration("restore checksum", elapsed)
 			summary.CollectSuccessUnit("table checksum", 1, elapsed)
->>>>>>> 4abd285b
 			outCh <- struct{}{}
 			close(outCh)
 		}()
@@ -743,11 +847,6 @@
 }
 
 func (rc *Client) execChecksum(ctx context.Context, tbl CreatedTable, kvClient kv.Client) error {
-	start := time.Now()
-	defer func() {
-		elapsed := time.Since(start)
-		summary.CollectDuration("restore checksum", elapsed)
-	}()
 	if tbl.OldTable.NoChecksum() {
 		log.Warn("table has no checksum, skipping checksum",
 			zap.Stringer("table", tbl.OldTable.Info.Name),
