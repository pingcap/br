--- conflicted
+++ resolved
@@ -26,6 +26,7 @@
 	"github.com/pingcap/tidb/store/tikv"
 	"github.com/pingcap/tidb/tablecodec"
 	"github.com/pingcap/tidb/util/codec"
+	"github.com/pingcap/tipb/go-tipb"
 	"go.uber.org/zap"
 	"google.golang.org/grpc"
 	"google.golang.org/grpc/keepalive"
@@ -244,13 +245,9 @@
 }
 
 // RestoreTable tries to restore the data of a table.
-<<<<<<< HEAD
-func (rc *Client) RestoreTable(table *utils.Table, rewriteRules *restore_util.RewriteRules) error {
-=======
 func (rc *Client) RestoreTable(
 	table *utils.Table,
 	rewriteRules *restore_util.RewriteRules,
-	restoreTS uint64,
 	updateCh chan<- struct{},
 ) error {
 	start := time.Now()
@@ -258,7 +255,6 @@
 		elapsed := time.Since(start)
 		log.Info("RestoreTable", zap.Stringer("table", table.Schema.Name), zap.Duration("take", elapsed))
 	}()
->>>>>>> 8b1906bb
 	log.Info("start to restore table",
 		zap.Stringer("table", table.Schema.Name),
 		zap.Stringer("db", table.Db.Name),
@@ -307,13 +303,9 @@
 }
 
 // RestoreDatabase tries to restore the data of a database
-<<<<<<< HEAD
-func (rc *Client) RestoreDatabase(db *utils.Database, rewriteRules *restore_util.RewriteRules) error {
-=======
 func (rc *Client) RestoreDatabase(
 	db *utils.Database,
 	rewriteRules *restore_util.RewriteRules,
-	restoreTS uint64,
 	updateCh chan<- struct{},
 ) error {
 	start := time.Now()
@@ -321,34 +313,21 @@
 		elapsed := time.Since(start)
 		log.Info("RestoreDatabase", zap.Stringer("db", db.Schema.Name), zap.Duration("take", elapsed))
 	}()
->>>>>>> 8b1906bb
 	errCh := make(chan error, len(db.Tables))
 	var wg sync.WaitGroup
 	defer close(errCh)
 	for _, table := range db.Tables {
 		wg.Add(1)
 		tblReplica := table
-<<<<<<< HEAD
-		rc.workerPool.Apply(
-			func() {
-				defer wg.Done()
-				select {
-				case <-rc.ctx.Done():
-					errCh <- nil
-				case errCh <- rc.RestoreTable(tblReplica, rewriteRules):
-				}
-			})
-=======
 		rc.workerPool.Apply(func() {
 			defer wg.Done()
 			select {
 			case <-rc.ctx.Done():
 				errCh <- nil
 			case errCh <- rc.RestoreTable(
-				tblReplica, rewriteRules, restoreTS, updateCh):
+				tblReplica, rewriteRules, updateCh):
 			}
 		})
->>>>>>> 8b1906bb
 	}
 	for range db.Tables {
 		err := <-errCh
@@ -361,12 +340,8 @@
 }
 
 // RestoreAll tries to restore all the data of backup files.
-<<<<<<< HEAD
-func (rc *Client) RestoreAll(rewriteRules *restore_util.RewriteRules) error {
-=======
 func (rc *Client) RestoreAll(
 	rewriteRules *restore_util.RewriteRules,
-	restoreTS uint64,
 	updateCh chan<- struct{},
 ) error {
 	start := time.Now()
@@ -374,34 +349,21 @@
 		elapsed := time.Since(start)
 		log.Info("RestoreAll", zap.Duration("take", elapsed))
 	}()
->>>>>>> 8b1906bb
 	errCh := make(chan error, len(rc.databases))
 	var wg sync.WaitGroup
 	defer close(errCh)
 	for _, db := range rc.databases {
 		wg.Add(1)
 		dbReplica := db
-<<<<<<< HEAD
-		rc.workerPool.Apply(
-			func() {
-				defer wg.Done()
-				select {
-				case <-rc.ctx.Done():
-					errCh <- nil
-				case errCh <- rc.RestoreDatabase(dbReplica, rewriteRules):
-				}
-			})
-=======
 		rc.workerPool.Apply(func() {
 			defer wg.Done()
 			select {
 			case <-rc.ctx.Done():
 				errCh <- nil
 			case errCh <- rc.RestoreDatabase(
-				dbReplica, rewriteRules, restoreTS, updateCh):
+				dbReplica, rewriteRules, updateCh):
 			}
 		})
->>>>>>> 8b1906bb
 	}
 
 	for range rc.databases {
