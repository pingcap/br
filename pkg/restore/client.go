--- conflicted
+++ resolved
@@ -117,83 +117,11 @@
 	return rc.databases[name]
 }
 
-<<<<<<< HEAD
-// UploadTableFiles executes the job to restore files of a table
-func (rc *Client) UploadTableFiles(client import_kvpb.ImportKVClient, group *FileGroup, restoreTS uint64) error {
-	log.Info("start to upload files of group",
-		zap.Stringer("group", group.Schema.Name),
-		zap.Stringer("uuid", group.UUID),
-		zap.Stringer("db", group.Db.Name),
-	)
-
-	tableInfo, returnErr := FetchTableInfo(rc.statusAddr, group.Db.Name.String(), group.Schema.Name.String())
-	if returnErr != nil {
-		return errors.Trace(returnErr)
-	}
-	tableIDs, indexIDs := GroupIDPairs(group.Schema, tableInfo)
-
-	ubytes, _ := group.UUID.MarshalBinary()
-	returnErr = rc.OpenEngine(client, ubytes)
-	if returnErr != nil {
-		log.Error("open engine failed",
-			zap.Uint64("restore_ts", restoreTS),
-			zap.Stringer("group", group.Schema.Name),
-			zap.Stringer("uuid", group.UUID),
-			zap.Stringer("db", group.Db.Name),
-		)
-		return errors.Trace(returnErr)
-	}
-
-	errCh := make(chan error, len(group.Files))
-	defer close(errCh)
-	for _, file := range group.Files {
-		select {
-		case <-rc.ctx.Done():
-			return nil
-		default:
-			go func(file *FilePair) {
-				ubytes, _ := group.UUID.MarshalBinary()
-				req := &import_kvpb.RestoreFileRequest{
-					Default:   file.Default,
-					Write:     file.Write,
-					Path:      rc.backupMeta.Path,
-					PdAddr:    rc.pdAddr,
-					TableIds:  tableIDs,
-					IndexIds:  indexIDs,
-					RestoreTs: restoreTS,
-					Uuid:      ubytes,
-				}
-				sendErr := func(err error) {
-					log.Error("restore file failed",
-						zap.Reflect("file", file),
-						zap.Uint64("restore_ts", restoreTS),
-						zap.Stringer("group", group.Schema.Name),
-						zap.Stringer("db", group.Db.Name),
-						zap.Error(errors.Trace(err)),
-					)
-					errCh <- errors.Trace(err)
-				}
-				_, err := client.RestoreFile(rc.ctx, req)
-				if err != nil {
-					sendErr(err)
-					return
-				}
-				log.Debug("restore file success",
-					zap.Reflect("file", file),
-					zap.Uint64("restore_ts", restoreTS),
-					zap.Stringer("group", group.Schema.Name),
-					zap.Stringer("db", group.Db.Name),
-				)
-				errCh <- nil
-			}(file)
-		}
-=======
 // GetTableSchema returns the schema of a table from TiDB.
 func (rc *Client) GetTableSchema(dbName model.CIStr, tableName model.CIStr) (*model.TableInfo, error) {
 	dbSession, err := session.CreateSession(rc.tikvCli)
 	if err != nil {
 		return nil, errors.Trace(err)
->>>>>>> ea6aa5f7
 	}
 	do := domain.GetDomain(dbSession.(sessionctx.Context))
 	ts, err := rc.GetTS()
@@ -204,124 +132,18 @@
 	if err != nil {
 		return nil, errors.Trace(err)
 	}
-<<<<<<< HEAD
-
-	ubytes1, _ := group.UUID.MarshalBinary()
-	returnErr = rc.CloseEngine(client, ubytes1)
-	if returnErr != nil {
-		log.Error("close engine failed",
-			zap.Uint64("restore_ts", restoreTS),
-			zap.Stringer("group", group.Schema.Name),
-			zap.Stringer("uuid", group.UUID),
-			zap.Stringer("db", group.Db.Name),
-		)
-		return errors.Trace(returnErr)
-=======
 	table, err := info.TableByName(dbName, tableName)
 	if err != nil {
 		return nil, errors.Trace(err)
->>>>>>> ea6aa5f7
 	}
 	return table.Meta(), nil
 }
 
-<<<<<<< HEAD
-type uploadJob struct {
-	Group *FileGroup
-}
-
-type importJob struct {
-	Group  *FileGroup
-	Client import_kvpb.ImportKVClient
-}
-
-// RestoreMultipleTables executes the job to restore multiple tables
-func (rc *Client) RestoreMultipleTables(groups []*FileGroup, restoreTS uint64) error {
-	log.Info("start to restore multiple table",
-		zap.Int("len", len(groups)),
-	)
-	var returnErr error
-	errCh := make(chan error, len(groups))
-	uploadJobCh := make(chan uploadJob, len(groups))
-	importJobCh := make(chan importJob, len(groups))
-	defer close(errCh)
-	defer close(uploadJobCh)
-	defer close(importJobCh)
-
-	clients := rc.GetImportKVClients()
-	for i := 0; i < len(clients); i++ {
-		n := i % len(clients)
-		cli := clients[n]
-		for j := 0; j < rc.maxOpenEngines; j++ {
-			go func(client import_kvpb.ImportKVClient, n int) {
-				for job := range uploadJobCh {
-					log.Info("restore table", zap.Int("importer", n), zap.Stringer("uuid", job.Group.UUID))
-					err := rc.UploadTableFiles(client, job.Group, restoreTS)
-					if err != nil {
-						errCh <- errors.Trace(err)
-						return
-					}
-					importJobCh <- importJob{
-						Group:  job.Group,
-						Client: client,
-					}
-				}
-			}(cli, n)
-		}
-	}
-
-	for i := 0; i < rc.maxImportJobs; i++ {
-		go func() {
-			for job := range importJobCh {
-				group := job.Group
-				log.Info("start to import group",
-					zap.Uint64("restore_ts", restoreTS),
-					zap.Stringer("group", group.Schema.Name),
-					zap.Stringer("uuid", group.UUID),
-					zap.Stringer("db", group.Db.Name),
-				)
-				ubytes, _ := group.UUID.MarshalBinary()
-				err := rc.ImportEngine(job.Client, ubytes)
-				if err != nil {
-					log.Error("import engine failed",
-						zap.Uint64("restore_ts", restoreTS),
-						zap.Stringer("group", group.Schema.Name),
-						zap.Stringer("uuid", group.UUID),
-						zap.Stringer("db", group.Db.Name),
-						zap.Error(err),
-					)
-					errCh <- errors.Trace(err)
-					return
-				}
-				ubytes1, _ := group.UUID.MarshalBinary()
-				err = rc.CleanupEngine(job.Client, ubytes1)
-				if err != nil {
-					log.Error("cleanup engine failed",
-						zap.Uint64("restore_ts", restoreTS),
-						zap.Stringer("group", group.Schema.Name),
-						zap.Stringer("uuid", group.UUID),
-						zap.Stringer("db", group.Db.Name),
-						zap.Error(err),
-					)
-					errCh <- errors.Trace(err)
-					return
-				}
-				log.Info("import group finished",
-					zap.Uint64("restore_ts", restoreTS),
-					zap.Stringer("group", group.Schema.Name),
-					zap.Stringer("uuid", group.UUID),
-					zap.Stringer("db", group.Db.Name),
-				)
-				errCh <- nil
-			}
-		}()
-=======
 // CreateTables creates multiple tables, and returns their rewrite rules.
 func (rc *Client) CreateTables(tables []*Table) (*restore_util.RewriteRules, error) {
 	rewriteRules := &restore_util.RewriteRules{
 		Table: make([]*import_sstpb.RewriteRule, 0),
 		Data:  make([]*import_sstpb.RewriteRule, 0),
->>>>>>> ea6aa5f7
 	}
 	for _, table := range tables {
 		rules, err := rc.CreateTable(table)
