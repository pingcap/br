package restore

import (
	"bytes"
	"context"
	"fmt"
	"strings"
	"sync"
	"time"

	"github.com/pingcap/errors"
	"github.com/pingcap/kvproto/pkg/backup"
	"github.com/pingcap/kvproto/pkg/coprocessor"
	"github.com/pingcap/kvproto/pkg/import_sstpb"
	"github.com/pingcap/kvproto/pkg/kvrpcpb"
	"github.com/pingcap/log"
	"github.com/pingcap/parser/model"
	pd "github.com/pingcap/pd/client"
	restore_util "github.com/pingcap/tidb-tools/pkg/restore-util"
	"github.com/pingcap/tidb/domain"
	"github.com/pingcap/tidb/session"
	"github.com/pingcap/tidb/sessionctx"
	"github.com/pingcap/tidb/store/tikv"
	"github.com/pingcap/tidb/tablecodec"
	"github.com/pingcap/tidb/util/codec"
	"github.com/pingcap/tipb/go-tipb"
	"go.uber.org/zap"
	"google.golang.org/grpc"
	"google.golang.org/grpc/keepalive"

	"github.com/pingcap/br/pkg/meta"
	"github.com/pingcap/br/pkg/utils"
)

const (
	tikvChecksumRetryTimes      = 3
	tikvChecksumWaitInterval    = 50 * time.Millisecond
	tikvChecksumMaxWaitInterval = 1 * time.Second
)

// Client sends requests to importer to restore files
type Client struct {
	ctx    context.Context
	cancel context.CancelFunc

	pdClient         pd.Client
	pdAddrs          []string
	tikvCli          tikv.Storage
	fileImporter     FileImporter
	workerPool       *utils.WorkerPool
	regionWorkerPool *utils.WorkerPool

	databases  map[string]*utils.Database
	dbDSN      string
	backupMeta *backup.BackupMeta
	backer     *meta.Backer
}

// NewRestoreClient returns a new RestoreClient
func NewRestoreClient(ctx context.Context, pdAddrs string) (*Client, error) {
	ctx, cancel := context.WithCancel(ctx)
	addrs := strings.Split(pdAddrs, ",")
	backer, err := meta.NewBacker(ctx, addrs[0])
	if err != nil {
		return nil, errors.Trace(err)
	}
	pdClient, err := pd.NewClient(addrs, pd.SecurityOption{})
	if err != nil {
		return nil, errors.Trace(err)
	}
	tikvCli, err := tikv.Driver{}.Open(
		// Disable GC because TiDB enables GC already.
		fmt.Sprintf("tikv://%s?disableGC=true", pdAddrs))
	if err != nil {
		return nil, errors.Trace(err)
	}

	return &Client{
		ctx:      ctx,
		cancel:   cancel,
		pdClient: pdClient,
		pdAddrs:  addrs,
		tikvCli:  tikvCli.(tikv.Storage),
		backer:   backer,
	}, nil
}

// GetPDClient returns a pd client.
func (rc *Client) GetPDClient() pd.Client {
	return rc.pdClient
}

// InitBackupMeta loads schemas from BackupMeta to initialize RestoreClient
func (rc *Client) InitBackupMeta(backupMeta *backup.BackupMeta) error {
	databases, err := utils.LoadBackupTables(backupMeta)
	if err != nil {
		return errors.Trace(err)
	}
	rc.databases = databases
	rc.backupMeta = backupMeta

	client := restore_util.NewClient(rc.pdClient)
	rc.fileImporter = NewFileImporter(rc.ctx, client, backupMeta.GetPath())
	return nil
}

// SetDbDSN sets the DSN to connect the database to a new value
func (rc *Client) SetDbDSN(dsn string) {
	rc.dbDSN = dsn
}

// GetDbDSN returns a DSN to connect the database
func (rc *Client) GetDbDSN() string {
	return rc.dbDSN
}

// SetConcurrency sets the concurrency of dbs tables files
func (rc *Client) SetConcurrency(c uint) {
	rc.workerPool = utils.NewWorkerPool(c/2, "restore")
	rc.regionWorkerPool = utils.NewWorkerPool(c/2, "restore_region")
}

// GetTS gets a new timestamp from PD
func (rc *Client) GetTS() (uint64, error) {
	p, l, err := rc.pdClient.GetTS(rc.ctx)
	if err != nil {
		return 0, errors.Trace(err)
	}
	ts := meta.Timestamp{
		Physical: p,
		Logical:  l,
	}
	restoreTS := meta.EncodeTs(ts)
	return restoreTS, nil
}

// GetDatabases returns all databases.
func (rc *Client) GetDatabases() []*utils.Database {
	dbs := make([]*utils.Database, 0, len(rc.databases))
	for _, db := range rc.databases {
		dbs = append(dbs, db)
	}
	return dbs
}

// GetDatabase returns a database by name
func (rc *Client) GetDatabase(name string) *utils.Database {
	return rc.databases[name]
}

// GetTableSchema returns the schema of a table from TiDB.
func (rc *Client) GetTableSchema(dbName model.CIStr, tableName model.CIStr) (*model.TableInfo, error) {
	dbSession, err := session.CreateSession(rc.tikvCli)
	if err != nil {
		return nil, errors.Trace(err)
	}
	do := domain.GetDomain(dbSession.(sessionctx.Context))
	ts, err := rc.GetTS()
	if err != nil {
		return nil, errors.Trace(err)
	}
	info, err := do.GetSnapshotInfoSchema(ts)
	if err != nil {
		return nil, errors.Trace(err)
	}
	table, err := info.TableByName(dbName, tableName)
	if err != nil {
		return nil, errors.Trace(err)
	}
	return table.Meta(), nil
}

// CreateTables creates multiple tables, and returns their rewrite rules.
func (rc *Client) CreateTables(tables []*utils.Table) (*restore_util.RewriteRules, error) {
	rewriteRules := &restore_util.RewriteRules{
		Table: make([]*import_sstpb.RewriteRule, 0),
		Data:  make([]*import_sstpb.RewriteRule, 0),
	}
	for _, table := range tables {
		rules, err := rc.CreateTable(table)
		if err != nil {
			return nil, errors.Trace(err)
		}
		rewriteRules.Table = append(rewriteRules.Table, rules.Table...)
		rewriteRules.Data = append(rewriteRules.Data, rules.Data...)
	}
	return rewriteRules, nil
}

// CreateTable creates a table, and returns its rewrite rules.
func (rc *Client) CreateTable(table *utils.Table) (*restore_util.RewriteRules, error) {
	db, err := OpenDatabase(table.Db.Name.String(), rc.dbDSN)
	if err != nil {
		return nil, err
	}
	err = CreateTable(db, table)
	if err != nil {
		return nil, err
	}
	err = AlterAutoIncID(db, table)
	if err != nil {
		return nil, err
	}
	newTableInfo, err := rc.GetTableSchema(table.Db.Name, table.Schema.Name)
	if err != nil {
		return nil, err
	}
	rewriteRules := GetRewriteRules(newTableInfo, table.Schema)
	return rewriteRules, nil
}

// SplitRanges splits regions based on files.
func (rc *Client) SplitRanges(
	files []*backup.File,
	rewriteRules *restore_util.RewriteRules,
	batchSize int,
	updateCh chan<- struct{},
) error {
	progressCh := make(chan int, len(files)/batchSize)
	defer close(progressCh)
	go func() {
		for {
			size, ok := <-progressCh
			if !ok {
				return
			}
			for c := 0; c < size; c++ {
				updateCh <- struct{}{}
			}
		}
	}()

	splitter := restore_util.NewRegionSplitter(
		restore_util.NewClient(rc.pdClient))
	for i := 0; i < len(files); i += batchSize {
		j := i + batchSize
		if j > len(files) {
			j = len(files)
		}

		err := splitter.Split(rc.ctx, GetRanges(files[i:j]), rewriteRules)
		if err != nil {
			return errors.Trace(err)
		}
		progressCh <- (j - i)
	}
	return nil
}

// RestoreTable tries to restore the data of a table.
<<<<<<< HEAD
func (rc *Client) RestoreTable(
	table *utils.Table,
	rewriteRules *restore_util.RewriteRules,
	restoreTS uint64,
	updateCh chan<- struct{},
) error {
=======
func (rc *Client) RestoreTable(table *utils.Table, rewriteRules *restore_util.RewriteRules, restoreTS uint64) error {
	start := time.Now()
	defer func() {
		elapsed := time.Since(start)
		log.Info("RestoreTable", zap.Stringer("table", table.Schema.Name), zap.Duration("take", elapsed))
	}()
>>>>>>> 11db863c
	log.Info("start to restore table",
		zap.Stringer("table", table.Schema.Name),
		zap.Stringer("db", table.Db.Name),
		zap.Array("files", files(table.Files)),
		zap.Reflect("rewriteRules", rewriteRules),
	)
	errCh := make(chan error, len(table.Files))
	var wg sync.WaitGroup
	defer close(errCh)
	// We should encode the rewrite rewriteRules before using it to import files
	encodedRules := encodeRewriteRules(rewriteRules)
	for _, file := range table.Files {
		wg.Add(1)
		fileReplica := file
		rc.workerPool.Apply(
			func() {
				defer wg.Done()
				select {
				case <-rc.ctx.Done():
					errCh <- nil
				case errCh <- rc.fileImporter.Import(fileReplica, encodedRules):
					updateCh <- struct{}{}
				}
			})
	}
	for range table.Files {
		err := <-errCh
		if err != nil {
			rc.cancel()
			wg.Wait()
			log.Error(
				"restore table failed",
				zap.Stringer("table", table.Schema.Name),
				zap.Stringer("db", table.Db.Name),
				zap.Error(err),
			)
			return err
		}
	}
	log.Info(
		"finish to restore table",
		zap.Stringer("table", table.Schema.Name),
		zap.Stringer("db", table.Db.Name),
	)
	return nil
}

// RestoreDatabase tries to restore the data of a database
<<<<<<< HEAD
func (rc *Client) RestoreDatabase(
	db *utils.Database,
	rewriteRules *restore_util.RewriteRules,
	restoreTS uint64,
	updateCh chan<- struct{},
) error {
=======
func (rc *Client) RestoreDatabase(db *utils.Database, rewriteRules *restore_util.RewriteRules, restoreTS uint64) error {
	start := time.Now()
	defer func() {
		elapsed := time.Since(start)
		log.Info("RestoreDatabase", zap.Stringer("db", db.Schema.Name), zap.Duration("take", elapsed))
	}()
>>>>>>> 11db863c
	errCh := make(chan error, len(db.Tables))
	var wg sync.WaitGroup
	defer close(errCh)
	for _, table := range db.Tables {
		wg.Add(1)
		tblReplica := table
		rc.workerPool.Apply(func() {
			defer wg.Done()
			select {
			case <-rc.ctx.Done():
				errCh <- nil
			case errCh <- rc.RestoreTable(
				tblReplica, rewriteRules, restoreTS, updateCh):
			}
		})
	}
	for range db.Tables {
		err := <-errCh
		if err != nil {
			wg.Wait()
			return err
		}
	}
	return nil
}

// RestoreAll tries to restore all the data of backup files.
<<<<<<< HEAD
func (rc *Client) RestoreAll(
	rewriteRules *restore_util.RewriteRules,
	restoreTS uint64,
	updateCh chan<- struct{},
) error {
=======
func (rc *Client) RestoreAll(rewriteRules *restore_util.RewriteRules, restoreTS uint64) error {
	start := time.Now()
	defer func() {
		elapsed := time.Since(start)
		log.Info("RestoreAll", zap.Duration("take", elapsed))
	}()
>>>>>>> 11db863c
	errCh := make(chan error, len(rc.databases))
	var wg sync.WaitGroup
	defer close(errCh)
	for _, db := range rc.databases {
		wg.Add(1)
		dbReplica := db
		rc.workerPool.Apply(func() {
			defer wg.Done()
			select {
			case <-rc.ctx.Done():
				errCh <- nil
			case errCh <- rc.RestoreDatabase(
				dbReplica, rewriteRules, restoreTS, updateCh):
			}
		})
	}

	for range rc.databases {
		err := <-errCh
		if err != nil {
			wg.Wait()
			return err
		}
	}
	return nil
}

//SwitchToImportMode switch tikv cluster to import mode
func (rc *Client) SwitchToImportMode(ctx context.Context) error {
	return rc.switchTiKVMode(ctx, import_sstpb.SwitchMode_Import)
}

//SwitchToNormalMode switch tikv cluster to normal mode
func (rc *Client) SwitchToNormalMode(ctx context.Context) error {
	return rc.switchTiKVMode(ctx, import_sstpb.SwitchMode_Normal)
}

func (rc *Client) switchTiKVMode(ctx context.Context, mode import_sstpb.SwitchMode) error {
	stores, err := rc.pdClient.GetAllStores(ctx)
	if err != nil {
		return errors.Trace(err)
	}
	for _, store := range stores {
		opt := grpc.WithInsecure()
		gctx, cancel := context.WithTimeout(ctx, time.Second*5)
		keepAlive := 10
		keepAliveTimeout := 3
		conn, err := grpc.DialContext(
			gctx,
			store.GetAddress(),
			opt,
			grpc.WithBackoffMaxDelay(time.Second*3),
			grpc.WithKeepaliveParams(keepalive.ClientParameters{
				Time:                time.Duration(keepAlive) * time.Second,
				Timeout:             time.Duration(keepAliveTimeout) * time.Second,
				PermitWithoutStream: true,
			}),
		)
		cancel()
		if err != nil {
			return errors.Trace(err)
		}
		client := import_sstpb.NewImportSSTClient(conn)
		_, err = client.SwitchMode(ctx, &import_sstpb.SwitchModeRequest{
			Mode: mode,
		})
		if err != nil {
			return errors.Trace(err)
		}
		err = conn.Close()
		if err != nil {
			log.Error("close grpc connection failed in switch mode", zap.Error(err))
			continue
		}
	}
	return nil
}

//ValidateChecksum validate checksum after restore
func (rc *Client) ValidateChecksum(rewriteRules []*import_sstpb.RewriteRule) error {
	start := time.Now()
	defer func() {
		elapsed := time.Since(start)
		log.Info("Restore Checksum", zap.Duration("take", elapsed))
	}()

	var tables []*utils.Table
	for _, db := range rc.databases {
		tables = append(tables, db.Tables...)
	}
	wg := sync.WaitGroup{}
	errCh := make(chan error, len(tables))
	for _, table := range tables {
		rule := getTableRewriteRule(table.Schema.ID, rewriteRules)
		newTableID := tablecodec.DecodeTableID(rule.GetNewPrefix())
		if newTableID == 0 || rule == nil {
			return errors.Errorf("failed to get rewrite rule for %v", table.Schema.ID)
		}
		checksumReq := tipb.ChecksumRequest{
			StartTs:   rc.backupMeta.GetEndVersion(),
			ScanOn:    tipb.ChecksumScanOn_Table,
			Algorithm: tipb.ChecksumAlgorithm_Crc64_Xor,
			Rule:      rule,
		}
		data, err := checksumReq.Marshal()
		if err != nil {
			return errors.Trace(err)
		}

		wg.Add(1)
		table := table
		rc.workerPool.Apply(func() {
			defer wg.Done()
			resp, err := rc.checksumTable(newTableID, table.Schema, data)
			if err != nil {
				errCh <- err
				return
			}
			if resp.Checksum != table.Crc64Xor ||
				resp.TotalKvs != table.TotalKvs ||
				resp.TotalBytes != table.TotalBytes {
				log.Error("failed in validate checksum",
					zap.String("database", table.Db.Name.L),
					zap.String("table", table.Schema.Name.L),
					zap.Uint64("origin tidb crc64", table.Crc64Xor),
					zap.Uint64("calculated crc64", resp.Checksum),
					zap.Uint64("origin tidb total kvs", table.TotalKvs),
					zap.Uint64("calculated total kvs", resp.TotalKvs),
					zap.Uint64("origin tidb total bytes", table.TotalBytes),
					zap.Uint64("calculated total bytes", resp.TotalBytes),
				)
				errCh <- errors.Errorf("failed in validate checksum")
				return
			}
		})
	}
	go func() {
		wg.Wait()
		close(errCh)
	}()

	for {
		err, ok := <-errCh
		if !ok {
			log.Info("validate checksum passed")
			return nil
		} else if err != nil {
			return errors.Trace(err)
		}
	}
}

func (rc *Client) checksumTable(tableID int64, tableInfo *model.TableInfo, reqData []byte) (*tipb.ChecksumResponse, error) {
	checksumResp := &tipb.ChecksumResponse{}
	start := tablecodec.EncodeTablePrefix(tableID)
	end := tablecodec.EncodeTablePrefix(tableID + 1)
	var nextStart []byte
	for bytes.Compare(start, end) < 0 {
		region, peer, err := rc.pdClient.GetRegion(rc.ctx, codec.EncodeBytes([]byte{}, start))
		if err != nil {
			return nil, errors.Trace(err)
		}
		if len(region.GetEndKey()) < 9 { // 8 (encode group size) + 1
			nextStart = end
		} else {
			if _, regionEnd, e := codec.DecodeBytes(region.GetEndKey(), nil); e != nil {
				return nil, errors.Trace(e)
			} else if bytes.Compare(regionEnd, end) < 0 {
				nextStart = regionEnd
			} else {
				nextStart = end
			}
		}
		reqCtx := &kvrpcpb.Context{
			RegionId:    region.GetId(),
			RegionEpoch: region.GetRegionEpoch(),
			Peer:        peer,
		}
		ranges := []*coprocessor.KeyRange{{Start: start, End: nextStart}}
		req := &coprocessor.Request{
			Context: reqCtx,
			Tp:      105, // REQ_TYPE_CHECKSUM flag
			Data:    reqData,
			Ranges:  ranges,
		}

		// send checksum request to TiKV with retry
		var respData []byte
		storeID := peer.GetStoreId()
		err = withRetry(func() error {
			kvClient, e := rc.backer.GetTikvClient(storeID)
			if e != nil {
				return e
			}
			resp, e := kvClient.Coprocessor(rc.ctx, req)
			if e != nil || resp.GetRegionError() != nil || resp.GetOtherError() != "" || resp.GetLocked() != nil {
				log.Error("Coprocessor request error",
					zap.Any("RegionError", resp.GetRegionError()),
					zap.String("OtherError", resp.GetOtherError()),
					zap.Any("Locked", resp.GetLocked()))
				return e
			}
			respData = resp.Data
			return nil
		}, func(e error) bool {
			return rc.backer.ResetGrpcClient(storeID) == nil
		}, tikvChecksumRetryTimes, tikvChecksumWaitInterval, tikvChecksumMaxWaitInterval)
		if err != nil {
			return nil, errors.Trace(err)
		}

		checksum := &tipb.ChecksumResponse{}
		if err = checksum.Unmarshal(respData); err != nil {
			return nil, errors.Trace(err)
		}
		checksumResp.Checksum ^= checksum.Checksum
		checksumResp.TotalKvs += checksum.TotalKvs
		checksumResp.TotalBytes += checksum.TotalBytes
		start = nextStart
	}
	return checksumResp, nil
}

func getTableRewriteRule(tid int64, rules []*import_sstpb.RewriteRule) *tipb.ChecksumRewriteRule {
	for _, r := range rules {
		tableID := tablecodec.DecodeTableID(r.GetOldKeyPrefix())
		if tableID == tid {
			return &tipb.ChecksumRewriteRule{
				OldPrefix: r.GetOldKeyPrefix(),
				NewPrefix: r.GetNewKeyPrefix(),
			}
		}
	}
	return nil
}<|MERGE_RESOLUTION|>--- conflicted
+++ resolved
@@ -209,60 +209,18 @@
 	return rewriteRules, nil
 }
 
-// SplitRanges splits regions based on files.
-func (rc *Client) SplitRanges(
-	files []*backup.File,
-	rewriteRules *restore_util.RewriteRules,
-	batchSize int,
-	updateCh chan<- struct{},
-) error {
-	progressCh := make(chan int, len(files)/batchSize)
-	defer close(progressCh)
-	go func() {
-		for {
-			size, ok := <-progressCh
-			if !ok {
-				return
-			}
-			for c := 0; c < size; c++ {
-				updateCh <- struct{}{}
-			}
-		}
-	}()
-
-	splitter := restore_util.NewRegionSplitter(
-		restore_util.NewClient(rc.pdClient))
-	for i := 0; i < len(files); i += batchSize {
-		j := i + batchSize
-		if j > len(files) {
-			j = len(files)
-		}
-
-		err := splitter.Split(rc.ctx, GetRanges(files[i:j]), rewriteRules)
-		if err != nil {
-			return errors.Trace(err)
-		}
-		progressCh <- (j - i)
-	}
-	return nil
-}
-
 // RestoreTable tries to restore the data of a table.
-<<<<<<< HEAD
 func (rc *Client) RestoreTable(
 	table *utils.Table,
 	rewriteRules *restore_util.RewriteRules,
 	restoreTS uint64,
 	updateCh chan<- struct{},
 ) error {
-=======
-func (rc *Client) RestoreTable(table *utils.Table, rewriteRules *restore_util.RewriteRules, restoreTS uint64) error {
 	start := time.Now()
 	defer func() {
 		elapsed := time.Since(start)
 		log.Info("RestoreTable", zap.Stringer("table", table.Schema.Name), zap.Duration("take", elapsed))
 	}()
->>>>>>> 11db863c
 	log.Info("start to restore table",
 		zap.Stringer("table", table.Schema.Name),
 		zap.Stringer("db", table.Db.Name),
@@ -311,21 +269,17 @@
 }
 
 // RestoreDatabase tries to restore the data of a database
-<<<<<<< HEAD
 func (rc *Client) RestoreDatabase(
 	db *utils.Database,
 	rewriteRules *restore_util.RewriteRules,
 	restoreTS uint64,
 	updateCh chan<- struct{},
 ) error {
-=======
-func (rc *Client) RestoreDatabase(db *utils.Database, rewriteRules *restore_util.RewriteRules, restoreTS uint64) error {
 	start := time.Now()
 	defer func() {
 		elapsed := time.Since(start)
 		log.Info("RestoreDatabase", zap.Stringer("db", db.Schema.Name), zap.Duration("take", elapsed))
 	}()
->>>>>>> 11db863c
 	errCh := make(chan error, len(db.Tables))
 	var wg sync.WaitGroup
 	defer close(errCh)
@@ -353,20 +307,16 @@
 }
 
 // RestoreAll tries to restore all the data of backup files.
-<<<<<<< HEAD
 func (rc *Client) RestoreAll(
 	rewriteRules *restore_util.RewriteRules,
 	restoreTS uint64,
 	updateCh chan<- struct{},
 ) error {
-=======
-func (rc *Client) RestoreAll(rewriteRules *restore_util.RewriteRules, restoreTS uint64) error {
 	start := time.Now()
 	defer func() {
 		elapsed := time.Since(start)
 		log.Info("RestoreAll", zap.Duration("take", elapsed))
 	}()
->>>>>>> 11db863c
 	errCh := make(chan error, len(rc.databases))
 	var wg sync.WaitGroup
 	defer close(errCh)
