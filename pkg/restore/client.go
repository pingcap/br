package restore

import (
	"bytes"
	"context"
	"encoding/json"
	"fmt"
	"net/http"
	"sort"
	"strings"
	"sync"
	"time"

	"github.com/pingcap/errors"
	"github.com/pingcap/kvproto/pkg/backup"
	"github.com/pingcap/kvproto/pkg/import_sstpb"
	"github.com/pingcap/log"
	"github.com/pingcap/parser/model"
	pd "github.com/pingcap/pd/client"
	restore_util "github.com/pingcap/tidb-tools/pkg/restore-util"
<<<<<<< HEAD
	"github.com/pingcap/tidb/distsql"
	"github.com/pingcap/tidb/kv"
	"github.com/pingcap/tidb/session"
	"github.com/pingcap/tidb/sessionctx/variable"
	"github.com/pingcap/tidb/tablecodec"
	"github.com/pingcap/tidb/util/ranger"
	"github.com/pingcap/tipb/go-tipb"
=======
	"github.com/pingcap/tidb/ddl"
	"github.com/pingcap/tidb/domain"
	"github.com/pingcap/tidb/session"
	"github.com/pingcap/tidb/store/tikv"
>>>>>>> a4e42164
	"go.uber.org/zap"
	"google.golang.org/grpc"
	"google.golang.org/grpc/keepalive"

	"github.com/pingcap/br/pkg/checksum"
	"github.com/pingcap/br/pkg/meta"
	"github.com/pingcap/br/pkg/utils"
)

const (
	resetTSURL             = "/pd/api/v1/admin/reset-ts"
	resetTsRetryTime       = 16
	resetTSWaitInterval    = 50 * time.Millisecond
	resetTSMaxWaitInterval = 500 * time.Millisecond

	// defaultChecksumConcurrency is the default number of the concurrent
	// checksum tasks.
	defaultChecksumConcurrency = 64
)

// Client sends requests to importer to restore files
type Client struct {
	ctx    context.Context
	cancel context.CancelFunc

	pdClient        pd.Client
	pdAddrs         []string
	fileImporter    FileImporter
	workerPool      *utils.WorkerPool
	tableWorkerPool *utils.WorkerPool

	databases  map[string]*utils.Database
	backupMeta *backup.BackupMeta
	backer     *meta.Backer
	db         *DB
}

// NewRestoreClient returns a new RestoreClient
func NewRestoreClient(ctx context.Context, pdAddrs string) (*Client, error) {
	ctx, cancel := context.WithCancel(ctx)
	addrs := strings.Split(pdAddrs, ",")
	backer, err := meta.NewBacker(ctx, addrs[0])
	if err != nil {
		cancel()
		return nil, errors.Trace(err)
	}
	pdClient, err := pd.NewClient(addrs, pd.SecurityOption{})
	if err != nil {
		cancel()
		return nil, errors.Trace(err)
	}
	db, err := NewDB(backer.GetTiKV())
	if err != nil {
		cancel()
		return nil, errors.Trace(err)
	}

	// Do not run stat worker in BR.
	session.DisableStats4Test()

	return &Client{
		ctx:             ctx,
		cancel:          cancel,
		pdClient:        pdClient,
		pdAddrs:         addrs,
		backer:          backer,
		tableWorkerPool: utils.NewWorkerPool(128, "table"),
		db:              db,
	}, nil
}

// GetPDClient returns a pd client.
func (rc *Client) GetPDClient() pd.Client {
	return rc.pdClient
}

// Close a client
func (rc *Client) Close() {
	rc.db.Close()
	rc.cancel()
}

// InitBackupMeta loads schemas from BackupMeta to initialize RestoreClient
func (rc *Client) InitBackupMeta(backupMeta *backup.BackupMeta) error {
	databases, err := utils.LoadBackupTables(backupMeta)
	if err != nil {
		return errors.Trace(err)
	}
	rc.databases = databases
	rc.backupMeta = backupMeta

	client := restore_util.NewClient(rc.pdClient)
	rc.fileImporter = NewFileImporter(rc.ctx, client, backupMeta.GetPath())
	return nil
}

// SetConcurrency sets the concurrency of dbs tables files
func (rc *Client) SetConcurrency(c uint) {
	rc.workerPool = utils.NewWorkerPool(c, "file")
}

// GetTS gets a new timestamp from PD
func (rc *Client) GetTS(ctx context.Context) (uint64, error) {
	p, l, err := rc.pdClient.GetTS(ctx)
	if err != nil {
		return 0, errors.Trace(err)
	}
	ts := meta.Timestamp{
		Physical: p,
		Logical:  l,
	}
	restoreTS := meta.EncodeTs(ts)
	return restoreTS, nil
}

// ResetTS resets the timestamp of PD to a bigger value
func (rc *Client) ResetTS() error {
	restoreTS := rc.backupMeta.GetEndVersion()
	log.Info("reset pd timestamp", zap.Uint64("ts", restoreTS))
	req, err := json.Marshal(struct {
		TSO string `json:"tso,omitempty"`
	}{TSO: fmt.Sprintf("%d", restoreTS)})
	if err != nil {
		return err
	}
	// TODO: Support TLS
	reqURL := "http://" + rc.pdAddrs[0] + resetTSURL
	return withRetry(func() error {
		resp, err := http.Post(reqURL, "application/json", strings.NewReader(string(req)))
		if err != nil {
			return errors.Trace(err)
		}
		if resp.StatusCode != 200 && resp.StatusCode != 403 {
			buf := new(bytes.Buffer)
			_, err := buf.ReadFrom(resp.Body)
			return errors.Errorf("pd resets TS failed: req=%v, resp=%v, err=%v", string(req), buf.String(), err)
		}
		return nil
	}, func(e error) bool {
		return true
	}, resetTsRetryTime, resetTSWaitInterval, resetTSMaxWaitInterval)
}

// GetDatabases returns all databases.
func (rc *Client) GetDatabases() []*utils.Database {
	dbs := make([]*utils.Database, 0, len(rc.databases))
	for _, db := range rc.databases {
		dbs = append(dbs, db)
	}
	return dbs
}

// GetDatabase returns a database by name
func (rc *Client) GetDatabase(name string) *utils.Database {
	return rc.databases[name]
}

// GetTableSchema returns the schema of a table from TiDB.
func (rc *Client) GetTableSchema(dbName model.CIStr, tableName model.CIStr) (*model.TableInfo, error) {
	ts, err := rc.GetTS(rc.ctx)
	if err != nil {
		return nil, errors.Trace(err)
	}
	info, err := rc.db.dom.GetSnapshotInfoSchema(ts)
	if err != nil {
		return nil, errors.Trace(err)
	}
	table, err := info.TableByName(dbName, tableName)
	if err != nil {
		return nil, errors.Trace(err)
	}
	return table.Meta(), nil
}

// CreateDatabase creates a database.
func (rc *Client) CreateDatabase(db *model.DBInfo) error {
	return rc.db.CreateDatabase(rc.ctx, db)
}

// CreateTables creates multiple tables, and returns their rewrite rules.
func (rc *Client) CreateTables(tables []*utils.Table) (*restore_util.RewriteRules, []*model.TableInfo, error) {
	rewriteRules := &restore_util.RewriteRules{
		Table: make([]*import_sstpb.RewriteRule, 0),
		Data:  make([]*import_sstpb.RewriteRule, 0),
	}
	newTables := make([]*model.TableInfo, 0, len(tables))
	sort.Sort(utils.Tables(tables))
	tableIDMap := make(map[int64]int64)
	for _, table := range tables {
		err := rc.db.CreateTable(rc.ctx, table)
		if err != nil {
			return nil, nil, err
		}
		err = rc.db.AlterAutoIncID(rc.ctx, table)
		if err != nil {
			return nil, nil, err
		}
		newTableInfo, err := rc.GetTableSchema(table.Db.Name, table.Schema.Name)
		if err != nil {
			return nil, nil, err
		}
		rules := GetRewriteRules(newTableInfo, table.Schema)
		tableIDMap[table.Schema.ID] = newTableInfo.ID
		rewriteRules.Table = append(rewriteRules.Table, rules.Table...)
		rewriteRules.Data = append(rewriteRules.Data, rules.Data...)
		newTables = append(newTables, newTableInfo)
	}
	for oldID, newID := range tableIDMap {
		if _, ok := tableIDMap[oldID+1]; !ok {
			rewriteRules.Table = append(rewriteRules.Table, &import_sstpb.RewriteRule{
				OldKeyPrefix: tablecodec.EncodeTablePrefix(oldID + 1),
				NewKeyPrefix: tablecodec.EncodeTablePrefix(newID + 1),
			})
		}
	}
	return rewriteRules, newTables, nil
}

// RestoreTable tries to restore the data of a table.
func (rc *Client) RestoreTable(
	table *utils.Table,
	rewriteRules *restore_util.RewriteRules,
	updateCh chan<- struct{},
) error {
	start := time.Now()
	defer func() {
		elapsed := time.Since(start)
		log.Info("RestoreTable", zap.Stringer("table", table.Schema.Name), zap.Duration("take", elapsed))
	}()
	log.Debug("start to restore table",
		zap.Stringer("table", table.Schema.Name),
		zap.Stringer("db", table.Db.Name),
		zap.Array("files", files(table.Files)),
	)
	errCh := make(chan error, len(table.Files))
	var wg sync.WaitGroup
	defer close(errCh)
	// We should encode the rewrite rewriteRules before using it to import files
	encodedRules := encodeRewriteRules(rewriteRules)
	for _, file := range table.Files {
		wg.Add(1)
		fileReplica := file
		rc.workerPool.Apply(
			func() {
				defer wg.Done()
				select {
				case <-rc.ctx.Done():
					errCh <- nil
				case errCh <- rc.fileImporter.Import(fileReplica, encodedRules):
					updateCh <- struct{}{}
				}
			})
	}
	for range table.Files {
		err := <-errCh
		if err != nil {
			rc.cancel()
			wg.Wait()
			log.Error(
				"restore table failed",
				zap.Stringer("table", table.Schema.Name),
				zap.Stringer("db", table.Db.Name),
				zap.Error(err),
			)
			return err
		}
	}
	log.Info(
		"finish to restore table",
		zap.Stringer("table", table.Schema.Name),
		zap.Stringer("db", table.Db.Name),
	)
	return nil
}

// RestoreDatabase tries to restore the data of a database
func (rc *Client) RestoreDatabase(
	db *utils.Database,
	rewriteRules *restore_util.RewriteRules,
	updateCh chan<- struct{},
) error {
	start := time.Now()
	defer func() {
		elapsed := time.Since(start)
		log.Info("RestoreDatabase", zap.Stringer("db", db.Schema.Name), zap.Duration("take", elapsed))
	}()
	errCh := make(chan error, len(db.Tables))
	var wg sync.WaitGroup
	defer close(errCh)
	for _, table := range db.Tables {
		wg.Add(1)
		tblReplica := table
		rc.tableWorkerPool.Apply(func() {
			defer wg.Done()
			select {
			case <-rc.ctx.Done():
				errCh <- nil
			case errCh <- rc.RestoreTable(
				tblReplica, rewriteRules, updateCh):
			}
		})
	}
	for range db.Tables {
		err := <-errCh
		if err != nil {
			wg.Wait()
			return err
		}
	}
	return nil
}

// RestoreAll tries to restore all the data of backup files.
func (rc *Client) RestoreAll(
	rewriteRules *restore_util.RewriteRules,
	updateCh chan<- struct{},
) error {
	start := time.Now()
	defer func() {
		elapsed := time.Since(start)
		log.Info("RestoreAll", zap.Duration("take", elapsed))
	}()
	errCh := make(chan error, len(rc.databases))
	var wg sync.WaitGroup
	defer close(errCh)
	for _, db := range rc.databases {
		wg.Add(1)
		dbReplica := db
		rc.tableWorkerPool.Apply(func() {
			defer wg.Done()
			select {
			case <-rc.ctx.Done():
				errCh <- nil
			case errCh <- rc.RestoreDatabase(
				dbReplica, rewriteRules, updateCh):
			}
		})
	}

	for range rc.databases {
		err := <-errCh
		if err != nil {
			wg.Wait()
			return err
		}
	}
	return nil
}

//SwitchToImportMode switch tikv cluster to import mode
func (rc *Client) SwitchToImportMode(ctx context.Context) error {
	return rc.switchTiKVMode(ctx, import_sstpb.SwitchMode_Import)
}

//SwitchToNormalMode switch tikv cluster to normal mode
func (rc *Client) SwitchToNormalMode(ctx context.Context) error {
	return rc.switchTiKVMode(ctx, import_sstpb.SwitchMode_Normal)
}

func (rc *Client) switchTiKVMode(ctx context.Context, mode import_sstpb.SwitchMode) error {
	stores, err := rc.pdClient.GetAllStores(ctx)
	if err != nil {
		return errors.Trace(err)
	}
	for _, store := range stores {
		opt := grpc.WithInsecure()
		gctx, cancel := context.WithTimeout(ctx, time.Second*5)
		keepAlive := 10
		keepAliveTimeout := 3
		conn, err := grpc.DialContext(
			gctx,
			store.GetAddress(),
			opt,
			grpc.WithBackoffMaxDelay(time.Second*3),
			grpc.WithKeepaliveParams(keepalive.ClientParameters{
				Time:                time.Duration(keepAlive) * time.Second,
				Timeout:             time.Duration(keepAliveTimeout) * time.Second,
				PermitWithoutStream: true,
			}),
		)
		cancel()
		if err != nil {
			return errors.Trace(err)
		}
		client := import_sstpb.NewImportSSTClient(conn)
		_, err = client.SwitchMode(ctx, &import_sstpb.SwitchModeRequest{
			Mode: mode,
		})
		if err != nil {
			return errors.Trace(err)
		}
		err = conn.Close()
		if err != nil {
			log.Error("close grpc connection failed in switch mode", zap.Error(err))
			continue
		}
	}
	return nil
}

//ValidateChecksum validate checksum after restore
func (rc *Client) ValidateChecksum(
	ctx context.Context,
	tables []*utils.Table,
	newTables []*model.TableInfo,
	updateCh chan<- struct{},
) error {
	start := time.Now()
	defer func() {
		elapsed := time.Since(start)
		log.Info("Restore Checksum", zap.Duration("take", elapsed))
	}()

	log.Info("Start to validate checksum")
<<<<<<< HEAD
	for i, t := range tables {
		table := t
		newTable := newTables[i]

		checksumResp := &tipb.ChecksumResponse{}
		startTS, err := rc.GetTS()
		if err != nil {
			return errors.Trace(err)
		}
		reqs, err := buildChecksumRequest(newTable, table, startTS)
		if err != nil {
			return errors.Trace(err)
		}
		for _, req := range reqs {
			resp, err := sendChecksumRequest(rc.ctx, rc.db.store.GetClient(), req)
			if err != nil {
				return errors.Trace(err)
			}
			updateChecksumResponse(checksumResp, resp)
		}

		if checksumResp.Checksum != table.Crc64Xor ||
			checksumResp.TotalKvs != table.TotalKvs ||
			checksumResp.TotalBytes != table.TotalBytes {
			log.Error("failed in validate checksum",
				zap.String("database", table.Db.Name.L),
				zap.String("table", table.Schema.Name.L),
				zap.Uint64("origin tidb crc64", table.Crc64Xor),
				zap.Uint64("calculated crc64", checksumResp.Checksum),
				zap.Uint64("origin tidb total kvs", table.TotalKvs),
				zap.Uint64("calculated total kvs", checksumResp.TotalKvs),
				zap.Uint64("origin tidb total bytes", table.TotalBytes),
				zap.Uint64("calculated total bytes", checksumResp.TotalBytes),
			)
			return errors.New("failed to validate checksum")
		}
	}
	log.Info("validate checksum passed!!")
	return nil
}

func buildChecksumRequest(
	newTable *model.TableInfo,
	oldTable *utils.Table,
	startTs uint64) ([]*kv.Request, error) {
	var partDefs []model.PartitionDefinition
	if part := newTable.Partition; part != nil {
		partDefs = part.Definitions
	}

	reqs := make([]*kv.Request, 0, (len(newTable.Indices)+1)*(len(partDefs)+1))
	if err := appendRequest(newTable, newTable.ID, &reqs, oldTable, startTs); err != nil {
		return nil, err
	}

	for _, partDef := range partDefs {
		if err := appendRequest(newTable, partDef.ID, &reqs, oldTable, startTs); err != nil {
			return nil, err
		}
	}
	return reqs, nil
}

func appendRequest(
	tableInfo *model.TableInfo,
	tableID int64,
	reqs *[]*kv.Request,
	oldTable *utils.Table,
	startTs uint64) error {
	req, err := buildTableRequest(tableID, oldTable, startTs)
	if err != nil {
		return err
	}
=======
	wg := sync.WaitGroup{}
	errCh := make(chan error)
	workers := utils.NewWorkerPool(defaultChecksumConcurrency, "RestoreChecksum")
	go func() {
		for i, t := range tables {
			table := t
			newTable := newTables[i]
			wg.Add(1)
			workers.Apply(func() {
				defer wg.Done()
>>>>>>> a4e42164

				startTS, err := rc.GetTS(ctx)
				if err != nil {
					errCh <- errors.Trace(err)
					return
				}
				exe, err := checksum.NewExecutorBuilder(newTable, startTS).
					SetOldTable(table).
					Build()
				if err != nil {
					errCh <- errors.Trace(err)
					return
				}
				checksumResp, err := exe.Execute(ctx, rc.tikvCli.GetClient(), func() {
					// TODO: update progress here.
				})
				if err != nil {
					errCh <- errors.Trace(err)
					return
				}

				if checksumResp.Checksum != table.Crc64Xor ||
					checksumResp.TotalKvs != table.TotalKvs ||
					checksumResp.TotalBytes != table.TotalBytes {
					log.Error("failed in validate checksum",
						zap.String("database", table.Db.Name.L),
						zap.String("table", table.Schema.Name.L),
						zap.Uint64("origin tidb crc64", table.Crc64Xor),
						zap.Uint64("calculated crc64", checksumResp.Checksum),
						zap.Uint64("origin tidb total kvs", table.TotalKvs),
						zap.Uint64("calculated total kvs", checksumResp.TotalKvs),
						zap.Uint64("origin tidb total bytes", table.TotalBytes),
						zap.Uint64("calculated total bytes", checksumResp.TotalBytes),
					)
					errCh <- errors.New("failed to validate checksum")
					return
				}

				updateCh <- struct{}{}
			})
		}
		wg.Wait()
		close(errCh)
	}()
	for err := range errCh {
		if err != nil {
			return err
		}
	}
	log.Info("validate checksum passed!!")
	return nil
}<|MERGE_RESOLUTION|>--- conflicted
+++ resolved
@@ -18,20 +18,8 @@
 	"github.com/pingcap/parser/model"
 	pd "github.com/pingcap/pd/client"
 	restore_util "github.com/pingcap/tidb-tools/pkg/restore-util"
-<<<<<<< HEAD
-	"github.com/pingcap/tidb/distsql"
-	"github.com/pingcap/tidb/kv"
 	"github.com/pingcap/tidb/session"
-	"github.com/pingcap/tidb/sessionctx/variable"
 	"github.com/pingcap/tidb/tablecodec"
-	"github.com/pingcap/tidb/util/ranger"
-	"github.com/pingcap/tipb/go-tipb"
-=======
-	"github.com/pingcap/tidb/ddl"
-	"github.com/pingcap/tidb/domain"
-	"github.com/pingcap/tidb/session"
-	"github.com/pingcap/tidb/store/tikv"
->>>>>>> a4e42164
 	"go.uber.org/zap"
 	"google.golang.org/grpc"
 	"google.golang.org/grpc/keepalive"
@@ -446,81 +434,6 @@
 	}()
 
 	log.Info("Start to validate checksum")
-<<<<<<< HEAD
-	for i, t := range tables {
-		table := t
-		newTable := newTables[i]
-
-		checksumResp := &tipb.ChecksumResponse{}
-		startTS, err := rc.GetTS()
-		if err != nil {
-			return errors.Trace(err)
-		}
-		reqs, err := buildChecksumRequest(newTable, table, startTS)
-		if err != nil {
-			return errors.Trace(err)
-		}
-		for _, req := range reqs {
-			resp, err := sendChecksumRequest(rc.ctx, rc.db.store.GetClient(), req)
-			if err != nil {
-				return errors.Trace(err)
-			}
-			updateChecksumResponse(checksumResp, resp)
-		}
-
-		if checksumResp.Checksum != table.Crc64Xor ||
-			checksumResp.TotalKvs != table.TotalKvs ||
-			checksumResp.TotalBytes != table.TotalBytes {
-			log.Error("failed in validate checksum",
-				zap.String("database", table.Db.Name.L),
-				zap.String("table", table.Schema.Name.L),
-				zap.Uint64("origin tidb crc64", table.Crc64Xor),
-				zap.Uint64("calculated crc64", checksumResp.Checksum),
-				zap.Uint64("origin tidb total kvs", table.TotalKvs),
-				zap.Uint64("calculated total kvs", checksumResp.TotalKvs),
-				zap.Uint64("origin tidb total bytes", table.TotalBytes),
-				zap.Uint64("calculated total bytes", checksumResp.TotalBytes),
-			)
-			return errors.New("failed to validate checksum")
-		}
-	}
-	log.Info("validate checksum passed!!")
-	return nil
-}
-
-func buildChecksumRequest(
-	newTable *model.TableInfo,
-	oldTable *utils.Table,
-	startTs uint64) ([]*kv.Request, error) {
-	var partDefs []model.PartitionDefinition
-	if part := newTable.Partition; part != nil {
-		partDefs = part.Definitions
-	}
-
-	reqs := make([]*kv.Request, 0, (len(newTable.Indices)+1)*(len(partDefs)+1))
-	if err := appendRequest(newTable, newTable.ID, &reqs, oldTable, startTs); err != nil {
-		return nil, err
-	}
-
-	for _, partDef := range partDefs {
-		if err := appendRequest(newTable, partDef.ID, &reqs, oldTable, startTs); err != nil {
-			return nil, err
-		}
-	}
-	return reqs, nil
-}
-
-func appendRequest(
-	tableInfo *model.TableInfo,
-	tableID int64,
-	reqs *[]*kv.Request,
-	oldTable *utils.Table,
-	startTs uint64) error {
-	req, err := buildTableRequest(tableID, oldTable, startTs)
-	if err != nil {
-		return err
-	}
-=======
 	wg := sync.WaitGroup{}
 	errCh := make(chan error)
 	workers := utils.NewWorkerPool(defaultChecksumConcurrency, "RestoreChecksum")
@@ -531,7 +444,6 @@
 			wg.Add(1)
 			workers.Apply(func() {
 				defer wg.Done()
->>>>>>> a4e42164
 
 				startTS, err := rc.GetTS(ctx)
 				if err != nil {
@@ -545,7 +457,7 @@
 					errCh <- errors.Trace(err)
 					return
 				}
-				checksumResp, err := exe.Execute(ctx, rc.tikvCli.GetClient(), func() {
+				checksumResp, err := exe.Execute(ctx, rc.db.store.GetClient(), func() {
 					// TODO: update progress here.
 				})
 				if err != nil {
