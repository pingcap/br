package restore

import (
	"context"
	"math"
	"sort"
	"sync"
	"time"

	"github.com/pingcap/errors"
	"github.com/pingcap/kvproto/pkg/backup"
	"github.com/pingcap/kvproto/pkg/import_sstpb"
	"github.com/pingcap/log"
	"github.com/pingcap/parser/model"
	pd "github.com/pingcap/pd/client"
	restore_util "github.com/pingcap/tidb-tools/pkg/restore-util"
	"github.com/pingcap/tidb/domain"
	"github.com/pingcap/tidb/kv"
	"github.com/pingcap/tidb/tablecodec"
	"go.uber.org/zap"
	"google.golang.org/grpc"
	"google.golang.org/grpc/keepalive"

	"github.com/pingcap/br/pkg/checksum"
	"github.com/pingcap/br/pkg/utils"
)

const (
	resetTsRetryTime       = 16
	resetTSWaitInterval    = 50 * time.Millisecond
	resetTSMaxWaitInterval = 500 * time.Millisecond

	// defaultChecksumConcurrency is the default number of the concurrent
	// checksum tasks.
	defaultChecksumConcurrency = 64
)

// Client sends requests to restore files
type Client struct {
	ctx    context.Context
	cancel context.CancelFunc

	pdClient        pd.Client
	fileImporter    FileImporter
	workerPool      *utils.WorkerPool
	tableWorkerPool *utils.WorkerPool

	databases  map[string]*utils.Database
	backupMeta *backup.BackupMeta
	db         *DB
}

// NewRestoreClient returns a new RestoreClient
func NewRestoreClient(
	ctx context.Context,
	pdClient pd.Client,
	store kv.Storage,
) (*Client, error) {
	ctx, cancel := context.WithCancel(ctx)
	db, err := NewDB(store)
	if err != nil {
		cancel()
		return nil, errors.Trace(err)
	}

	return &Client{
		ctx:             ctx,
		cancel:          cancel,
		pdClient:        pdClient,
		tableWorkerPool: utils.NewWorkerPool(128, "table"),
		db:              db,
	}, nil
}

// GetPDClient returns a pd client.
func (rc *Client) GetPDClient() pd.Client {
	return rc.pdClient
}

// Close a client
func (rc *Client) Close() {
	rc.db.Close()
	rc.cancel()
	log.Info("Restore client closed")
}

// InitBackupMeta loads schemas from BackupMeta to initialize RestoreClient
func (rc *Client) InitBackupMeta(backupMeta *backup.BackupMeta, storagePath string) error {
	databases, err := utils.LoadBackupTables(backupMeta)
	if err != nil {
		return errors.Trace(err)
	}
	rc.databases = databases
	rc.backupMeta = backupMeta

	metaClient := restore_util.NewClient(rc.pdClient)
	importClient := NewImportClient(metaClient)
	rc.fileImporter = NewFileImporter(rc.ctx, metaClient, importClient, storagePath)
	return nil
}

// SetConcurrency sets the concurrency of dbs tables files
func (rc *Client) SetConcurrency(c uint) {
	rc.workerPool = utils.NewWorkerPool(c, "file")
}

// GetTS gets a new timestamp from PD
func (rc *Client) GetTS(ctx context.Context) (uint64, error) {
	p, l, err := rc.pdClient.GetTS(ctx)
	if err != nil {
		return 0, errors.Trace(err)
	}
	ts := utils.Timestamp{
		Physical: p,
		Logical:  l,
	}
	restoreTS := utils.EncodeTs(ts)
	return restoreTS, nil
}

// ResetTS resets the timestamp of PD to a bigger value
func (rc *Client) ResetTS(pdAddrs []string) error {
	restoreTS := rc.backupMeta.GetEndVersion()
	log.Info("reset pd timestamp", zap.Uint64("ts", restoreTS))
	i := 0
	return withRetry(func() error {
		idx := i % len(pdAddrs)
		return utils.ResetTS(pdAddrs[idx], restoreTS)
	}, func(e error) bool {
		i++
		return true
	}, resetTsRetryTime, resetTSWaitInterval, resetTSMaxWaitInterval)
}

// GetDatabases returns all databases.
func (rc *Client) GetDatabases() []*utils.Database {
	dbs := make([]*utils.Database, 0, len(rc.databases))
	for _, db := range rc.databases {
		dbs = append(dbs, db)
	}
	return dbs
}

// GetDatabase returns a database by name
func (rc *Client) GetDatabase(name string) *utils.Database {
	return rc.databases[name]
}

// GetTableSchema returns the schema of a table from TiDB.
func (rc *Client) GetTableSchema(
	dom *domain.Domain,
	dbName model.CIStr,
	tableName model.CIStr,
) (*model.TableInfo, error) {
	info, err := dom.GetSnapshotInfoSchema(math.MaxInt64)
	if err != nil {
		return nil, errors.Trace(err)
	}
	table, err := info.TableByName(dbName, tableName)
	if err != nil {
		return nil, errors.Trace(err)
	}
	return table.Meta(), nil
}

// CreateDatabase creates a database.
func (rc *Client) CreateDatabase(db *model.DBInfo) error {
	return rc.db.CreateDatabase(rc.ctx, db)
}

// CreateTables creates multiple tables, and returns their rewrite rules.
func (rc *Client) CreateTables(
	dom *domain.Domain,
	tables []*utils.Table,
) (*restore_util.RewriteRules, []*model.TableInfo, error) {
	rewriteRules := &restore_util.RewriteRules{
		Table: make([]*import_sstpb.RewriteRule, 0),
		Data:  make([]*import_sstpb.RewriteRule, 0),
	}
	newTables := make([]*model.TableInfo, 0, len(tables))
	// Sort the tables by id for ensuring the new tables has same id ordering as the old tables.
	// We require this constrain since newTableID of tableID+1 must be not bigger
	// than newTableID of tableID.
	sort.Sort(utils.Tables(tables))
	tableIDMap := make(map[int64]int64)
	for _, table := range tables {
		err := rc.db.CreateTable(rc.ctx, table)
		if err != nil {
			return nil, nil, err
		}
<<<<<<< HEAD
		err = rc.db.AlterAutoIncID(rc.ctx, table)
		if err != nil {
			return nil, nil, err
		}
		newTableInfo, err := rc.GetTableSchema(dom, table.Db.Name, table.Schema.Name)
=======
		newTableInfo, err := rc.GetTableSchema(table.Db.Name, table.Schema.Name)
>>>>>>> 6b991826
		if err != nil {
			return nil, nil, err
		}
		rules := GetRewriteRules(newTableInfo, table.Schema)
		tableIDMap[table.Schema.ID] = newTableInfo.ID
		rewriteRules.Table = append(rewriteRules.Table, rules.Table...)
		rewriteRules.Data = append(rewriteRules.Data, rules.Data...)
		newTables = append(newTables, newTableInfo)
	}
	// If tableID + 1 has already exist, then we don't need to add a new rewrite rule for it.
	for oldID, newID := range tableIDMap {
		if _, ok := tableIDMap[oldID+1]; !ok {
			rewriteRules.Table = append(rewriteRules.Table, &import_sstpb.RewriteRule{
				OldKeyPrefix: tablecodec.EncodeTablePrefix(oldID + 1),
				NewKeyPrefix: tablecodec.EncodeTablePrefix(newID + 1),
			})
		}
	}
	return rewriteRules, newTables, nil
}

// RestoreTable tries to restore the data of a table.
func (rc *Client) RestoreTable(
	table *utils.Table,
	rewriteRules *restore_util.RewriteRules,
	updateCh chan<- struct{},
) error {
	start := time.Now()
	defer func() {
		elapsed := time.Since(start)
		log.Info("Restore Table", zap.Stringer("table", table.Schema.Name), zap.Duration("take", elapsed))
	}()
	log.Debug("start to restore table",
		zap.Stringer("table", table.Schema.Name),
		zap.Stringer("db", table.Db.Name),
		zap.Array("files", files(table.Files)),
	)
	errCh := make(chan error, len(table.Files))
	wg := new(sync.WaitGroup)
	defer close(errCh)
	// We should encode the rewrite rewriteRules before using it to import files
	encodedRules := encodeRewriteRules(rewriteRules)
	for _, file := range table.Files {
		wg.Add(1)
		fileReplica := file
		rc.workerPool.Apply(
			func() {
				defer wg.Done()
				select {
				case <-rc.ctx.Done():
					errCh <- nil
				case errCh <- rc.fileImporter.Import(fileReplica, encodedRules):
					updateCh <- struct{}{}
				}
			})
	}
	for range table.Files {
		err := <-errCh
		if err != nil {
			rc.cancel()
			wg.Wait()
			log.Error(
				"restore table failed",
				zap.Stringer("table", table.Schema.Name),
				zap.Stringer("db", table.Db.Name),
				zap.Error(err),
			)
			return err
		}
	}
	log.Info(
		"finish to restore table",
		zap.Stringer("table", table.Schema.Name),
		zap.Stringer("db", table.Db.Name),
	)
	return nil
}

// RestoreDatabase tries to restore the data of a database
func (rc *Client) RestoreDatabase(
	db *utils.Database,
	rewriteRules *restore_util.RewriteRules,
	updateCh chan<- struct{},
) error {
	start := time.Now()
	defer func() {
		elapsed := time.Since(start)
		log.Info("Restore Database", zap.Stringer("db", db.Schema.Name), zap.Duration("take", elapsed))
	}()
	errCh := make(chan error, len(db.Tables))
	wg := new(sync.WaitGroup)
	defer close(errCh)
	for _, table := range db.Tables {
		wg.Add(1)
		tblReplica := table
		rc.tableWorkerPool.Apply(func() {
			defer wg.Done()
			select {
			case <-rc.ctx.Done():
				errCh <- nil
			case errCh <- rc.RestoreTable(
				tblReplica, rewriteRules, updateCh):
			}
		})
	}
	for range db.Tables {
		err := <-errCh
		if err != nil {
			wg.Wait()
			return err
		}
	}
	return nil
}

// RestoreAll tries to restore all the data of backup files.
func (rc *Client) RestoreAll(
	rewriteRules *restore_util.RewriteRules,
	updateCh chan<- struct{},
) error {
	start := time.Now()
	defer func() {
		elapsed := time.Since(start)
		log.Info("Restore All", zap.Duration("take", elapsed))
	}()
	errCh := make(chan error, len(rc.databases))
	wg := new(sync.WaitGroup)
	defer close(errCh)
	for _, db := range rc.databases {
		wg.Add(1)
		dbReplica := db
		rc.tableWorkerPool.Apply(func() {
			defer wg.Done()
			select {
			case <-rc.ctx.Done():
				errCh <- nil
			case errCh <- rc.RestoreDatabase(
				dbReplica, rewriteRules, updateCh):
			}
		})
	}

	for range rc.databases {
		err := <-errCh
		if err != nil {
			wg.Wait()
			return err
		}
	}
	return nil
}

//SwitchToImportMode switch tikv cluster to import mode
func (rc *Client) SwitchToImportMode(ctx context.Context) error {
	return rc.switchTiKVMode(ctx, import_sstpb.SwitchMode_Import)
}

//SwitchToNormalMode switch tikv cluster to normal mode
func (rc *Client) SwitchToNormalMode(ctx context.Context) error {
	return rc.switchTiKVMode(ctx, import_sstpb.SwitchMode_Normal)
}

func (rc *Client) switchTiKVMode(ctx context.Context, mode import_sstpb.SwitchMode) error {
	stores, err := rc.pdClient.GetAllStores(ctx)
	if err != nil {
		return errors.Trace(err)
	}
	for _, store := range stores {
		opt := grpc.WithInsecure()
		gctx, cancel := context.WithTimeout(ctx, time.Second*5)
		keepAlive := 10
		keepAliveTimeout := 3
		conn, err := grpc.DialContext(
			gctx,
			store.GetAddress(),
			opt,
			grpc.WithBackoffMaxDelay(time.Second*3),
			grpc.WithKeepaliveParams(keepalive.ClientParameters{
				Time:                time.Duration(keepAlive) * time.Second,
				Timeout:             time.Duration(keepAliveTimeout) * time.Second,
				PermitWithoutStream: true,
			}),
		)
		cancel()
		if err != nil {
			return errors.Trace(err)
		}
		client := import_sstpb.NewImportSSTClient(conn)
		_, err = client.SwitchMode(ctx, &import_sstpb.SwitchModeRequest{
			Mode: mode,
		})
		if err != nil {
			return errors.Trace(err)
		}
		err = conn.Close()
		if err != nil {
			log.Error("close grpc connection failed in switch mode", zap.Error(err))
			continue
		}
	}
	return nil
}

//ValidateChecksum validate checksum after restore
func (rc *Client) ValidateChecksum(
	ctx context.Context,
	tables []*utils.Table,
	newTables []*model.TableInfo,
	updateCh chan<- struct{},
) error {
	start := time.Now()
	defer func() {
		elapsed := time.Since(start)
		log.Info("Restore Checksum", zap.Duration("take", elapsed))
	}()

	log.Info("Start to validate checksum")
	wg := new(sync.WaitGroup)
	errCh := make(chan error)
	workers := utils.NewWorkerPool(defaultChecksumConcurrency, "RestoreChecksum")
	go func() {
		for i, t := range tables {
			table := t
			newTable := newTables[i]
			wg.Add(1)
			workers.Apply(func() {
				defer wg.Done()

				startTS, err := rc.GetTS(ctx)
				if err != nil {
					errCh <- errors.Trace(err)
					return
				}
				exe, err := checksum.NewExecutorBuilder(newTable, startTS).
					SetOldTable(table).
					Build()
				if err != nil {
					errCh <- errors.Trace(err)
					return
				}
				checksumResp, err := exe.Execute(ctx, rc.db.store.GetClient(), func() {
					// TODO: update progress here.
				})
				if err != nil {
					errCh <- errors.Trace(err)
					return
				}

				if checksumResp.Checksum != table.Crc64Xor ||
					checksumResp.TotalKvs != table.TotalKvs ||
					checksumResp.TotalBytes != table.TotalBytes {
					log.Error("failed in validate checksum",
						zap.String("database", table.Db.Name.L),
						zap.String("table", table.Schema.Name.L),
						zap.Uint64("origin tidb crc64", table.Crc64Xor),
						zap.Uint64("calculated crc64", checksumResp.Checksum),
						zap.Uint64("origin tidb total kvs", table.TotalKvs),
						zap.Uint64("calculated total kvs", checksumResp.TotalKvs),
						zap.Uint64("origin tidb total bytes", table.TotalBytes),
						zap.Uint64("calculated total bytes", checksumResp.TotalBytes),
					)
					errCh <- errors.New("failed to validate checksum")
					return
				}

				updateCh <- struct{}{}
			})
		}
		wg.Wait()
		close(errCh)
	}()
	for err := range errCh {
		if err != nil {
			return err
		}
	}
	log.Info("validate checksum passed!!")
	return nil
}<|MERGE_RESOLUTION|>--- conflicted
+++ resolved
@@ -188,15 +188,7 @@
 		if err != nil {
 			return nil, nil, err
 		}
-<<<<<<< HEAD
-		err = rc.db.AlterAutoIncID(rc.ctx, table)
-		if err != nil {
-			return nil, nil, err
-		}
 		newTableInfo, err := rc.GetTableSchema(dom, table.Db.Name, table.Schema.Name)
-=======
-		newTableInfo, err := rc.GetTableSchema(table.Db.Name, table.Schema.Name)
->>>>>>> 6b991826
 		if err != nil {
 			return nil, nil, err
 		}
