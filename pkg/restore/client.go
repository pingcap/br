package restore

import (
	"context"
	"crypto/tls"
	"encoding/json"
	"math"
	"sort"
	"sync"
	"time"

	"github.com/pingcap/errors"
	"github.com/pingcap/kvproto/pkg/backup"
	"github.com/pingcap/kvproto/pkg/import_sstpb"
	"github.com/pingcap/log"
	"github.com/pingcap/parser/model"
	pd "github.com/pingcap/pd/client"
	"github.com/pingcap/tidb/domain"
	"github.com/pingcap/tidb/kv"
	"github.com/pingcap/tidb/store/tikv/oracle"
	"go.uber.org/zap"
	"google.golang.org/grpc"
	"google.golang.org/grpc/backoff"
	"google.golang.org/grpc/credentials"
	"google.golang.org/grpc/keepalive"

	"github.com/pingcap/br/pkg/checksum"
	"github.com/pingcap/br/pkg/glue"
	"github.com/pingcap/br/pkg/summary"
	"github.com/pingcap/br/pkg/utils"
)

// defaultChecksumConcurrency is the default number of the concurrent
// checksum tasks.
const defaultChecksumConcurrency = 64

// Client sends requests to restore files
type Client struct {
	ctx    context.Context
	cancel context.CancelFunc

<<<<<<< HEAD
	pdClient     pd.Client
	fileImporter FileImporter
	workerPool   *utils.WorkerPool
=======
	pdClient        pd.Client
	fileImporter    FileImporter
	workerPool      *utils.WorkerPool
	tableWorkerPool *utils.WorkerPool
	tlsConf         *tls.Config
>>>>>>> e462f805

	databases       map[string]*utils.Database
	ddlJobs         []*model.Job
	backupMeta      *backup.BackupMeta
	db              *DB
	rateLimit       uint64
	isOnline        bool
	hasSpeedLimited bool
}

// NewRestoreClient returns a new RestoreClient
func NewRestoreClient(
	ctx context.Context,
	g glue.Glue,
	pdClient pd.Client,
	store kv.Storage,
	tlsConf *tls.Config,
) (*Client, error) {
	ctx, cancel := context.WithCancel(ctx)
	db, err := NewDB(g, store)
	if err != nil {
		cancel()
		return nil, errors.Trace(err)
	}

	return &Client{
<<<<<<< HEAD
		ctx:      ctx,
		cancel:   cancel,
		pdClient: pdClient,
		db:       db,
=======
		ctx:             ctx,
		cancel:          cancel,
		pdClient:        pdClient,
		tableWorkerPool: utils.NewWorkerPool(128, "table"),
		db:              db,
		tlsConf:         tlsConf,
>>>>>>> e462f805
	}, nil
}

// SetRateLimit to set rateLimit.
func (rc *Client) SetRateLimit(rateLimit uint64) {
	rc.rateLimit = rateLimit
}

// GetPDClient returns a pd client.
func (rc *Client) GetPDClient() pd.Client {
	return rc.pdClient
}

// IsOnline tells if it's a online restore
func (rc *Client) IsOnline() bool {
	return rc.isOnline
}

// Close a client
func (rc *Client) Close() {
	rc.db.Close()
	rc.cancel()
	log.Info("Restore client closed")
}

// InitBackupMeta loads schemas from BackupMeta to initialize RestoreClient
func (rc *Client) InitBackupMeta(backupMeta *backup.BackupMeta, backend *backup.StorageBackend) error {
	databases, err := utils.LoadBackupTables(backupMeta)
	if err != nil {
		return errors.Trace(err)
	}
	var ddlJobs []*model.Job
	err = json.Unmarshal(backupMeta.GetDdls(), &ddlJobs)
	if err != nil {
		return errors.Trace(err)
	}
	rc.databases = databases
	rc.ddlJobs = ddlJobs
	rc.backupMeta = backupMeta
	log.Info("load backupmeta", zap.Int("databases", len(rc.databases)), zap.Int("jobs", len(rc.ddlJobs)))

	metaClient := NewSplitClient(rc.pdClient, rc.tlsConf)
	importClient := NewImportClient(metaClient, rc.tlsConf)
	rc.fileImporter = NewFileImporter(rc.ctx, metaClient, importClient, backend, rc.rateLimit)
	return nil
}

// SetConcurrency sets the concurrency of dbs tables files
func (rc *Client) SetConcurrency(c uint) {
	rc.workerPool = utils.NewWorkerPool(c, "file")
}

// EnableOnline sets the mode of restore to online.
func (rc *Client) EnableOnline() {
	rc.isOnline = true
}

// GetTLSConfig returns the tls config
func (rc *Client) GetTLSConfig() *tls.Config {
	return rc.tlsConf
}

// GetTS gets a new timestamp from PD
func (rc *Client) GetTS(ctx context.Context) (uint64, error) {
	p, l, err := rc.pdClient.GetTS(ctx)
	if err != nil {
		return 0, errors.Trace(err)
	}
	restoreTS := oracle.ComposeTS(p, l)
	return restoreTS, nil
}

// ResetTS resets the timestamp of PD to a bigger value
func (rc *Client) ResetTS(pdAddrs []string) error {
	restoreTS := rc.backupMeta.GetEndVersion()
	log.Info("reset pd timestamp", zap.Uint64("ts", restoreTS))
	i := 0
	return utils.WithRetry(rc.ctx, func() error {
		idx := i % len(pdAddrs)
		return utils.ResetTS(pdAddrs[idx], restoreTS, rc.tlsConf)
	}, newResetTSBackoffer())
}

// GetDatabases returns all databases.
func (rc *Client) GetDatabases() []*utils.Database {
	dbs := make([]*utils.Database, 0, len(rc.databases))
	for _, db := range rc.databases {
		dbs = append(dbs, db)
	}
	return dbs
}

// GetDatabase returns a database by name
func (rc *Client) GetDatabase(name string) *utils.Database {
	return rc.databases[name]
}

// GetDDLJobs returns ddl jobs
func (rc *Client) GetDDLJobs() []*model.Job {
	return rc.ddlJobs
}

// GetTableSchema returns the schema of a table from TiDB.
func (rc *Client) GetTableSchema(
	dom *domain.Domain,
	dbName model.CIStr,
	tableName model.CIStr,
) (*model.TableInfo, error) {
	info, err := dom.GetSnapshotInfoSchema(math.MaxInt64)
	if err != nil {
		return nil, errors.Trace(err)
	}
	table, err := info.TableByName(dbName, tableName)
	if err != nil {
		return nil, errors.Trace(err)
	}
	return table.Meta(), nil
}

// CreateDatabase creates a database.
func (rc *Client) CreateDatabase(db *model.DBInfo) error {
	return rc.db.CreateDatabase(rc.ctx, db)
}

// CreateTables creates multiple tables, and returns their rewrite rules.
func (rc *Client) CreateTables(
	dom *domain.Domain,
	tables []*utils.Table,
	newTS uint64,
) (*RewriteRules, []*model.TableInfo, error) {
	rewriteRules := &RewriteRules{
		Table: make([]*import_sstpb.RewriteRule, 0),
		Data:  make([]*import_sstpb.RewriteRule, 0),
	}
	newTables := make([]*model.TableInfo, 0, len(tables))
	for _, table := range tables {
		err := rc.db.CreateTable(rc.ctx, table)
		if err != nil {
			return nil, nil, err
		}
		newTableInfo, err := rc.GetTableSchema(dom, table.Db.Name, table.Info.Name)
		if err != nil {
			return nil, nil, err
		}
		rules := GetRewriteRules(newTableInfo, table.Info, newTS)
		rewriteRules.Table = append(rewriteRules.Table, rules.Table...)
		rewriteRules.Data = append(rewriteRules.Data, rules.Data...)
		newTables = append(newTables, newTableInfo)
	}
	return rewriteRules, newTables, nil
}

// ExecDDLs executes the queries of the ddl jobs.
func (rc *Client) ExecDDLs(ddlJobs []*model.Job) error {
	// Sort the ddl jobs by schema version in ascending order.
	sort.Slice(ddlJobs, func(i, j int) bool {
		return ddlJobs[i].BinlogInfo.SchemaVersion < ddlJobs[j].BinlogInfo.SchemaVersion
	})

	for _, job := range ddlJobs {
		err := rc.db.ExecDDL(rc.ctx, job)
		if err != nil {
			return errors.Trace(err)
		}
		log.Info("execute ddl query",
			zap.String("db", job.SchemaName),
			zap.String("query", job.Query),
			zap.Int64("historySchemaVersion", job.BinlogInfo.SchemaVersion))
	}
	return nil
}

func (rc *Client) setSpeedLimit() error {
	if !rc.hasSpeedLimited && rc.rateLimit != 0 {
		stores, err := rc.pdClient.GetAllStores(rc.ctx, pd.WithExcludeTombstone())
		if err != nil {
			return err
		}
		for _, store := range stores {
			err = rc.fileImporter.setDownloadSpeedLimit(store.GetId())
			if err != nil {
				return err
			}
		}
		rc.hasSpeedLimited = true
	}
	return nil
}

// RestoreFiles tries to restore the files.
func (rc *Client) RestoreFiles(
	files []*backup.File,
	rewriteRules *RewriteRules,
	updateCh chan<- struct{},
) (err error) {
	start := time.Now()
	defer func() {
		elapsed := time.Since(start)
		if err == nil {
			log.Info("Restore Files",
				zap.Int("files", len(files)), zap.Duration("take", elapsed))
			summary.CollectSuccessUnit("files", elapsed)
		} else {
			summary.CollectFailureUnit("files", err)
		}
	}()

	log.Debug("start to restore files",
		zap.Int("files", len(files)),
	)
	errCh := make(chan error, len(files))
	wg := new(sync.WaitGroup)
	defer close(errCh)
	err = rc.setSpeedLimit()
	if err != nil {
		return err
	}

	for _, file := range files {
		wg.Add(1)
		fileReplica := file
		rc.workerPool.Apply(
			func() {
				defer wg.Done()
				select {
				case <-rc.ctx.Done():
					errCh <- nil
				case errCh <- rc.fileImporter.Import(fileReplica, rewriteRules):
					updateCh <- struct{}{}
				}
			})
	}
	for range files {
		err := <-errCh
		if err != nil {
			rc.cancel()
			wg.Wait()
			log.Error(
				"restore files failed",
				zap.Error(err),
			)
			return err
		}
	}
	return nil
}

//SwitchToImportMode switch tikv cluster to import mode
func (rc *Client) SwitchToImportMode(ctx context.Context) error {
	return rc.switchTiKVMode(ctx, import_sstpb.SwitchMode_Import)
}

//SwitchToNormalMode switch tikv cluster to normal mode
func (rc *Client) SwitchToNormalMode(ctx context.Context) error {
	return rc.switchTiKVMode(ctx, import_sstpb.SwitchMode_Normal)
}

func (rc *Client) switchTiKVMode(ctx context.Context, mode import_sstpb.SwitchMode) error {
	stores, err := rc.pdClient.GetAllStores(ctx, pd.WithExcludeTombstone())
	if err != nil {
		return errors.Trace(err)
	}
	bfConf := backoff.DefaultConfig
	bfConf.MaxDelay = time.Second * 3
	for _, store := range stores {
		opt := grpc.WithInsecure()
		if rc.tlsConf != nil {
			opt = grpc.WithTransportCredentials(credentials.NewTLS(rc.tlsConf))
		}
		gctx, cancel := context.WithTimeout(ctx, time.Second*5)
		keepAlive := 10
		keepAliveTimeout := 3
		conn, err := grpc.DialContext(
			gctx,
			store.GetAddress(),
			opt,
			grpc.WithConnectParams(grpc.ConnectParams{Backoff: bfConf}),
			grpc.WithKeepaliveParams(keepalive.ClientParameters{
				Time:                time.Duration(keepAlive) * time.Second,
				Timeout:             time.Duration(keepAliveTimeout) * time.Second,
				PermitWithoutStream: true,
			}),
		)
		cancel()
		if err != nil {
			return errors.Trace(err)
		}
		client := import_sstpb.NewImportSSTClient(conn)
		_, err = client.SwitchMode(ctx, &import_sstpb.SwitchModeRequest{
			Mode: mode,
		})
		if err != nil {
			return errors.Trace(err)
		}
		err = conn.Close()
		if err != nil {
			log.Error("close grpc connection failed in switch mode", zap.Error(err))
			continue
		}
	}
	return nil
}

//ValidateChecksum validate checksum after restore
func (rc *Client) ValidateChecksum(
	ctx context.Context,
	kvClient kv.Client,
	tables []*utils.Table,
	newTables []*model.TableInfo,
	updateCh chan<- struct{},
) error {
	start := time.Now()
	defer func() {
		elapsed := time.Since(start)
		summary.CollectDuration("restore checksum", elapsed)
	}()

	log.Info("Start to validate checksum")
	wg := new(sync.WaitGroup)
	errCh := make(chan error)
	workers := utils.NewWorkerPool(defaultChecksumConcurrency, "RestoreChecksum")
	go func() {
		for i, t := range tables {
			table := t
			newTable := newTables[i]
			wg.Add(1)
			workers.Apply(func() {
				defer wg.Done()

				startTS, err := rc.GetTS(ctx)
				if err != nil {
					errCh <- errors.Trace(err)
					return
				}
				exe, err := checksum.NewExecutorBuilder(newTable, startTS).
					SetOldTable(table).
					Build()
				if err != nil {
					errCh <- errors.Trace(err)
					return
				}
				checksumResp, err := exe.Execute(ctx, kvClient, func() {
					// TODO: update progress here.
				})
				if err != nil {
					errCh <- errors.Trace(err)
					return
				}

				if checksumResp.Checksum != table.Crc64Xor ||
					checksumResp.TotalKvs != table.TotalKvs ||
					checksumResp.TotalBytes != table.TotalBytes {
					log.Error("failed in validate checksum",
						zap.String("database", table.Db.Name.L),
						zap.String("table", table.Info.Name.L),
						zap.Uint64("origin tidb crc64", table.Crc64Xor),
						zap.Uint64("calculated crc64", checksumResp.Checksum),
						zap.Uint64("origin tidb total kvs", table.TotalKvs),
						zap.Uint64("calculated total kvs", checksumResp.TotalKvs),
						zap.Uint64("origin tidb total bytes", table.TotalBytes),
						zap.Uint64("calculated total bytes", checksumResp.TotalBytes),
					)
					errCh <- errors.New("failed to validate checksum")
					return
				}

				updateCh <- struct{}{}
			})
		}
		wg.Wait()
		close(errCh)
	}()
	for err := range errCh {
		if err != nil {
			return err
		}
	}
	log.Info("validate checksum passed!!")
	return nil
}

// IsIncremental returns whether this backup is incremental
func (rc *Client) IsIncremental() bool {
	return !(rc.backupMeta.StartVersion == rc.backupMeta.EndVersion ||
		rc.backupMeta.StartVersion == 0)
}<|MERGE_RESOLUTION|>--- conflicted
+++ resolved
@@ -39,17 +39,10 @@
 	ctx    context.Context
 	cancel context.CancelFunc
 
-<<<<<<< HEAD
 	pdClient     pd.Client
 	fileImporter FileImporter
 	workerPool   *utils.WorkerPool
-=======
-	pdClient        pd.Client
-	fileImporter    FileImporter
-	workerPool      *utils.WorkerPool
-	tableWorkerPool *utils.WorkerPool
-	tlsConf         *tls.Config
->>>>>>> e462f805
+	tlsConf      *tls.Config
 
 	databases       map[string]*utils.Database
 	ddlJobs         []*model.Job
@@ -76,19 +69,11 @@
 	}
 
 	return &Client{
-<<<<<<< HEAD
 		ctx:      ctx,
 		cancel:   cancel,
 		pdClient: pdClient,
 		db:       db,
-=======
-		ctx:             ctx,
-		cancel:          cancel,
-		pdClient:        pdClient,
-		tableWorkerPool: utils.NewWorkerPool(128, "table"),
-		db:              db,
-		tlsConf:         tlsConf,
->>>>>>> e462f805
+		tlsConf:  tlsConf,
 	}, nil
 }
 
