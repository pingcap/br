package restore

import (
	"bytes"
	"context"
	"database/sql"
	"encoding/json"
	"fmt"
	"net/http"
	"strings"
	"sync"
	"time"

	"github.com/pingcap/errors"
	"github.com/pingcap/kvproto/pkg/backup"
	"github.com/pingcap/kvproto/pkg/coprocessor"
	"github.com/pingcap/kvproto/pkg/import_sstpb"
	"github.com/pingcap/kvproto/pkg/kvrpcpb"
	"github.com/pingcap/kvproto/pkg/metapb"
	"github.com/pingcap/log"
	"github.com/pingcap/parser/model"
	pd "github.com/pingcap/pd/client"
	restore_util "github.com/pingcap/tidb-tools/pkg/restore-util"
	"github.com/pingcap/tidb/domain"
	"github.com/pingcap/tidb/kv"
	"github.com/pingcap/tidb/session"
	"github.com/pingcap/tidb/sessionctx"
	"github.com/pingcap/tidb/store/tikv"
	"github.com/pingcap/tidb/tablecodec"
	"github.com/pingcap/tidb/util/codec"
	"github.com/pingcap/tipb/go-tipb"
	"go.uber.org/zap"
	"google.golang.org/grpc"
	"google.golang.org/grpc/keepalive"

	"github.com/pingcap/br/pkg/meta"
<<<<<<< HEAD
=======

>>>>>>> 440c92b6
	"github.com/pingcap/br/pkg/utils"
)

const (
	resetTSURL             = "/pd/api/v1/admin/reset-ts"
	resetTsRetryTime       = 16
	resetTSWaitInterval    = 50 * time.Millisecond
	resetTSMaxWaitInterval = 500 * time.Millisecond

	tikvChecksumRetryTimes = 5
)

// Client sends requests to importer to restore files
type Client struct {
	ctx    context.Context
	cancel context.CancelFunc

	pdClient         pd.Client
	pdAddrs          []string
	tikvCli          tikv.Storage
	fileImporter     FileImporter
	workerPool       *utils.WorkerPool
	regionWorkerPool *utils.WorkerPool

	databases  map[string]*utils.Database
	dbDSN      string
	backupMeta *backup.BackupMeta
	backer     *meta.Backer
}

// NewRestoreClient returns a new RestoreClient
func NewRestoreClient(ctx context.Context, pdAddrs string) (*Client, error) {
	ctx, cancel := context.WithCancel(ctx)
	addrs := strings.Split(pdAddrs, ",")
	backer, err := meta.NewBacker(ctx, addrs[0])
	if err != nil {
		cancel()
		return nil, errors.Trace(err)
	}
	pdClient, err := pd.NewClient(addrs, pd.SecurityOption{})
	if err != nil {
		cancel()
		return nil, errors.Trace(err)
	}
	tikvCli, err := tikv.Driver{}.Open(
		// Disable GC because TiDB enables GC already.
		fmt.Sprintf("tikv://%s?disableGC=true", pdAddrs))
	if err != nil {
		cancel()
		return nil, errors.Trace(err)
	}

	return &Client{
		ctx:      ctx,
		cancel:   cancel,
		pdClient: pdClient,
		pdAddrs:  addrs,
		tikvCli:  tikvCli.(tikv.Storage),
		backer:   backer,
	}, nil
}

// GetPDClient returns a pd client.
func (rc *Client) GetPDClient() pd.Client {
	return rc.pdClient
}

// InitBackupMeta loads schemas from BackupMeta to initialize RestoreClient
func (rc *Client) InitBackupMeta(backupMeta *backup.BackupMeta) error {
	databases, err := utils.LoadBackupTables(backupMeta)
	if err != nil {
		return errors.Trace(err)
	}
	rc.databases = databases
	rc.backupMeta = backupMeta

	client := restore_util.NewClient(rc.pdClient)
	rc.fileImporter = NewFileImporter(rc.ctx, client, backupMeta.GetPath())
	return nil
}

// SetDbDSN sets the DSN to connect the database to a new value
func (rc *Client) SetDbDSN(dsn string) {
	rc.dbDSN = dsn
}

// GetDbDSN returns a DSN to connect the database
func (rc *Client) GetDbDSN() string {
	return rc.dbDSN
}

// SetConcurrency sets the concurrency of dbs tables files
func (rc *Client) SetConcurrency(c uint) {
	rc.workerPool = utils.NewWorkerPool(c/2, "restore")
	rc.regionWorkerPool = utils.NewWorkerPool(c/2, "restore_region")
}

// GetTS gets a new timestamp from PD
func (rc *Client) GetTS() (uint64, error) {
	p, l, err := rc.pdClient.GetTS(rc.ctx)
	if err != nil {
		return 0, errors.Trace(err)
	}
	ts := meta.Timestamp{
		Physical: p,
		Logical:  l,
	}
	restoreTS := meta.EncodeTs(ts)
	return restoreTS, nil
}

// ResetTS resets the timestamp of PD to a bigger value
func (rc *Client) ResetTS() error {
	restoreTS := rc.backupMeta.GetEndVersion()
	log.Info("reset pd timestamp", zap.Uint64("ts", restoreTS))
	req, err := json.Marshal(struct {
		TSO string `json:"tso,omitempty"`
	}{TSO: fmt.Sprintf("%d", restoreTS)})
	if err != nil {
		return err
	}
	// TODO: Support TLS
	reqURL := "http://" + rc.pdAddrs[0] + resetTSURL
	return withRetry(func() error {
		resp, err := http.Post(reqURL, "application/json", strings.NewReader(string(req)))
		if err != nil {
			return errors.Trace(err)
		}
		if resp.StatusCode != 200 && resp.StatusCode != 403 {
			buf := new(bytes.Buffer)
<<<<<<< HEAD
			_, _ = buf.ReadFrom(resp.Body)
			return errors.Errorf("pd resets TS failed: req=%v, resp=%v", string(req), buf.String())
=======
			_, err := buf.ReadFrom(resp.Body)
			return errors.Errorf("pd resets TS failed: req=%v, resp=%v, err=%v", string(req), buf.String(), err)
>>>>>>> 440c92b6
		}
		return nil
	}, func(e error) bool {
		return true
	}, resetTsRetryTime, resetTSWaitInterval, resetTSMaxWaitInterval)
}

// GetDatabases returns all databases.
func (rc *Client) GetDatabases() []*utils.Database {
	dbs := make([]*utils.Database, 0, len(rc.databases))
	for _, db := range rc.databases {
		dbs = append(dbs, db)
	}
	return dbs
}

// GetDatabase returns a database by name
func (rc *Client) GetDatabase(name string) *utils.Database {
	return rc.databases[name]
}

// GetTableSchema returns the schema of a table from TiDB.
func (rc *Client) GetTableSchema(dbName model.CIStr, tableName model.CIStr) (*model.TableInfo, error) {
	dbSession, err := session.CreateSession(rc.tikvCli)
	if err != nil {
		return nil, errors.Trace(err)
	}
	do := domain.GetDomain(dbSession.(sessionctx.Context))
	ts, err := rc.GetTS()
	if err != nil {
		return nil, errors.Trace(err)
	}
	info, err := do.GetSnapshotInfoSchema(ts)
	if err != nil {
		return nil, errors.Trace(err)
	}
	table, err := info.TableByName(dbName, tableName)
	if err != nil {
		return nil, errors.Trace(err)
	}
	return table.Meta(), nil
}

// CreateTables creates multiple tables, and returns their rewrite rules.
func (rc *Client) CreateTables(tables []*utils.Table) (*restore_util.RewriteRules, error) {
	rewriteRules := &restore_util.RewriteRules{
		Table: make([]*import_sstpb.RewriteRule, 0),
		Data:  make([]*import_sstpb.RewriteRule, 0),
	}
	openDBs := make(map[string]*sql.DB)
	defer func() {
		for _, db := range openDBs {
			_ = db.Close()
		}
	}()
	for _, table := range tables {
		var err error
		db, ok := openDBs[table.Db.Name.String()]
		if !ok {
			db, err = OpenDatabase(table.Db.Name.String(), rc.dbDSN)
			if err != nil {
				return nil, err
			}
			openDBs[table.Db.Name.String()] = db
		}
		err = CreateTable(db, table)
		if err != nil {
			return nil, err
		}
		err = AlterAutoIncID(db, table)
		if err != nil {
			return nil, err
		}
		newTableInfo, err := rc.GetTableSchema(table.Db.Name, table.Schema.Name)
		if err != nil {
			return nil, err
		}
		rules := GetRewriteRules(newTableInfo, table.Schema)
		rewriteRules.Table = append(rewriteRules.Table, rules.Table...)
		rewriteRules.Data = append(rewriteRules.Data, rules.Data...)
	}
	return rewriteRules, nil
}

// RestoreTable tries to restore the data of a table.
func (rc *Client) RestoreTable(
	table *utils.Table,
	rewriteRules *restore_util.RewriteRules,
	updateCh chan<- struct{},
) error {
	start := time.Now()
	defer func() {
		elapsed := time.Since(start)
		log.Info("RestoreTable", zap.Stringer("table", table.Schema.Name), zap.Duration("take", elapsed))
	}()
	log.Debug("start to restore table",
		zap.Stringer("table", table.Schema.Name),
		zap.Stringer("db", table.Db.Name),
		zap.Array("files", files(table.Files)),
		zap.Reflect("rewriteRules", rewriteRules),
	)
	errCh := make(chan error, len(table.Files))
	var wg sync.WaitGroup
	defer close(errCh)
	// We should encode the rewrite rewriteRules before using it to import files
	encodedRules := encodeRewriteRules(rewriteRules)
	for _, file := range table.Files {
		wg.Add(1)
		fileReplica := file
		rc.workerPool.Apply(
			func() {
				defer wg.Done()
				select {
				case <-rc.ctx.Done():
					errCh <- nil
				case errCh <- rc.fileImporter.Import(fileReplica, encodedRules):
					updateCh <- struct{}{}
				}
			})
	}
	for range table.Files {
		err := <-errCh
		if err != nil {
			rc.cancel()
			wg.Wait()
			log.Error(
				"restore table failed",
				zap.Stringer("table", table.Schema.Name),
				zap.Stringer("db", table.Db.Name),
				zap.Error(err),
			)
			return err
		}
	}
	log.Info(
		"finish to restore table",
		zap.Stringer("table", table.Schema.Name),
		zap.Stringer("db", table.Db.Name),
	)
	return nil
}

// RestoreDatabase tries to restore the data of a database
func (rc *Client) RestoreDatabase(
	db *utils.Database,
	rewriteRules *restore_util.RewriteRules,
	updateCh chan<- struct{},
) error {
	start := time.Now()
	defer func() {
		elapsed := time.Since(start)
		log.Info("RestoreDatabase", zap.Stringer("db", db.Schema.Name), zap.Duration("take", elapsed))
	}()
	errCh := make(chan error, len(db.Tables))
	var wg sync.WaitGroup
	defer close(errCh)
	for _, table := range db.Tables {
		wg.Add(1)
		tblReplica := table
		rc.workerPool.Apply(func() {
			defer wg.Done()
			select {
			case <-rc.ctx.Done():
				errCh <- nil
			case errCh <- rc.RestoreTable(
				tblReplica, rewriteRules, updateCh):
			}
		})
	}
	for range db.Tables {
		err := <-errCh
		if err != nil {
			wg.Wait()
			return err
		}
	}
	return nil
}

// RestoreAll tries to restore all the data of backup files.
func (rc *Client) RestoreAll(
	rewriteRules *restore_util.RewriteRules,
	updateCh chan<- struct{},
) error {
	start := time.Now()
	defer func() {
		elapsed := time.Since(start)
		log.Info("RestoreAll", zap.Duration("take", elapsed))
	}()
	errCh := make(chan error, len(rc.databases))
	var wg sync.WaitGroup
	defer close(errCh)
	for _, db := range rc.databases {
		wg.Add(1)
		dbReplica := db
		rc.workerPool.Apply(func() {
			defer wg.Done()
			select {
			case <-rc.ctx.Done():
				errCh <- nil
			case errCh <- rc.RestoreDatabase(
				dbReplica, rewriteRules, updateCh):
			}
		})
	}

	for range rc.databases {
		err := <-errCh
		if err != nil {
			wg.Wait()
			return err
		}
	}
	return nil
}

//SwitchToImportMode switch tikv cluster to import mode
func (rc *Client) SwitchToImportMode(ctx context.Context) error {
	return rc.switchTiKVMode(ctx, import_sstpb.SwitchMode_Import)
}

//SwitchToNormalMode switch tikv cluster to normal mode
func (rc *Client) SwitchToNormalMode(ctx context.Context) error {
	return rc.switchTiKVMode(ctx, import_sstpb.SwitchMode_Normal)
}

func (rc *Client) switchTiKVMode(ctx context.Context, mode import_sstpb.SwitchMode) error {
	stores, err := rc.pdClient.GetAllStores(ctx)
	if err != nil {
		return errors.Trace(err)
	}
	for _, store := range stores {
		opt := grpc.WithInsecure()
		gctx, cancel := context.WithTimeout(ctx, time.Second*5)
		keepAlive := 10
		keepAliveTimeout := 3
		conn, err := grpc.DialContext(
			gctx,
			store.GetAddress(),
			opt,
			grpc.WithBackoffMaxDelay(time.Second*3),
			grpc.WithKeepaliveParams(keepalive.ClientParameters{
				Time:                time.Duration(keepAlive) * time.Second,
				Timeout:             time.Duration(keepAliveTimeout) * time.Second,
				PermitWithoutStream: true,
			}),
		)
		cancel()
		if err != nil {
			return errors.Trace(err)
		}
		client := import_sstpb.NewImportSSTClient(conn)
		_, err = client.SwitchMode(ctx, &import_sstpb.SwitchModeRequest{
			Mode: mode,
		})
		if err != nil {
			return errors.Trace(err)
		}
		err = conn.Close()
		if err != nil {
			log.Error("close grpc connection failed in switch mode", zap.Error(err))
			continue
		}
	}
	return nil
}

//ValidateChecksum validate checksum after restore
func (rc *Client) ValidateChecksum(rewriteRules []*import_sstpb.RewriteRule) error {
	start := time.Now()
	defer func() {
		elapsed := time.Since(start)
		log.Info("Restore Checksum", zap.Duration("take", elapsed))
	}()

	// Assume one database one table.
	tables := make([]*utils.Table, 0, len(rc.databases))
	for _, db := range rc.databases {
		tables = append(tables, db.Tables...)
	}
	wg := sync.WaitGroup{}
	errCh := make(chan error, len(tables))
	for _, table := range tables {
		rule := getTableRewriteRule(table.Schema.ID, rewriteRules)
		newTableID := tablecodec.DecodeTableID(rule.GetNewPrefix())
		if newTableID == 0 || rule == nil {
			return errors.Errorf("failed to get rewrite rule for %v", table.Schema.ID)
		}
		checksumReq := tipb.ChecksumRequest{
			StartTs:   rc.backupMeta.GetEndVersion(),
			ScanOn:    tipb.ChecksumScanOn_Table,
			Algorithm: tipb.ChecksumAlgorithm_Crc64_Xor,
			Rule:      rule,
		}
		data, err := checksumReq.Marshal()
		if err != nil {
			return errors.Trace(err)
		}

		wg.Add(1)
		table := table
		rc.workerPool.Apply(func() {
			defer wg.Done()
			tableStart := tablecodec.EncodeTablePrefix(newTableID)
			tableEnd := tablecodec.EncodeTablePrefix(newTableID + 1)
			resp, err := rc.checksumRange(0, tableStart, tableEnd, data)
			if err != nil {
				errCh <- err
				return
			}
			if resp.Checksum != table.Crc64Xor ||
				resp.TotalKvs != table.TotalKvs ||
				resp.TotalBytes != table.TotalBytes {
				log.Error("failed in validate checksum",
					zap.String("database", table.Db.Name.L),
					zap.String("table", table.Schema.Name.L),
					zap.Uint64("origin tidb crc64", table.Crc64Xor),
					zap.Uint64("calculated crc64", resp.Checksum),
					zap.Uint64("origin tidb total kvs", table.TotalKvs),
					zap.Uint64("calculated total kvs", resp.TotalKvs),
					zap.Uint64("origin tidb total bytes", table.TotalBytes),
					zap.Uint64("calculated total bytes", resp.TotalBytes),
				)
				errCh <- errors.Errorf("failed in validate checksum")
				return
			}
		})
	}
	go func() {
		wg.Wait()
		close(errCh)
	}()

	for {
		err, ok := <-errCh
		if !ok {
			log.Info("validate checksum passed")
			return nil
		} else if err != nil {
			return errors.Trace(err)
		}
	}
}

// checksum key range of [boundedStart, boundedEnd)
func (rc *Client) checksumRange(
	triedTime int,
	boundedStart []byte,
	boundedEnd []byte,
	reqData []byte,
) (*tipb.ChecksumResponse, error) {
	if triedTime >= tikvChecksumRetryTimes {
		return nil, errors.New("exceeded checksum retry time")
	}
	checksumResp := &tipb.ChecksumResponse{}
	resCh := make(chan tipb.ChecksumResponse)
	errCh := make(chan error)
	wg := sync.WaitGroup{}
	regions, peers, err := rc.pdClient.ScanRegions(
		rc.ctx,
		codec.EncodeBytes([]byte{}, boundedStart),
		codec.EncodeBytes([]byte{}, boundedEnd),
		10000,
	)
	if err != nil {
		return nil, errors.Trace(err)
	}

	for i, region := range regions {
		i := i
		region := region
		start, end, err := getIntersectRange(&boundedStart, &boundedEnd, region)
		if err != nil {
			return nil, errors.Trace(err)
		}
		wg.Add(1)
		rc.workerPool.Apply(func() {
			defer wg.Done()
			res, err := rc.checksumRegion(triedTime, start, end, region, peers[i], reqData)
			if err != nil {
				errCh <- err
				return
			}
			resCh <- *res
		})
	}

	go func() {
		wg.Wait()
		close(resCh)
	}()

	for {
		select {
		case checksum, ok := <-resCh:
			if !ok {
				return checksumResp, nil
			}
			checksumResp.Checksum ^= checksum.Checksum
			checksumResp.TotalKvs += checksum.TotalKvs
			checksumResp.TotalBytes += checksum.TotalBytes
		case err := <-errCh:
			return nil, errors.Trace(err)
		}

	}
}

// checksum key range [start, end) in region with retry
func (rc *Client) checksumRegion(
	triedTime int,
	start *[]byte,
	end *[]byte,
	region *metapb.Region,
	peer *metapb.Peer,
	reqData []byte,
) (*tipb.ChecksumResponse, error) {
	reqCtx := &kvrpcpb.Context{
		RegionId:     region.GetId(),
		RegionEpoch:  region.GetRegionEpoch(),
		Peer:         peer,
		NotFillCache: true, // Do not fill rocksdb block cache.
	}
	ranges := []*coprocessor.KeyRange{{Start: *start, End: *end}}
	req := &coprocessor.Request{
		Context: reqCtx,
		Tp:      kv.ReqTypeChecksum, // REQ_TYPE_CHECKSUM flag
		Data:    reqData,
		Ranges:  ranges,
	}

	storeID := peer.GetStoreId()
	kvClient, err := rc.backer.GetTikvClient(storeID)
	if err != nil {
		err = rc.backer.ResetGrpcClient(storeID)
		if err != nil {
			return nil, errors.Trace(err)
		}
		kvClient, err = rc.backer.GetTikvClient(storeID)
		if err != nil {
			return nil, errors.Trace(err)
		}
	}

	resp, err := kvClient.Coprocessor(rc.ctx, req)
	if err != nil {
		return nil, errors.Trace(err)
	}
	if resp.GetOtherError() != "" {
		log.Error("Coprocessor request error",
			zap.String("OtherError", resp.GetOtherError()))
		return nil, errors.Errorf("OtherError: %s", resp.GetOtherError())
	}
	if resp.GetLocked() != nil {
		log.Error("Coprocessor request error",
			zap.Any("Locked", resp.GetLocked()))
		return nil, errors.Errorf("Locked: %s", resp.GetLocked().String())
	}

	regionErr := resp.GetRegionError()
	if regionErr != nil {
		if regionErr.GetNotLeader() != nil ||
			regionErr.GetRegionNotFound() != nil ||
			regionErr.GetKeyNotInRegion() != nil ||
			regionErr.GetEpochNotMatch() != nil {
			// retry this key range
			return rc.checksumRange(triedTime+1, *start, *end, reqData)
		}
		log.Error("Coprocessor request error",
			zap.Any("RegionError", regionErr))
		return nil, errors.Trace(err)
	}

	checksum := &tipb.ChecksumResponse{}
	if err = checksum.Unmarshal(resp.Data); err != nil {
		return nil, errors.Trace(err)
	}
	return checksum, nil
}

func getTableRewriteRule(tid int64, rules []*import_sstpb.RewriteRule) *tipb.ChecksumRewriteRule {
	for _, r := range rules {
		tableID := tablecodec.DecodeTableID(r.GetOldKeyPrefix())
		if tableID == tid {
			return &tipb.ChecksumRewriteRule{
				OldPrefix: r.GetOldKeyPrefix(),
				NewPrefix: r.GetNewKeyPrefix(),
			}
		}
	}
	return nil
}

// get intersect key range of [start, end] and [region.StartKey, region.EndKey]
func getIntersectRange(
	start *[]byte,
	end *[]byte,
	region *metapb.Region,
) (innerStart *[]byte, innerEnd *[]byte, err error) {
	if len(region.GetStartKey()) < 9 { // 8 (encode group size) + 1
		innerStart = start
	} else {
		_, regionStart, err := codec.DecodeBytes(region.GetStartKey(), nil)
		if err != nil {
			return nil, nil, err
		}
		if bytes.Compare(regionStart, *start) < 0 {
			innerStart = start
		} else {
			innerStart = &regionStart
		}
	}

	if len(region.GetEndKey()) < 9 { // 8 (encode group size) + 1
		innerEnd = end
	} else {
		_, regionEnd, err := codec.DecodeBytes(region.GetEndKey(), nil)
		if err != nil {
			return nil, nil, err
		}
		if bytes.Compare(regionEnd, *end) < 0 {
			innerEnd = &regionEnd
		} else {
			innerEnd = end
		}
	}
	return innerStart, innerEnd, nil
}<|MERGE_RESOLUTION|>--- conflicted
+++ resolved
@@ -34,10 +34,6 @@
 	"google.golang.org/grpc/keepalive"
 
 	"github.com/pingcap/br/pkg/meta"
-<<<<<<< HEAD
-=======
-
->>>>>>> 440c92b6
 	"github.com/pingcap/br/pkg/utils"
 )
 
@@ -168,13 +164,8 @@
 		}
 		if resp.StatusCode != 200 && resp.StatusCode != 403 {
 			buf := new(bytes.Buffer)
-<<<<<<< HEAD
-			_, _ = buf.ReadFrom(resp.Body)
-			return errors.Errorf("pd resets TS failed: req=%v, resp=%v", string(req), buf.String())
-=======
 			_, err := buf.ReadFrom(resp.Body)
 			return errors.Errorf("pd resets TS failed: req=%v, resp=%v, err=%v", string(req), buf.String(), err)
->>>>>>> 440c92b6
 		}
 		return nil
 	}, func(e error) bool {
