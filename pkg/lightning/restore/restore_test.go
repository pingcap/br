// Copyright 2019 PingCAP, Inc.
//
// Licensed under the Apache License, Version 2.0 (the "License");
// you may not use this file except in compliance with the License.
// You may obtain a copy of the License at
//
//     http://www.apache.org/licenses/LICENSE-2.0
//
// Unless required by applicable law or agreed to in writing, software
// distributed under the License is distributed on an "AS IS" BASIS,
// See the License for the specific language governing permissions and
// limitations under the License.

package restore

import (
	"context"
	"fmt"
	"io/ioutil"
	"net/http"
	"net/http/httptest"
	"os"
	"path/filepath"
	"sort"
<<<<<<< HEAD
	"time"
=======
	"strings"
>>>>>>> 9da896a6

	"github.com/DATA-DOG/go-sqlmock"
	"github.com/docker/go-units"
	"github.com/golang/mock/gomock"
	"github.com/google/uuid"
	. "github.com/pingcap/check"
	"github.com/pingcap/errors"
	"github.com/pingcap/failpoint"
	"github.com/pingcap/kvproto/pkg/import_kvpb"
	"github.com/pingcap/parser"
	"github.com/pingcap/parser/ast"
	"github.com/pingcap/parser/model"
	"github.com/pingcap/parser/mysql"
	"github.com/pingcap/parser/types"
	filter "github.com/pingcap/tidb-tools/pkg/table-filter"
	"github.com/pingcap/tidb/ddl"
	tmock "github.com/pingcap/tidb/util/mock"

	"github.com/pingcap/br/pkg/lightning/backend"
	"github.com/pingcap/br/pkg/lightning/backend/importer"
	"github.com/pingcap/br/pkg/lightning/backend/kv"
	"github.com/pingcap/br/pkg/lightning/backend/noop"
	"github.com/pingcap/br/pkg/lightning/backend/tidb"
	"github.com/pingcap/br/pkg/lightning/checkpoints"
	"github.com/pingcap/br/pkg/lightning/common"
	"github.com/pingcap/br/pkg/lightning/config"
	"github.com/pingcap/br/pkg/lightning/glue"
	"github.com/pingcap/br/pkg/lightning/log"
	"github.com/pingcap/br/pkg/lightning/metric"
	"github.com/pingcap/br/pkg/lightning/mydump"
	"github.com/pingcap/br/pkg/lightning/verification"
	"github.com/pingcap/br/pkg/lightning/web"
	"github.com/pingcap/br/pkg/lightning/worker"
	"github.com/pingcap/br/pkg/mock"
	"github.com/pingcap/br/pkg/storage"
	"github.com/pingcap/br/pkg/version/build"
)

var _ = Suite(&restoreSuite{})

type restoreSuite struct{}

func (s *restoreSuite) TestNewTableRestore(c *C) {
	testCases := []struct {
		name       string
		createStmt string
	}{
		{"t1", "CREATE TABLE `t1` (`c1` varchar(5) NOT NULL)"},
		// {"t2", "CREATE TABLE `t2` (`c1` varchar(30000) NOT NULL)"}, // no longer able to create this kind of table.
		{"t3", "CREATE TABLE `t3-a` (`c1-a` varchar(5) NOT NULL)"},
	}

	p := parser.New()
	se := tmock.NewContext()

	dbInfo := &checkpoints.TidbDBInfo{Name: "mockdb", Tables: map[string]*checkpoints.TidbTableInfo{}}
	for i, tc := range testCases {
		node, err := p.ParseOneStmt(tc.createStmt, "utf8mb4", "utf8mb4_bin")
		c.Assert(err, IsNil)
		tableInfo, err := ddl.MockTableInfo(se, node.(*ast.CreateTableStmt), int64(i+1))
		c.Assert(err, IsNil)
		tableInfo.State = model.StatePublic

		dbInfo.Tables[tc.name] = &checkpoints.TidbTableInfo{
			Name: tc.name,
			Core: tableInfo,
		}
	}

	for _, tc := range testCases {
		tableInfo := dbInfo.Tables[tc.name]
		tableName := common.UniqueTable("mockdb", tableInfo.Name)
		tr, err := NewTableRestore(tableName, nil, dbInfo, tableInfo, &checkpoints.TableCheckpoint{}, nil)
		c.Assert(tr, NotNil)
		c.Assert(err, IsNil)
	}
}

func (s *restoreSuite) TestNewTableRestoreFailure(c *C) {
	tableInfo := &checkpoints.TidbTableInfo{
		Name: "failure",
		Core: &model.TableInfo{},
	}
	dbInfo := &checkpoints.TidbDBInfo{Name: "mockdb", Tables: map[string]*checkpoints.TidbTableInfo{
		"failure": tableInfo,
	}}
	tableName := common.UniqueTable("mockdb", "failure")

	_, err := NewTableRestore(tableName, nil, dbInfo, tableInfo, &checkpoints.TableCheckpoint{}, nil)
	c.Assert(err, ErrorMatches, `failed to tables\.TableFromMeta.*`)
}

func (s *restoreSuite) TestErrorSummaries(c *C) {
	logger, buffer := log.MakeTestLogger()

	es := makeErrorSummaries(logger)
	es.record("first", errors.New("a1 error"), checkpoints.CheckpointStatusAnalyzed)
	es.record("second", errors.New("b2 error"), checkpoints.CheckpointStatusAllWritten)
	es.emitLog()

	lines := buffer.Lines()
	sort.Strings(lines[1:])
	c.Assert(lines, DeepEquals, []string{
		`{"$lvl":"ERROR","$msg":"tables failed to be imported","count":2}`,
		`{"$lvl":"ERROR","$msg":"-","table":"first","status":"analyzed","error":"a1 error"}`,
		`{"$lvl":"ERROR","$msg":"-","table":"second","status":"written","error":"b2 error"}`,
	})
}

func (s *restoreSuite) TestVerifyCheckpoint(c *C) {
	dir := c.MkDir()
	cpdb := checkpoints.NewFileCheckpointsDB(filepath.Join(dir, "cp.pb"))
	defer cpdb.Close()
	ctx := context.Background()

	actualReleaseVersion := build.ReleaseVersion
	defer func() {
		build.ReleaseVersion = actualReleaseVersion
	}()

	taskCp, err := cpdb.TaskCheckpoint(ctx)
	c.Assert(err, IsNil)
	c.Assert(taskCp, IsNil)

	newCfg := func() *config.Config {
		cfg := config.NewConfig()
		cfg.Mydumper.SourceDir = "/data"
		cfg.TaskID = 123
		cfg.TiDB.Port = 4000
		cfg.TiDB.PdAddr = "127.0.0.1:2379"
		cfg.TikvImporter.Addr = "127.0.0.1:8287"
		cfg.TikvImporter.SortedKVDir = "/tmp/sorted-kv"

		return cfg
	}

	err = cpdb.Initialize(ctx, newCfg(), map[string]*checkpoints.TidbDBInfo{})
	c.Assert(err, IsNil)

	adjustFuncs := map[string]func(cfg *config.Config){
		"tikv-importer.backend": func(cfg *config.Config) {
			cfg.TikvImporter.Backend = "local"
		},
		"tikv-importer.addr": func(cfg *config.Config) {
			cfg.TikvImporter.Addr = "128.0.0.1:8287"
		},
		"mydumper.data-source-dir": func(cfg *config.Config) {
			cfg.Mydumper.SourceDir = "/tmp/test"
		},
		"tidb.host": func(cfg *config.Config) {
			cfg.TiDB.Host = "192.168.0.1"
		},
		"tidb.port": func(cfg *config.Config) {
			cfg.TiDB.Port = 5000
		},
		"tidb.pd-addr": func(cfg *config.Config) {
			cfg.TiDB.PdAddr = "127.0.0.1:3379"
		},
		"version": func(cfg *config.Config) {
			build.ReleaseVersion = "some newer version"
		},
	}

	// default mode, will return error
	taskCp, err = cpdb.TaskCheckpoint(ctx)
	c.Assert(err, IsNil)
	for conf, fn := range adjustFuncs {
		cfg := newCfg()
		fn(cfg)
		err := verifyCheckpoint(cfg, taskCp)
		if conf == "version" {
			build.ReleaseVersion = actualReleaseVersion
			c.Assert(err, ErrorMatches, "lightning version is 'some newer version', but checkpoint was created at '"+actualReleaseVersion+"'.*")
		} else {
			c.Assert(err, ErrorMatches, fmt.Sprintf("config '%s' value '.*' different from checkpoint value .*", conf))
		}
	}

	for conf, fn := range adjustFuncs {
		if conf == "tikv-importer.backend" {
			continue
		}
		cfg := newCfg()
		cfg.App.CheckRequirements = false
		fn(cfg)
		err := cpdb.Initialize(context.Background(), cfg, map[string]*checkpoints.TidbDBInfo{})
		c.Assert(err, IsNil)
	}
}

var _ = Suite(&tableRestoreSuite{})

type tableRestoreSuiteBase struct {
	tr  *TableRestore
	cfg *config.Config

	tableInfo *checkpoints.TidbTableInfo
	dbInfo    *checkpoints.TidbDBInfo
	tableMeta *mydump.MDTableMeta

	store storage.ExternalStorage
}

type tableRestoreSuite struct {
	tableRestoreSuiteBase
}

func (s *tableRestoreSuiteBase) SetUpSuite(c *C) {
	// Produce a mock table info

	p := parser.New()
	p.SetSQLMode(mysql.ModeANSIQuotes)
	se := tmock.NewContext()
	node, err := p.ParseOneStmt(`
		CREATE TABLE "table" (
			a INT,
			b INT,
			c INT,
			KEY (b)
		)
	`, "", "")
	c.Assert(err, IsNil)
	core, err := ddl.MockTableInfo(se, node.(*ast.CreateTableStmt), 0xabcdef)
	c.Assert(err, IsNil)
	core.State = model.StatePublic

	s.tableInfo = &checkpoints.TidbTableInfo{Name: "table", DB: "db", Core: core}
	s.dbInfo = &checkpoints.TidbDBInfo{
		Name:   "db",
		Tables: map[string]*checkpoints.TidbTableInfo{"table": s.tableInfo},
	}

	// Write some sample SQL dump

	fakeDataDir := c.MkDir()

	store, err := storage.NewLocalStorage(fakeDataDir)
	c.Assert(err, IsNil)
	s.store = store

	fakeDataFilesCount := 6
	fakeDataFilesContent := []byte("INSERT INTO `table` VALUES (1, 2, 3);")
	c.Assert(len(fakeDataFilesContent), Equals, 37)
	fakeDataFiles := make([]mydump.FileInfo, 0, fakeDataFilesCount)
	for i := 1; i <= fakeDataFilesCount; i++ {
		fakeFileName := fmt.Sprintf("db.table.%d.sql", i)
		fakeDataPath := filepath.Join(fakeDataDir, fakeFileName)
		err = ioutil.WriteFile(fakeDataPath, fakeDataFilesContent, 0o644)
		c.Assert(err, IsNil)
		fakeDataFiles = append(fakeDataFiles, mydump.FileInfo{
			TableName: filter.Table{Schema: "db", Name: "table"},
			FileMeta: mydump.SourceFileMeta{
				Path:     fakeFileName,
				Type:     mydump.SourceTypeSQL,
				SortKey:  fmt.Sprintf("%d", i),
				FileSize: 37,
			},
		})
	}

	fakeCsvContent := []byte("1,2,3\r\n4,5,6\r\n")
	csvName := "db.table.99.csv"
	err = ioutil.WriteFile(filepath.Join(fakeDataDir, csvName), fakeCsvContent, 0o644)
	c.Assert(err, IsNil)
	fakeDataFiles = append(fakeDataFiles, mydump.FileInfo{
		TableName: filter.Table{Schema: "db", Name: "table"},
		FileMeta: mydump.SourceFileMeta{
			Path:     csvName,
			Type:     mydump.SourceTypeCSV,
			SortKey:  "99",
			FileSize: 14,
		},
	})

	s.tableMeta = &mydump.MDTableMeta{
		DB:        "db",
		Name:      "table",
		TotalSize: 222,
		SchemaFile: mydump.FileInfo{
			TableName: filter.Table{Schema: "db", Name: "table"},
			FileMeta: mydump.SourceFileMeta{
				Path: "db.table-schema.sql",
				Type: mydump.SourceTypeTableSchema,
			},
		},
		DataFiles: fakeDataFiles,
	}
}

func (s *tableRestoreSuiteBase) SetUpTest(c *C) {
	// Collect into the test TableRestore structure
	var err error
	s.tr, err = NewTableRestore("`db`.`table`", s.tableMeta, s.dbInfo, s.tableInfo, &checkpoints.TableCheckpoint{}, nil)
	c.Assert(err, IsNil)

	s.cfg = config.NewConfig()
	s.cfg.Mydumper.BatchSize = 111
	s.cfg.App.TableConcurrency = 2
}

func (s *tableRestoreSuite) TestPopulateChunks(c *C) {
	_ = failpoint.Enable("github.com/pingcap/br/pkg/lightning/restore/PopulateChunkTimestamp", "return(1234567897)")
	defer func() {
		_ = failpoint.Disable("github.com/pingcap/br/pkg/lightning/restore/PopulateChunkTimestamp")
	}()

	cp := &checkpoints.TableCheckpoint{
		Engines: make(map[int32]*checkpoints.EngineCheckpoint),
	}

	rc := &Controller{cfg: s.cfg, ioWorkers: worker.NewPool(context.Background(), 1, "io"), store: s.store}
	err := s.tr.populateChunks(context.Background(), rc, cp)
	c.Assert(err, IsNil)
	//nolint:dupl // false positive.
	c.Assert(cp.Engines, DeepEquals, map[int32]*checkpoints.EngineCheckpoint{
		-1: {
			Status: checkpoints.CheckpointStatusLoaded,
		},
		0: {
			Status: checkpoints.CheckpointStatusLoaded,
			Chunks: []*checkpoints.ChunkCheckpoint{
				{
					Key:      checkpoints.ChunkCheckpointKey{Path: s.tr.tableMeta.DataFiles[0].FileMeta.Path, Offset: 0},
					FileMeta: s.tr.tableMeta.DataFiles[0].FileMeta,
					Chunk: mydump.Chunk{
						Offset:       0,
						EndOffset:    37,
						PrevRowIDMax: 0,
						RowIDMax:     7, // 37 bytes with 3 columns can store at most 7 rows.
					},
					Timestamp: 1234567897,
				},
				{
					Key:      checkpoints.ChunkCheckpointKey{Path: s.tr.tableMeta.DataFiles[1].FileMeta.Path, Offset: 0},
					FileMeta: s.tr.tableMeta.DataFiles[1].FileMeta,
					Chunk: mydump.Chunk{
						Offset:       0,
						EndOffset:    37,
						PrevRowIDMax: 7,
						RowIDMax:     14,
					},
					Timestamp: 1234567897,
				},
				{
					Key:      checkpoints.ChunkCheckpointKey{Path: s.tr.tableMeta.DataFiles[2].FileMeta.Path, Offset: 0},
					FileMeta: s.tr.tableMeta.DataFiles[2].FileMeta,
					Chunk: mydump.Chunk{
						Offset:       0,
						EndOffset:    37,
						PrevRowIDMax: 14,
						RowIDMax:     21,
					},
					Timestamp: 1234567897,
				},
			},
		},
		1: {
			Status: checkpoints.CheckpointStatusLoaded,
			Chunks: []*checkpoints.ChunkCheckpoint{
				{
					Key:      checkpoints.ChunkCheckpointKey{Path: s.tr.tableMeta.DataFiles[3].FileMeta.Path, Offset: 0},
					FileMeta: s.tr.tableMeta.DataFiles[3].FileMeta,
					Chunk: mydump.Chunk{
						Offset:       0,
						EndOffset:    37,
						PrevRowIDMax: 21,
						RowIDMax:     28,
					},
					Timestamp: 1234567897,
				},
				{
					Key:      checkpoints.ChunkCheckpointKey{Path: s.tr.tableMeta.DataFiles[4].FileMeta.Path, Offset: 0},
					FileMeta: s.tr.tableMeta.DataFiles[4].FileMeta,
					Chunk: mydump.Chunk{
						Offset:       0,
						EndOffset:    37,
						PrevRowIDMax: 28,
						RowIDMax:     35,
					},
					Timestamp: 1234567897,
				},
				{
					Key:      checkpoints.ChunkCheckpointKey{Path: s.tr.tableMeta.DataFiles[5].FileMeta.Path, Offset: 0},
					FileMeta: s.tr.tableMeta.DataFiles[5].FileMeta,
					Chunk: mydump.Chunk{
						Offset:       0,
						EndOffset:    37,
						PrevRowIDMax: 35,
						RowIDMax:     42,
					},
					Timestamp: 1234567897,
				},
			},
		},
		2: {
			Status: checkpoints.CheckpointStatusLoaded,
			Chunks: []*checkpoints.ChunkCheckpoint{
				{
					Key:      checkpoints.ChunkCheckpointKey{Path: s.tr.tableMeta.DataFiles[6].FileMeta.Path, Offset: 0},
					FileMeta: s.tr.tableMeta.DataFiles[6].FileMeta,
					Chunk: mydump.Chunk{
						Offset:       0,
						EndOffset:    14,
						PrevRowIDMax: 42,
						RowIDMax:     46,
					},
					Timestamp: 1234567897,
				},
			},
		},
	})

	// set csv header to true, this will cause check columns fail
	s.cfg.Mydumper.CSV.Header = true
	s.cfg.Mydumper.StrictFormat = true
	regionSize := s.cfg.Mydumper.MaxRegionSize
	s.cfg.Mydumper.MaxRegionSize = 5
	err = s.tr.populateChunks(context.Background(), rc, cp)
	c.Assert(err, NotNil)
	c.Assert(err, ErrorMatches, `.*unknown columns in header \[1 2 3\]`)
	s.cfg.Mydumper.MaxRegionSize = regionSize
	s.cfg.Mydumper.CSV.Header = false
}

func (s *tableRestoreSuite) TestPopulateChunksCSVHeader(c *C) {
	fakeDataDir := c.MkDir()
	store, err := storage.NewLocalStorage(fakeDataDir)
	c.Assert(err, IsNil)

	fakeDataFiles := make([]mydump.FileInfo, 0)

	fakeCsvContents := []string{
		// small full header
		"a,b,c\r\n1,2,3\r\n",
		// small partial header
		"b,c\r\n2,3\r\n",
		// big full header
		"a,b,c\r\n90000,80000,700000\r\n1000,2000,3000\r\n11,22,33\r\n3,4,5\r\n",
		// big full header unordered
		"c,a,b\r\n,1000,2000,3000\r\n11,22,33\r\n1000,2000,404\r\n3,4,5\r\n90000,80000,700000\r\n7999999,89999999,9999999\r\n",
		// big partial header
		"b,c\r\n2000001,30000001\r\n35231616,462424626\r\n62432,434898934\r\n",
	}
	total := 0
	for i, s := range fakeCsvContents {
		csvName := fmt.Sprintf("db.table.%02d.csv", i)
		err := ioutil.WriteFile(filepath.Join(fakeDataDir, csvName), []byte(s), 0o644)
		c.Assert(err, IsNil)
		fakeDataFiles = append(fakeDataFiles, mydump.FileInfo{
			TableName: filter.Table{Schema: "db", Name: "table"},
			FileMeta:  mydump.SourceFileMeta{Path: csvName, Type: mydump.SourceTypeCSV, SortKey: fmt.Sprintf("%02d", i), FileSize: int64(len(s))},
		})
		total += len(s)
	}
	tableMeta := &mydump.MDTableMeta{
		DB:         "db",
		Name:       "table",
		TotalSize:  int64(total),
		SchemaFile: mydump.FileInfo{TableName: filter.Table{Schema: "db", Name: "table"}, FileMeta: mydump.SourceFileMeta{Path: "db.table-schema.sql", Type: mydump.SourceTypeTableSchema}},
		DataFiles:  fakeDataFiles,
	}

	_ = failpoint.Enable("github.com/pingcap/br/pkg/lightning/restore/PopulateChunkTimestamp", "return(1234567897)")
	defer func() {
		_ = failpoint.Disable("github.com/pingcap/br/pkg/lightning/restore/PopulateChunkTimestamp")
	}()

	cp := &checkpoints.TableCheckpoint{
		Engines: make(map[int32]*checkpoints.EngineCheckpoint),
	}

	cfg := config.NewConfig()
	cfg.Mydumper.BatchSize = 100
	cfg.Mydumper.MaxRegionSize = 40

	cfg.Mydumper.CSV.Header = true
	cfg.Mydumper.StrictFormat = true
	rc := &Controller{cfg: cfg, ioWorkers: worker.NewPool(context.Background(), 1, "io"), store: store}

	tr, err := NewTableRestore("`db`.`table`", tableMeta, s.dbInfo, s.tableInfo, &checkpoints.TableCheckpoint{}, nil)
	c.Assert(err, IsNil)
	c.Assert(tr.populateChunks(context.Background(), rc, cp), IsNil)

	c.Assert(cp.Engines, DeepEquals, map[int32]*checkpoints.EngineCheckpoint{
		-1: {
			Status: checkpoints.CheckpointStatusLoaded,
		},
		0: {
			Status: checkpoints.CheckpointStatusLoaded,
			Chunks: []*checkpoints.ChunkCheckpoint{
				{
					Key:      checkpoints.ChunkCheckpointKey{Path: tableMeta.DataFiles[0].FileMeta.Path, Offset: 0},
					FileMeta: tableMeta.DataFiles[0].FileMeta,
					Chunk: mydump.Chunk{
						Offset:       0,
						EndOffset:    14,
						PrevRowIDMax: 0,
						RowIDMax:     4, // 37 bytes with 3 columns can store at most 7 rows.
					},
					Timestamp: 1234567897,
				},
				{
					Key:      checkpoints.ChunkCheckpointKey{Path: tableMeta.DataFiles[1].FileMeta.Path, Offset: 0},
					FileMeta: tableMeta.DataFiles[1].FileMeta,
					Chunk: mydump.Chunk{
						Offset:       0,
						EndOffset:    10,
						PrevRowIDMax: 4,
						RowIDMax:     7,
					},
					Timestamp: 1234567897,
				},
				{
					Key:               checkpoints.ChunkCheckpointKey{Path: tableMeta.DataFiles[2].FileMeta.Path, Offset: 6},
					FileMeta:          tableMeta.DataFiles[2].FileMeta,
					ColumnPermutation: []int{0, 1, 2, -1},
					Chunk: mydump.Chunk{
						Offset:       6,
						EndOffset:    52,
						PrevRowIDMax: 7,
						RowIDMax:     20,
						Columns:      []string{"a", "b", "c"},
					},

					Timestamp: 1234567897,
				},
				{
					Key:               checkpoints.ChunkCheckpointKey{Path: tableMeta.DataFiles[2].FileMeta.Path, Offset: 52},
					FileMeta:          tableMeta.DataFiles[2].FileMeta,
					ColumnPermutation: []int{0, 1, 2, -1},
					Chunk: mydump.Chunk{
						Offset:       52,
						EndOffset:    60,
						PrevRowIDMax: 20,
						RowIDMax:     22,
						Columns:      []string{"a", "b", "c"},
					},
					Timestamp: 1234567897,
				},
				{
					Key:               checkpoints.ChunkCheckpointKey{Path: tableMeta.DataFiles[3].FileMeta.Path, Offset: 6},
					FileMeta:          tableMeta.DataFiles[3].FileMeta,
					ColumnPermutation: []int{1, 2, 0, -1},
					Chunk: mydump.Chunk{
						Offset:       6,
						EndOffset:    48,
						PrevRowIDMax: 22,
						RowIDMax:     35,
						Columns:      []string{"c", "a", "b"},
					},
					Timestamp: 1234567897,
				},
			},
		},
		1: {
			Status: checkpoints.CheckpointStatusLoaded,
			Chunks: []*checkpoints.ChunkCheckpoint{
				{
					Key:               checkpoints.ChunkCheckpointKey{Path: tableMeta.DataFiles[3].FileMeta.Path, Offset: 48},
					FileMeta:          tableMeta.DataFiles[3].FileMeta,
					ColumnPermutation: []int{1, 2, 0, -1},
					Chunk: mydump.Chunk{
						Offset:       48,
						EndOffset:    101,
						PrevRowIDMax: 35,
						RowIDMax:     48,
						Columns:      []string{"c", "a", "b"},
					},
					Timestamp: 1234567897,
				},
				{
					Key:               checkpoints.ChunkCheckpointKey{Path: tableMeta.DataFiles[3].FileMeta.Path, Offset: 101},
					FileMeta:          tableMeta.DataFiles[3].FileMeta,
					ColumnPermutation: []int{1, 2, 0, -1},
					Chunk: mydump.Chunk{
						Offset:       101,
						EndOffset:    102,
						PrevRowIDMax: 48,
						RowIDMax:     48,
						Columns:      []string{"c", "a", "b"},
					},
					Timestamp: 1234567897,
				},
				{
					Key:               checkpoints.ChunkCheckpointKey{Path: tableMeta.DataFiles[4].FileMeta.Path, Offset: 4},
					FileMeta:          tableMeta.DataFiles[4].FileMeta,
					ColumnPermutation: []int{-1, 0, 1, -1},
					Chunk: mydump.Chunk{
						Offset:       4,
						EndOffset:    59,
						PrevRowIDMax: 48,
						RowIDMax:     61,
						Columns:      []string{"b", "c"},
					},
					Timestamp: 1234567897,
				},
			},
		},
		2: {
			Status: checkpoints.CheckpointStatusLoaded,
			Chunks: []*checkpoints.ChunkCheckpoint{
				{
					Key:               checkpoints.ChunkCheckpointKey{Path: tableMeta.DataFiles[4].FileMeta.Path, Offset: 59},
					FileMeta:          tableMeta.DataFiles[4].FileMeta,
					ColumnPermutation: []int{-1, 0, 1, -1},
					Chunk: mydump.Chunk{
						Offset:       59,
						EndOffset:    60,
						PrevRowIDMax: 61,
						RowIDMax:     61,
						Columns:      []string{"b", "c"},
					},
					Timestamp: 1234567897,
				},
			},
		},
	})
}

func (s *tableRestoreSuite) TestGetColumnsNames(c *C) {
	c.Assert(getColumnNames(s.tableInfo.Core, []int{0, 1, 2, -1}), DeepEquals, []string{"a", "b", "c"})
	c.Assert(getColumnNames(s.tableInfo.Core, []int{1, 0, 2, -1}), DeepEquals, []string{"b", "a", "c"})
	c.Assert(getColumnNames(s.tableInfo.Core, []int{-1, 0, 1, -1}), DeepEquals, []string{"b", "c"})
	c.Assert(getColumnNames(s.tableInfo.Core, []int{0, 1, -1, -1}), DeepEquals, []string{"a", "b"})
	c.Assert(getColumnNames(s.tableInfo.Core, []int{1, -1, 0, -1}), DeepEquals, []string{"c", "a"})
	c.Assert(getColumnNames(s.tableInfo.Core, []int{-1, 0, -1, -1}), DeepEquals, []string{"b"})
	c.Assert(getColumnNames(s.tableInfo.Core, []int{1, 2, 3, 0}), DeepEquals, []string{"_tidb_rowid", "a", "b", "c"})
	c.Assert(getColumnNames(s.tableInfo.Core, []int{1, 0, 2, 3}), DeepEquals, []string{"b", "a", "c", "_tidb_rowid"})
	c.Assert(getColumnNames(s.tableInfo.Core, []int{-1, 0, 2, 1}), DeepEquals, []string{"b", "_tidb_rowid", "c"})
	c.Assert(getColumnNames(s.tableInfo.Core, []int{2, -1, 0, 1}), DeepEquals, []string{"c", "_tidb_rowid", "a"})
	c.Assert(getColumnNames(s.tableInfo.Core, []int{-1, 1, -1, 0}), DeepEquals, []string{"_tidb_rowid", "b"})
}

func (s *tableRestoreSuite) TestInitializeColumns(c *C) {
	ccp := &checkpoints.ChunkCheckpoint{}
	c.Assert(s.tr.initializeColumns(nil, ccp), IsNil)
	c.Assert(ccp.ColumnPermutation, DeepEquals, []int{0, 1, 2, -1})

	ccp.ColumnPermutation = nil
	c.Assert(s.tr.initializeColumns([]string{"b", "c", "a"}, ccp), IsNil)
	c.Assert(ccp.ColumnPermutation, DeepEquals, []int{2, 0, 1, -1})

	ccp.ColumnPermutation = nil
	c.Assert(s.tr.initializeColumns([]string{"b"}, ccp), IsNil)
	c.Assert(ccp.ColumnPermutation, DeepEquals, []int{-1, 0, -1, -1})

	ccp.ColumnPermutation = nil
	c.Assert(s.tr.initializeColumns([]string{"_tidb_rowid", "b", "a", "c"}, ccp), IsNil)
	c.Assert(ccp.ColumnPermutation, DeepEquals, []int{2, 1, 3, 0})

	ccp.ColumnPermutation = nil
	err := s.tr.initializeColumns([]string{"_tidb_rowid", "b", "a", "c", "d"}, ccp)
	c.Assert(err, NotNil)
	c.Assert(err, ErrorMatches, `unknown columns in header \[d\]`)

	ccp.ColumnPermutation = nil
	err = s.tr.initializeColumns([]string{"e", "b", "c", "d"}, ccp)
	c.Assert(err, NotNil)
	c.Assert(err, ErrorMatches, `unknown columns in header \[e d\]`)
}

func (s *tableRestoreSuite) TestCompareChecksumSuccess(c *C) {
	db, mock, err := sqlmock.New()
	c.Assert(err, IsNil)

	mock.ExpectQuery("SELECT.*tikv_gc_life_time.*").
		WillReturnRows(sqlmock.NewRows([]string{"VARIABLE_VALUE"}).AddRow("10m"))
	mock.ExpectExec("UPDATE.*tikv_gc_life_time.*").
		WithArgs("100h0m0s").
		WillReturnResult(sqlmock.NewResult(1, 1))
	mock.ExpectQuery("ADMIN CHECKSUM.*").
		WillReturnRows(
			sqlmock.NewRows([]string{"Db_name", "Table_name", "Checksum_crc64_xor", "Total_kvs", "Total_bytes"}).
				AddRow("db", "table", 1234567890, 12345, 1234567),
		)
	mock.ExpectExec("UPDATE.*tikv_gc_life_time.*").
		WithArgs("10m").
		WillReturnResult(sqlmock.NewResult(2, 1))
	mock.ExpectClose()

	ctx := MockDoChecksumCtx(db)
	err = s.tr.compareChecksum(ctx, verification.MakeKVChecksum(1234567, 12345, 1234567890))
	c.Assert(err, IsNil)

	c.Assert(db.Close(), IsNil)
	c.Assert(mock.ExpectationsWereMet(), IsNil)
}

func (s *tableRestoreSuite) TestCompareChecksumFailure(c *C) {
	db, mock, err := sqlmock.New()
	c.Assert(err, IsNil)

	mock.ExpectQuery("SELECT.*tikv_gc_life_time.*").
		WillReturnRows(sqlmock.NewRows([]string{"VARIABLE_VALUE"}).AddRow("10m"))
	mock.ExpectExec("UPDATE.*tikv_gc_life_time.*").
		WithArgs("100h0m0s").
		WillReturnResult(sqlmock.NewResult(1, 1))
	mock.ExpectQuery("ADMIN CHECKSUM TABLE `db`\\.`table`").
		WillReturnRows(
			sqlmock.NewRows([]string{"Db_name", "Table_name", "Checksum_crc64_xor", "Total_kvs", "Total_bytes"}).
				AddRow("db", "table", 1234567890, 12345, 1234567),
		)
	mock.ExpectExec("UPDATE.*tikv_gc_life_time.*").
		WithArgs("10m").
		WillReturnResult(sqlmock.NewResult(2, 1))
	mock.ExpectClose()

	ctx := MockDoChecksumCtx(db)
	err = s.tr.compareChecksum(ctx, verification.MakeKVChecksum(9876543, 54321, 1357924680))
	c.Assert(err, ErrorMatches, "checksum mismatched.*")

	c.Assert(db.Close(), IsNil)
	c.Assert(mock.ExpectationsWereMet(), IsNil)
}

func (s *tableRestoreSuite) TestAnalyzeTable(c *C) {
	db, mock, err := sqlmock.New()
	c.Assert(err, IsNil)

	mock.ExpectExec("ANALYZE TABLE `db`\\.`table`").
		WillReturnResult(sqlmock.NewResult(1, 1))
	mock.ExpectClose()

	ctx := context.Background()
	defaultSQLMode, err := mysql.GetSQLMode(mysql.DefaultSQLMode)
	c.Assert(err, IsNil)
	g := glue.NewExternalTiDBGlue(db, defaultSQLMode)
	err = s.tr.analyzeTable(ctx, g)
	c.Assert(err, IsNil)

	c.Assert(db.Close(), IsNil)
	c.Assert(mock.ExpectationsWereMet(), IsNil)
}

func (s *tableRestoreSuite) TestImportKVSuccess(c *C) {
	controller := gomock.NewController(c)
	defer controller.Finish()
	mockBackend := mock.NewMockBackend(controller)
	importer := backend.MakeBackend(mockBackend)
	chptCh := make(chan saveCp)
	defer close(chptCh)
	rc := &Controller{saveCpCh: chptCh}
	go func() {
		for range chptCh {
		}
	}()

	ctx := context.Background()
	engineUUID := uuid.New()

	mockBackend.EXPECT().
		CloseEngine(ctx, engineUUID).
		Return(nil)
	mockBackend.EXPECT().
		ImportEngine(ctx, engineUUID).
		Return(nil)
	mockBackend.EXPECT().
		CleanupEngine(ctx, engineUUID).
		Return(nil)

	closedEngine, err := importer.UnsafeCloseEngineWithUUID(ctx, "tag", engineUUID)
	c.Assert(err, IsNil)
	err = s.tr.importKV(ctx, closedEngine, rc, 1)
	c.Assert(err, IsNil)
}

func (s *tableRestoreSuite) TestImportKVFailure(c *C) {
	controller := gomock.NewController(c)
	defer controller.Finish()
	mockBackend := mock.NewMockBackend(controller)
	importer := backend.MakeBackend(mockBackend)
	chptCh := make(chan saveCp)
	defer close(chptCh)
	rc := &Controller{saveCpCh: chptCh}
	go func() {
		for range chptCh {
		}
	}()

	ctx := context.Background()
	engineUUID := uuid.New()

	mockBackend.EXPECT().
		CloseEngine(ctx, engineUUID).
		Return(nil)
	mockBackend.EXPECT().
		ImportEngine(ctx, engineUUID).
		Return(errors.Annotate(context.Canceled, "fake import error"))

	closedEngine, err := importer.UnsafeCloseEngineWithUUID(ctx, "tag", engineUUID)
	c.Assert(err, IsNil)
	err = s.tr.importKV(ctx, closedEngine, rc, 1)
	c.Assert(err, ErrorMatches, "fake import error.*")
}

func (s *tableRestoreSuite) TestTableRestoreMetrics(c *C) {
	controller := gomock.NewController(c)
	defer controller.Finish()

	chunkPendingBase := metric.ReadCounter(metric.ChunkCounter.WithLabelValues(metric.ChunkStatePending))
	chunkFinishedBase := metric.ReadCounter(metric.ChunkCounter.WithLabelValues(metric.ChunkStatePending))
	engineFinishedBase := metric.ReadCounter(metric.ProcessedEngineCounter.WithLabelValues("imported", metric.TableResultSuccess))
	tableFinishedBase := metric.ReadCounter(metric.TableCounter.WithLabelValues("index_imported", metric.TableResultSuccess))

	ctx := context.Background()
	chptCh := make(chan saveCp)
	defer close(chptCh)
	cfg := config.NewConfig()
	cfg.Mydumper.BatchSize = 1
	cfg.PostRestore.Checksum = config.OpLevelOff

	cfg.Checkpoint.Enable = false
	cfg.TiDB.Host = "127.0.0.1"
	cfg.TiDB.StatusPort = 10080
	cfg.TiDB.Port = 4000
	cfg.TiDB.PdAddr = "127.0.0.1:2379"

	cfg.Mydumper.SourceDir = "."
	cfg.Mydumper.CSV.Header = false
	tls, err := cfg.ToTLS()
	c.Assert(err, IsNil)

	err = cfg.Adjust(ctx)
	c.Assert(err, IsNil)

	cpDB := checkpoints.NewNullCheckpointsDB()
	g := mock.NewMockGlue(controller)
	rc := &Controller{
		cfg: cfg,
		dbMetas: []*mydump.MDDatabaseMeta{
			{
				Name:   s.tableInfo.DB,
				Tables: []*mydump.MDTableMeta{s.tableMeta},
			},
		},
		dbInfos: map[string]*checkpoints.TidbDBInfo{
			s.tableInfo.DB: s.dbInfo,
		},
		tableWorkers:      worker.NewPool(ctx, 6, "table"),
		indexWorkers:      worker.NewPool(ctx, 2, "index"),
		ioWorkers:         worker.NewPool(ctx, 5, "io"),
		regionWorkers:     worker.NewPool(ctx, 10, "region"),
		checksumWorks:     worker.NewPool(ctx, 2, "region"),
		saveCpCh:          chptCh,
		pauser:            DeliverPauser,
		backend:           noop.NewNoopBackend(),
		tidbGlue:          g,
		errorSummaries:    makeErrorSummaries(log.L()),
		tls:               tls,
		checkpointsDB:     cpDB,
		closedEngineLimit: worker.NewPool(ctx, 1, "closed_engine"),
		store:             s.store,
		metaMgrBuilder:    noopMetaMgrBuilder{},
	}
	go func() {
		for range chptCh {
		}
	}()
	exec := mock.NewMockSQLExecutor(controller)
	g.EXPECT().GetSQLExecutor().Return(exec).AnyTimes()
	exec.EXPECT().ObtainStringWithLog(gomock.Any(), "SELECT version()", gomock.Any(), gomock.Any()).
		Return("5.7.25-TiDB-v5.0.1", nil).AnyTimes()

	web.BroadcastInitProgress(rc.dbMetas)

	_ = failpoint.Enable("github.com/pingcap/br/pkg/lightning/restore/AllocateCommitTS", "return")
	defer func() {
		_ = failpoint.Disable("github.com/pingcap/br/pkg/lightning/restore/AllocateCommitTS")
	}()

	err = rc.restoreTables(ctx)
	c.Assert(err, IsNil)

	chunkPending := metric.ReadCounter(metric.ChunkCounter.WithLabelValues(metric.ChunkStatePending))
	chunkFinished := metric.ReadCounter(metric.ChunkCounter.WithLabelValues(metric.ChunkStatePending))
	c.Assert(chunkPending-chunkPendingBase, Equals, float64(7))
	c.Assert(chunkFinished-chunkFinishedBase, Equals, chunkPending)

	engineFinished := metric.ReadCounter(metric.ProcessedEngineCounter.WithLabelValues("imported", metric.TableResultSuccess))
	c.Assert(engineFinished-engineFinishedBase, Equals, float64(8))

	tableFinished := metric.ReadCounter(metric.TableCounter.WithLabelValues("index_imported", metric.TableResultSuccess))
	c.Assert(tableFinished-tableFinishedBase, Equals, float64(1))
}

var _ = Suite(&chunkRestoreSuite{})

type chunkRestoreSuite struct {
	tableRestoreSuiteBase
	cr *chunkRestore
}

func (s *chunkRestoreSuite) SetUpTest(c *C) {
	s.tableRestoreSuiteBase.SetUpTest(c)

	ctx := context.Background()
	w := worker.NewPool(ctx, 5, "io")

	chunk := checkpoints.ChunkCheckpoint{
		Key:      checkpoints.ChunkCheckpointKey{Path: s.tr.tableMeta.DataFiles[1].FileMeta.Path, Offset: 0},
		FileMeta: s.tr.tableMeta.DataFiles[1].FileMeta,
		Chunk: mydump.Chunk{
			Offset:       0,
			EndOffset:    37,
			PrevRowIDMax: 18,
			RowIDMax:     36,
		},
	}

	var err error
	s.cr, err = newChunkRestore(context.Background(), 1, s.cfg, &chunk, w, s.store, nil)
	c.Assert(err, IsNil)
}

func (s *chunkRestoreSuite) TearDownTest(c *C) {
	s.cr.close()
}

func (s *chunkRestoreSuite) TestDeliverLoopCancel(c *C) {
	rc := &Controller{backend: importer.NewMockImporter(nil, "")}

	ctx, cancel := context.WithCancel(context.Background())
	kvsCh := make(chan []deliveredKVs)
	go cancel()
	_, err := s.cr.deliverLoop(ctx, kvsCh, s.tr, 0, nil, nil, rc)
	c.Assert(errors.Cause(err), Equals, context.Canceled)
}

func (s *chunkRestoreSuite) TestDeliverLoopEmptyData(c *C) {
	ctx := context.Background()

	// Open two mock engines.

	controller := gomock.NewController(c)
	defer controller.Finish()
	mockBackend := mock.NewMockBackend(controller)
	importer := backend.MakeBackend(mockBackend)

	mockBackend.EXPECT().OpenEngine(ctx, gomock.Any(), gomock.Any()).Return(nil).Times(2)
	mockBackend.EXPECT().MakeEmptyRows().Return(kv.MakeRowsFromKvPairs(nil)).AnyTimes()
	mockWriter := mock.NewMockEngineWriter(controller)
	mockBackend.EXPECT().LocalWriter(ctx, gomock.Any(), gomock.Any()).Return(mockWriter, nil).AnyTimes()
	mockWriter.EXPECT().
		AppendRows(ctx, gomock.Any(), gomock.Any(), gomock.Any()).
		Return(nil).AnyTimes()

	dataEngine, err := importer.OpenEngine(ctx, &backend.EngineConfig{}, s.tr.tableName, 0)
	c.Assert(err, IsNil)
	dataWriter, err := dataEngine.LocalWriter(ctx, &backend.LocalWriterConfig{})
	c.Assert(err, IsNil)
	indexEngine, err := importer.OpenEngine(ctx, &backend.EngineConfig{}, s.tr.tableName, -1)
	c.Assert(err, IsNil)
	indexWriter, err := indexEngine.LocalWriter(ctx, &backend.LocalWriterConfig{})
	c.Assert(err, IsNil)

	// Deliver nothing.

	cfg := &config.Config{}
	rc := &Controller{cfg: cfg, backend: importer}

	kvsCh := make(chan []deliveredKVs, 1)
	kvsCh <- []deliveredKVs{}
	_, err = s.cr.deliverLoop(ctx, kvsCh, s.tr, 0, dataWriter, indexWriter, rc)
	c.Assert(err, IsNil)
}

func (s *chunkRestoreSuite) TestDeliverLoop(c *C) {
	ctx := context.Background()
	kvsCh := make(chan []deliveredKVs)
	mockCols := []string{"c1", "c2"}

	// Open two mock engines.

	controller := gomock.NewController(c)
	defer controller.Finish()
	mockBackend := mock.NewMockBackend(controller)
	importer := backend.MakeBackend(mockBackend)

	mockBackend.EXPECT().OpenEngine(ctx, gomock.Any(), gomock.Any()).Return(nil).Times(2)
	// avoid return the same object at each call
	mockBackend.EXPECT().MakeEmptyRows().Return(kv.MakeRowsFromKvPairs(nil)).Times(1)
	mockBackend.EXPECT().MakeEmptyRows().Return(kv.MakeRowsFromKvPairs(nil)).Times(1)
	mockWriter := mock.NewMockEngineWriter(controller)
	mockBackend.EXPECT().LocalWriter(ctx, gomock.Any(), gomock.Any()).Return(mockWriter, nil).AnyTimes()
	mockWriter.EXPECT().IsSynced().Return(true).AnyTimes()

	dataEngine, err := importer.OpenEngine(ctx, &backend.EngineConfig{}, s.tr.tableName, 0)
	c.Assert(err, IsNil)
	indexEngine, err := importer.OpenEngine(ctx, &backend.EngineConfig{}, s.tr.tableName, -1)
	c.Assert(err, IsNil)

	dataWriter, err := dataEngine.LocalWriter(ctx, &backend.LocalWriterConfig{})
	c.Assert(err, IsNil)
	indexWriter, err := indexEngine.LocalWriter(ctx, &backend.LocalWriterConfig{})
	c.Assert(err, IsNil)

	// Set up the expected API calls to the data engine...

	mockWriter.EXPECT().
		AppendRows(ctx, s.tr.tableName, mockCols, kv.MakeRowsFromKvPairs([]common.KvPair{
			{
				Key: []byte("txxxxxxxx_ryyyyyyyy"),
				Val: []byte("value1"),
			},
			{
				Key: []byte("txxxxxxxx_rwwwwwwww"),
				Val: []byte("value2"),
			},
		})).
		Return(nil)

	// ... and the index engine.
	//
	// Note: This test assumes data engine is written before the index engine.

	mockWriter.EXPECT().
		AppendRows(ctx, s.tr.tableName, mockCols, kv.MakeRowsFromKvPairs([]common.KvPair{
			{
				Key: []byte("txxxxxxxx_izzzzzzzz"),
				Val: []byte("index1"),
			},
		})).
		Return(nil)

	// Now actually start the delivery loop.

	saveCpCh := make(chan saveCp, 2)
	go func() {
		kvsCh <- []deliveredKVs{
			{
				kvs: kv.MakeRowFromKvPairs([]common.KvPair{
					{
						Key: []byte("txxxxxxxx_ryyyyyyyy"),
						Val: []byte("value1"),
					},
					{
						Key: []byte("txxxxxxxx_rwwwwwwww"),
						Val: []byte("value2"),
					},
					{
						Key: []byte("txxxxxxxx_izzzzzzzz"),
						Val: []byte("index1"),
					},
				}),
				columns: mockCols,
				offset:  12,
				rowID:   76,
			},
		}
		kvsCh <- []deliveredKVs{}
		close(kvsCh)
	}()

	cfg := &config.Config{}
	rc := &Controller{cfg: cfg, saveCpCh: saveCpCh, backend: importer}

	_, err = s.cr.deliverLoop(ctx, kvsCh, s.tr, 0, dataWriter, indexWriter, rc)
	c.Assert(err, IsNil)
	c.Assert(saveCpCh, HasLen, 2)
	c.Assert(s.cr.chunk.Chunk.Offset, Equals, int64(12))
	c.Assert(s.cr.chunk.Chunk.PrevRowIDMax, Equals, int64(76))
	c.Assert(s.cr.chunk.Checksum.SumKVS(), Equals, uint64(3))
}

func (s *chunkRestoreSuite) TestEncodeLoop(c *C) {
	ctx := context.Background()
	kvsCh := make(chan []deliveredKVs, 2)
	deliverCompleteCh := make(chan deliverResult)
	kvEncoder, err := kv.NewTableKVEncoder(s.tr.encTable, &kv.SessionOptions{
		SQLMode:   s.cfg.TiDB.SQLMode,
		Timestamp: 1234567895,
	})
	c.Assert(err, IsNil)
	cfg := config.NewConfig()
	rc := &Controller{pauser: DeliverPauser, cfg: cfg}
	_, _, err = s.cr.encodeLoop(ctx, kvsCh, s.tr, s.tr.logger, kvEncoder, deliverCompleteCh, rc)
	c.Assert(err, IsNil)
	c.Assert(kvsCh, HasLen, 2)

	kvs := <-kvsCh
	c.Assert(kvs, HasLen, 1)
	c.Assert(kvs[0].rowID, Equals, int64(19))
	c.Assert(kvs[0].offset, Equals, int64(36))

	kvs = <-kvsCh
	c.Assert(len(kvs), Equals, 0)
}

func (s *chunkRestoreSuite) TestEncodeLoopCanceled(c *C) {
	ctx, cancel := context.WithCancel(context.Background())
	kvsCh := make(chan []deliveredKVs)
	deliverCompleteCh := make(chan deliverResult)
	kvEncoder, err := kv.NewTableKVEncoder(s.tr.encTable, &kv.SessionOptions{
		SQLMode:   s.cfg.TiDB.SQLMode,
		Timestamp: 1234567896,
	})
	c.Assert(err, IsNil)

	go cancel()
	cfg := config.NewConfig()
	rc := &Controller{pauser: DeliverPauser, cfg: cfg}
	_, _, err = s.cr.encodeLoop(ctx, kvsCh, s.tr, s.tr.logger, kvEncoder, deliverCompleteCh, rc)
	c.Assert(errors.Cause(err), Equals, context.Canceled)
	c.Assert(kvsCh, HasLen, 0)
}

func (s *chunkRestoreSuite) TestEncodeLoopForcedError(c *C) {
	ctx := context.Background()
	kvsCh := make(chan []deliveredKVs, 2)
	deliverCompleteCh := make(chan deliverResult)
	kvEncoder, err := kv.NewTableKVEncoder(s.tr.encTable, &kv.SessionOptions{
		SQLMode:   s.cfg.TiDB.SQLMode,
		Timestamp: 1234567897,
	})
	c.Assert(err, IsNil)

	// close the chunk so reading it will result in the "file already closed" error.
	s.cr.parser.Close()

	cfg := config.NewConfig()
	rc := &Controller{pauser: DeliverPauser, cfg: cfg}
	_, _, err = s.cr.encodeLoop(ctx, kvsCh, s.tr, s.tr.logger, kvEncoder, deliverCompleteCh, rc)
	c.Assert(err, ErrorMatches, `in file .*[/\\]?db\.table\.2\.sql:0 at offset 0:.*file already closed`)
	c.Assert(kvsCh, HasLen, 0)
}

func (s *chunkRestoreSuite) TestEncodeLoopDeliverLimit(c *C) {
	ctx := context.Background()
	kvsCh := make(chan []deliveredKVs, 4)
	deliverCompleteCh := make(chan deliverResult)
	kvEncoder, err := kv.NewTableKVEncoder(s.tr.encTable, &kv.SessionOptions{
		SQLMode:   s.cfg.TiDB.SQLMode,
		Timestamp: 1234567898,
	})
	c.Assert(err, IsNil)

	dir := c.MkDir()
	fileName := "db.limit.000.csv"
	err = ioutil.WriteFile(filepath.Join(dir, fileName), []byte("1,2,3\r\n4,5,6\r\n7,8,9\r"), 0o644)
	c.Assert(err, IsNil)

	store, err := storage.NewLocalStorage(dir)
	c.Assert(err, IsNil)
	cfg := config.NewConfig()

	reader, err := store.Open(ctx, fileName)
	c.Assert(err, IsNil)
	w := worker.NewPool(ctx, 1, "io")
	p := mydump.NewCSVParser(&cfg.Mydumper.CSV, reader, 111, w, false)
	s.cr.parser = p

	rc := &Controller{pauser: DeliverPauser, cfg: cfg}
	c.Assert(failpoint.Enable(
		"github.com/pingcap/br/pkg/lightning/restore/mock-kv-size", "return(110000000)"), IsNil)
	_, _, err = s.cr.encodeLoop(ctx, kvsCh, s.tr, s.tr.logger, kvEncoder, deliverCompleteCh, rc)

	// we have 3 kvs total. after the failpoint injected.
	// we will send one kv each time.
	count := 0
	for {
		kvs, ok := <-kvsCh
		if !ok {
			break
		}
		count += 1
		if count <= 3 {
			c.Assert(kvs, HasLen, 1)
		}
		if count == 4 {
			// we will send empty kvs before encodeLoop exists
			// so, we can receive 4 batch and 1 is empty
			c.Assert(kvs, HasLen, 0)
			break
		}
	}
}

func (s *chunkRestoreSuite) TestEncodeLoopDeliverErrored(c *C) {
	ctx := context.Background()
	kvsCh := make(chan []deliveredKVs)
	deliverCompleteCh := make(chan deliverResult)
	kvEncoder, err := kv.NewTableKVEncoder(s.tr.encTable, &kv.SessionOptions{
		SQLMode:   s.cfg.TiDB.SQLMode,
		Timestamp: 1234567898,
	})
	c.Assert(err, IsNil)

	go func() {
		deliverCompleteCh <- deliverResult{
			err: errors.New("fake deliver error"),
		}
	}()
	cfg := config.NewConfig()
	rc := &Controller{pauser: DeliverPauser, cfg: cfg}
	_, _, err = s.cr.encodeLoop(ctx, kvsCh, s.tr, s.tr.logger, kvEncoder, deliverCompleteCh, rc)
	c.Assert(err, ErrorMatches, "fake deliver error")
	c.Assert(kvsCh, HasLen, 0)
}

func (s *chunkRestoreSuite) TestEncodeLoopColumnsMismatch(c *C) {
	dir := c.MkDir()
	fileName := "db.table.000.csv"
	err := ioutil.WriteFile(filepath.Join(dir, fileName), []byte("1,2,3,4\r\n4,5,6,7\r\n"), 0o644)
	c.Assert(err, IsNil)

	store, err := storage.NewLocalStorage(dir)
	c.Assert(err, IsNil)

	ctx := context.Background()
	cfg := config.NewConfig()
	rc := &Controller{pauser: DeliverPauser, cfg: cfg}

	reader, err := store.Open(ctx, fileName)
	c.Assert(err, IsNil)
	w := worker.NewPool(ctx, 5, "io")
	p := mydump.NewCSVParser(&cfg.Mydumper.CSV, reader, 111, w, false)

	err = s.cr.parser.Close()
	c.Assert(err, IsNil)
	s.cr.parser = p

	kvsCh := make(chan []deliveredKVs, 2)
	deliverCompleteCh := make(chan deliverResult)
	kvEncoder, err := tidb.NewTiDBBackend(nil, config.ReplaceOnDup).NewEncoder(
		s.tr.encTable,
		&kv.SessionOptions{
			SQLMode:   s.cfg.TiDB.SQLMode,
			Timestamp: 1234567895,
		})
	c.Assert(err, IsNil)

	_, _, err = s.cr.encodeLoop(ctx, kvsCh, s.tr, s.tr.logger, kvEncoder, deliverCompleteCh, rc)
	c.Assert(err, ErrorMatches, "in file db.table.2.sql:0 at offset 8: column count mismatch, expected 3, got 4")
	c.Assert(kvsCh, HasLen, 0)
}

func (s *chunkRestoreSuite) TestRestore(c *C) {
	ctx := context.Background()

	// Open two mock engines

	controller := gomock.NewController(c)
	defer controller.Finish()
	mockClient := mock.NewMockImportKVClient(controller)
	mockDataWriter := mock.NewMockImportKV_WriteEngineClient(controller)
	mockIndexWriter := mock.NewMockImportKV_WriteEngineClient(controller)
	importer := importer.NewMockImporter(mockClient, "127.0.0.1:2379")

	mockClient.EXPECT().OpenEngine(ctx, gomock.Any()).Return(nil, nil)
	mockClient.EXPECT().OpenEngine(ctx, gomock.Any()).Return(nil, nil)

	dataEngine, err := importer.OpenEngine(ctx, &backend.EngineConfig{}, s.tr.tableName, 0)
	c.Assert(err, IsNil)
	err = importer.SetEngineTSIfNotExists(ctx, s.tr.tableName, 0, uint64(time.Now().UnixNano()))
	c.Assert(err, IsNil)
	indexEngine, err := importer.OpenEngine(ctx, &backend.EngineConfig{}, s.tr.tableName, -1)
	c.Assert(err, IsNil)
	err = importer.SetEngineTSIfNotExists(ctx, s.tr.tableName, -1, uint64(time.Now().UnixNano()))
	c.Assert(err, IsNil)
	dataWriter, err := dataEngine.LocalWriter(ctx, &backend.LocalWriterConfig{})
	c.Assert(err, IsNil)
	indexWriter, err := indexEngine.LocalWriter(ctx, &backend.LocalWriterConfig{})
	c.Assert(err, IsNil)

	// Expected API sequence
	// (we don't care about the actual content, this would be checked in the integrated tests)

	mockClient.EXPECT().WriteEngine(ctx).Return(mockDataWriter, nil)
	mockDataWriter.EXPECT().Send(gomock.Any()).Return(nil)
	mockDataWriter.EXPECT().Send(gomock.Any()).DoAndReturn(func(req *import_kvpb.WriteEngineRequest) error {
		c.Assert(req.GetBatch().GetMutations(), HasLen, 1)
		return nil
	})
	mockDataWriter.EXPECT().CloseAndRecv().Return(nil, nil)

	mockClient.EXPECT().WriteEngine(ctx).Return(mockIndexWriter, nil)
	mockIndexWriter.EXPECT().Send(gomock.Any()).Return(nil)
	mockIndexWriter.EXPECT().Send(gomock.Any()).DoAndReturn(func(req *import_kvpb.WriteEngineRequest) error {
		c.Assert(req.GetBatch().GetMutations(), HasLen, 1)
		return nil
	})
	mockIndexWriter.EXPECT().CloseAndRecv().Return(nil, nil)

	// Now actually start the restore loop.

	saveCpCh := make(chan saveCp, 2)
	err = s.cr.restore(ctx, s.tr, 0, dataWriter, indexWriter, &Controller{
		cfg:      s.cfg,
		saveCpCh: saveCpCh,
		backend:  importer,
		pauser:   DeliverPauser,
	})
	c.Assert(err, IsNil)
	c.Assert(saveCpCh, HasLen, 2)
}

var _ = Suite(&restoreSchemaSuite{})

type restoreSchemaSuite struct {
	ctx        context.Context
	rc         *Controller
	controller *gomock.Controller
	tableInfos []*model.TableInfo
}

func (s *restoreSchemaSuite) SetUpSuite(c *C) {
	ctx := context.Background()
	fakeDataDir := c.MkDir()
	store, err := storage.NewLocalStorage(fakeDataDir)
	c.Assert(err, IsNil)
	// restore database schema file
	fakeDBName := "fakedb"
	// please follow the `mydump.defaultFileRouteRules`, matches files like '{schema}-schema-create.sql'
	fakeFileName := fmt.Sprintf("%s-schema-create.sql", fakeDBName)
	err = store.WriteFile(ctx, fakeFileName, []byte(fmt.Sprintf("CREATE DATABASE %s;", fakeDBName)))
	c.Assert(err, IsNil)
	// restore table schema files
	fakeTableFilesCount := 8

	p := parser.New()
	p.SetSQLMode(mysql.ModeANSIQuotes)
	se := tmock.NewContext()

	tableInfos := make([]*model.TableInfo, 0, fakeTableFilesCount)
	for i := 1; i <= fakeTableFilesCount; i++ {
		fakeTableName := fmt.Sprintf("tbl%d", i)
		// please follow the `mydump.defaultFileRouteRules`, matches files like '{schema}.{table}-schema.sql'
		fakeFileName := fmt.Sprintf("%s.%s-schema.sql", fakeDBName, fakeTableName)
		fakeFileContent := fmt.Sprintf("CREATE TABLE %s(i TINYINT);", fakeTableName)
		err = store.WriteFile(ctx, fakeFileName, []byte(fakeFileContent))
		c.Assert(err, IsNil)

		node, err := p.ParseOneStmt(fakeFileContent, "", "")
		c.Assert(err, IsNil)
		core, err := ddl.MockTableInfo(se, node.(*ast.CreateTableStmt), 0xabcdef)
		c.Assert(err, IsNil)
		core.State = model.StatePublic
		tableInfos = append(tableInfos, core)
	}
	s.tableInfos = tableInfos
	// restore view schema files
	fakeViewFilesCount := 8
	for i := 1; i <= fakeViewFilesCount; i++ {
		fakeViewName := fmt.Sprintf("tbl%d", i)
		// please follow the `mydump.defaultFileRouteRules`, matches files like '{schema}.{table}-schema-view.sql'
		fakeFileName := fmt.Sprintf("%s.%s-schema-view.sql", fakeDBName, fakeViewName)
		fakeFileContent := []byte(fmt.Sprintf("CREATE ALGORITHM=UNDEFINED VIEW `%s` (`i`) AS SELECT `i` FROM `%s`.`%s`;", fakeViewName, fakeDBName, fmt.Sprintf("tbl%d", i)))
		err = store.WriteFile(ctx, fakeFileName, fakeFileContent)
		c.Assert(err, IsNil)
	}
	config := config.NewConfig()
	config.Mydumper.DefaultFileRules = true
	config.Mydumper.CharacterSet = "utf8mb4"
	config.App.RegionConcurrency = 8
	mydumpLoader, err := mydump.NewMyDumpLoaderWithStore(ctx, config, store)
	c.Assert(err, IsNil)
	s.rc = &Controller{
		checkTemplate: NewSimpleTemplate(),
		cfg:           config,
		store:         store,
		dbMetas:       mydumpLoader.GetDatabases(),
		checkpointsDB: &checkpoints.NullCheckpointsDB{},
	}
}

//nolint:interfacer // change test case signature might cause Check failed to find this test case?
func (s *restoreSchemaSuite) SetUpTest(c *C) {
	s.controller, s.ctx = gomock.WithContext(context.Background(), c)
	mockBackend := mock.NewMockBackend(s.controller)
	mockBackend.EXPECT().
		FetchRemoteTableModels(gomock.Any(), gomock.Any()).
		AnyTimes().
		Return(s.tableInfos, nil)
	mockBackend.EXPECT().Close()
	s.rc.backend = backend.MakeBackend(mockBackend)
	mockSQLExecutor := mock.NewMockSQLExecutor(s.controller)
	mockSQLExecutor.EXPECT().
		ExecuteWithLog(gomock.Any(), gomock.Any(), gomock.Any(), gomock.Any()).
		AnyTimes().
		Return(nil)
	mockSession := mock.NewMockSession(s.controller)
	mockSession.EXPECT().
		Close().
		AnyTimes().
		Return()
	mockSession.EXPECT().
		Execute(gomock.Any(), gomock.Any()).
		AnyTimes().
		Return(nil, nil)
	mockTiDBGlue := mock.NewMockGlue(s.controller)
	mockTiDBGlue.EXPECT().
		GetSQLExecutor().
		AnyTimes().
		Return(mockSQLExecutor)
	mockTiDBGlue.EXPECT().
		GetSession(gomock.Any()).
		AnyTimes().
		Return(mockSession, nil)
	mockTiDBGlue.EXPECT().
		OwnsSQLExecutor().
		AnyTimes().
		Return(true)
	parser := parser.New()
	mockTiDBGlue.EXPECT().
		GetParser().
		AnyTimes().
		Return(parser)
	mockSQLExecutor.EXPECT().Close()
	s.rc.tidbGlue = mockTiDBGlue
}

func (s *restoreSchemaSuite) TearDownTest(c *C) {
	s.rc.Close()
	s.controller.Finish()
}

func (s *restoreSchemaSuite) TestRestoreSchemaSuccessful(c *C) {
	err := s.rc.restoreSchema(s.ctx)
	c.Assert(err, IsNil)
}

func (s *restoreSchemaSuite) TestRestoreSchemaFailed(c *C) {
	injectErr := errors.New("Something wrong")
	mockSession := mock.NewMockSession(s.controller)
	mockSession.EXPECT().
		Close().
		AnyTimes().
		Return()
	mockSession.EXPECT().
		Execute(gomock.Any(), gomock.Any()).
		AnyTimes().
		Return(nil, injectErr)
	mockTiDBGlue := mock.NewMockGlue(s.controller)
	mockTiDBGlue.EXPECT().
		GetSession(gomock.Any()).
		AnyTimes().
		Return(mockSession, nil)
	s.rc.tidbGlue = mockTiDBGlue
	err := s.rc.restoreSchema(s.ctx)
	c.Assert(err, NotNil)
	c.Assert(errors.ErrorEqual(err, injectErr), IsTrue)
}

func (s *restoreSchemaSuite) TestRestoreSchemaContextCancel(c *C) {
	childCtx, cancel := context.WithCancel(s.ctx)
	mockSession := mock.NewMockSession(s.controller)
	mockSession.EXPECT().
		Close().
		AnyTimes().
		Return()
	mockSession.EXPECT().
		Execute(gomock.Any(), gomock.Any()).
		AnyTimes().
		Do(func(context.Context, string) { cancel() }).
		Return(nil, nil)
	mockTiDBGlue := mock.NewMockGlue(s.controller)
	mockTiDBGlue.EXPECT().
		GetSession(gomock.Any()).
		AnyTimes().
		Return(mockSession, nil)
	s.rc.tidbGlue = mockTiDBGlue
	err := s.rc.restoreSchema(childCtx)
	cancel()
	c.Assert(err, NotNil)
	c.Assert(err, Equals, childCtx.Err())
}

func (s *tableRestoreSuite) TestCheckClusterIsOnline(c *C) {
	cases := []struct {
		mockHttpResponse []byte
		expectMsg        string
		expectResult     bool
		expectWarnCount  int
		expectErrorCount int
	}{
		{
			[]byte(`{
				"count": 1,
				"regions": [
					{
						"id": 1,
						"written_bytes": 1100000
					}
				]
			}`),
			"(.*)Cluster has write flow(.*)",
			false,
			1,
			0,
		},
		{
			[]byte(`{
				"count": 1,
				"regions": [
					{
						"id": 1,
						"read_keys": 1001
					}
				]
			}`),
			"(.*)Cluster has read flow(.*)",
			false,
			1,
			0,
		},
		{
			[]byte(`{
				"count": 1,
				"regions": [
					{
						"id": 1
					}
				]
			}`),
			"(.*)Cluster has no other loads(.*)",
			true,
			0,
			0,
		},
	}

	ctx := context.Background()
	for _, ca := range cases {
		server := httptest.NewTLSServer(http.HandlerFunc(func(w http.ResponseWriter, req *http.Request) {
			_, err := w.Write(ca.mockHttpResponse)
			c.Assert(err, IsNil)
		}))

		tls := common.NewTLSFromMockServer(server)
		template := NewSimpleTemplate()

		url := strings.TrimPrefix(server.URL, "https://")
		cfg := &config.Config{TiDB: config.DBStore{PdAddr: url}}
		rc := &Controller{cfg: cfg, tls: tls, checkTemplate: template}
		err := rc.ClusterIsOnline(ctx)
		c.Assert(err, IsNil)

		c.Assert(template.FailedCount(Warn), Equals, ca.expectWarnCount)
		c.Assert(template.FailedCount(Critical), Equals, ca.expectErrorCount)
		c.Assert(template.Success(), Equals, ca.expectResult)
		c.Assert(strings.ReplaceAll(template.Output(), "\n", ""), Matches, ca.expectMsg)

		server.Close()
	}
}

func (s *tableRestoreSuite) TestCheckClusterResource(c *C) {
	cases := []struct {
		mockStoreResponse   []byte
		mockReplicaResponse []byte
		expectMsg           string
		expectResult        bool
		expectErrorCount    int
	}{
		{
			[]byte(`{
				"count": 1,
				"stores": [
					{
						"store": {
							"id": 2
						},
						"status": {
							"available": "24"
						}
					}
				]
			}`),
			[]byte(`{
				"max-replicas": 1
			}`),
			"(.*)Cluster resources are rich for this import task(.*)",
			true,
			0,
		},
		{
			[]byte(`{
				"count": 1,
				"stores": [
					{
						"store": {
							"id": 2
						},
						"status": {
							"available": "23"
						}
					}
				]
			}`),
			[]byte(`{
				"max-replicas": 1
			}`),
			"(.*)Cluster doesn't have enough space(.*)",
			false,
			1,
		},
	}

	ctx := context.Background()
	dir := c.MkDir()
	file := filepath.Join(dir, "tmp")
	f, err := os.Create(file)
	c.Assert(err, IsNil)
	buf := make([]byte, 16)
	// write 16 bytes file into local storage
	for i := range buf {
		buf[i] = byte('A' + i)
	}
	_, err = f.Write(buf)
	c.Assert(err, IsNil)
	mockStore, err := storage.NewLocalStorage(dir)
	c.Assert(err, IsNil)
	for _, ca := range cases {
		server := httptest.NewTLSServer(http.HandlerFunc(func(w http.ResponseWriter, req *http.Request) {
			var err error
			if strings.HasSuffix(req.URL.Path, "stores") {
				_, err = w.Write(ca.mockStoreResponse)
			} else {
				_, err = w.Write(ca.mockReplicaResponse)
			}
			c.Assert(err, IsNil)
		}))

		tls := common.NewTLSFromMockServer(server)
		template := NewSimpleTemplate()

		url := strings.TrimPrefix(server.URL, "https://")
		cfg := &config.Config{TiDB: config.DBStore{PdAddr: url}}
		rc := &Controller{cfg: cfg, tls: tls, store: mockStore, checkTemplate: template}
		err := rc.ClusterResource(ctx)
		c.Assert(err, IsNil)

		c.Assert(template.FailedCount(Critical), Equals, ca.expectErrorCount)
		c.Assert(template.Success(), Equals, ca.expectResult)
		c.Assert(strings.ReplaceAll(template.Output(), "\n", ""), Matches, ca.expectMsg)

		server.Close()
	}
}

func (s *tableRestoreSuite) TestCheckHasLargeCSV(c *C) {
	cases := []struct {
		strictFormat    bool
		expectMsg       string
		expectResult    bool
		expectWarnCount int
		dbMetas         []*mydump.MDDatabaseMeta
	}{
		{
			true,
			"(.*)Skip the csv size check, because config.StrictFormat is true(.*)",
			true,
			0,
			nil,
		},
		{
			false,
			"(.*)Source csv files size is proper(.*)",
			true,
			0,
			[]*mydump.MDDatabaseMeta{
				{
					Tables: []*mydump.MDTableMeta{
						{
							DataFiles: []mydump.FileInfo{
								{
									FileMeta: mydump.SourceFileMeta{
										FileSize: 1 * units.KiB,
									},
								},
							},
						},
					},
				},
			},
		},
		{
			false,
			"(.*)large csv: /testPath file exists(.*)",
			false,
			1,
			[]*mydump.MDDatabaseMeta{
				{
					Tables: []*mydump.MDTableMeta{
						{
							DataFiles: []mydump.FileInfo{
								{
									FileMeta: mydump.SourceFileMeta{
										FileSize: 1 * units.TiB,
										Path:     "/testPath",
									},
								},
							},
						},
					},
				},
			},
		},
	}
	dir := c.MkDir()
	mockStore, err := storage.NewLocalStorage(dir)
	c.Assert(err, IsNil)

	for _, ca := range cases {
		template := NewSimpleTemplate()
		cfg := &config.Config{Mydumper: config.MydumperRuntime{StrictFormat: ca.strictFormat}}
		rc := &Controller{cfg: cfg, checkTemplate: template, store: mockStore}
		err := rc.HasLargeCSV(ca.dbMetas)
		c.Assert(err, IsNil)
		c.Assert(template.FailedCount(Warn), Equals, ca.expectWarnCount)
		c.Assert(template.Success(), Equals, ca.expectResult)
		c.Assert(strings.ReplaceAll(template.Output(), "\n", ""), Matches, ca.expectMsg)
	}
}

func (s *tableRestoreSuite) TestSchemaIsValid(c *C) {
	dir := c.MkDir()
	ctx := context.Background()

	case1File := "db1.table1.csv"
	mockStore, err := storage.NewLocalStorage(dir)
	c.Assert(err, IsNil)
	err = mockStore.WriteFile(ctx, case1File, []byte(`"a"`))
	c.Assert(err, IsNil)

	case2File := "db1.table2.csv"
	err = mockStore.WriteFile(ctx, case2File, []byte("\"colA\",\"colB\"\n\"a\",\"b\""))
	c.Assert(err, IsNil)

	cases := []struct {
		ignoreColumns []*config.IgnoreColumns
		expectMsg     string
		// MsgNum == 0 means the check passed.
		MsgNum    int
		hasHeader bool
		dbInfos   map[string]*checkpoints.TidbDBInfo
		tableMeta *mydump.MDTableMeta
	}{
		// Case 1:
		// csv has one column without header.
		// tidb has the two columns but the second column doesn't have the default value.
		// we expect the check failed.
		{
			nil,
			"TiDB schema `db1`.`table1` has 2 columns,and data file has 1 columns, but column colb are missing(.*)",
			1,
			false,
			map[string]*checkpoints.TidbDBInfo{
				"db1": {
					Name: "db1",
					Tables: map[string]*checkpoints.TidbTableInfo{
						"table1": {
							ID:   1,
							DB:   "db1",
							Name: "table1",
							Core: &model.TableInfo{
								Columns: []*model.ColumnInfo{
									{
										// colA has the default value
										Name:          model.NewCIStr("colA"),
										DefaultIsExpr: true,
									},
									{
										// colB doesn't have the default value
										Name: model.NewCIStr("colB"),
										FieldType: types.FieldType{
											// not null flag
											Flag: 1,
										},
									},
								},
							},
						},
					},
				},
			},
			&mydump.MDTableMeta{
				DB:   "db1",
				Name: "table1",
				DataFiles: []mydump.FileInfo{
					{
						FileMeta: mydump.SourceFileMeta{
							FileSize: 1 * units.TiB,
							Path:     case1File,
							Type:     mydump.SourceTypeCSV,
						},
					},
				},
			},
		},
		// Case 2.1:
		// csv has two columns(colA, colB) with the header.
		// tidb only has one column(colB).
		// we expect the check failed.
		{
			nil,
			"TiDB schema `db1`.`table2` doesn't have column cola,(.*)use tables.ignoreColumns to ignore(.*)",
			1,
			true,
			map[string]*checkpoints.TidbDBInfo{
				"db1": {
					Name: "db1",
					Tables: map[string]*checkpoints.TidbTableInfo{
						"table2": {
							ID:   1,
							DB:   "db1",
							Name: "table2",
							Core: &model.TableInfo{
								Columns: []*model.ColumnInfo{
									{
										// colB has the default value
										Name:          model.NewCIStr("colB"),
										DefaultIsExpr: true,
									},
								},
							},
						},
					},
				},
			},
			&mydump.MDTableMeta{
				DB:   "db1",
				Name: "table2",
				DataFiles: []mydump.FileInfo{
					{
						FileMeta: mydump.SourceFileMeta{
							FileSize: 1 * units.TiB,
							Path:     case2File,
							Type:     mydump.SourceTypeCSV,
						},
					},
				},
			},
		},
		// Case 2.2:
		// csv has two columns(colA, colB) with the header.
		// tidb only has one column(colB).
		// we ignore colA by set config tables.IgnoreColumns
		// we expect the check success.
		{
			[]*config.IgnoreColumns{
				{
					DB:      "db1",
					Table:   "table2",
					Columns: []string{"cola"},
				},
			},
			"",
			0,
			true,
			map[string]*checkpoints.TidbDBInfo{
				"db1": {
					Name: "db1",
					Tables: map[string]*checkpoints.TidbTableInfo{
						"table2": {
							ID:   1,
							DB:   "db1",
							Name: "table2",
							Core: &model.TableInfo{
								Columns: []*model.ColumnInfo{
									{
										// colB has the default value
										Name:          model.NewCIStr("colB"),
										DefaultIsExpr: true,
									},
								},
							},
						},
					},
				},
			},
			&mydump.MDTableMeta{
				DB:   "db1",
				Name: "table2",
				DataFiles: []mydump.FileInfo{
					{
						FileMeta: mydump.SourceFileMeta{
							FileSize: 1 * units.TiB,
							Path:     case2File,
							Type:     mydump.SourceTypeCSV,
						},
					},
				},
			},
		},
		// Case 2.3:
		// csv has two columns(colA, colB) with the header.
		// tidb has two columns(colB, colC).
		// we ignore colA by set config tables.IgnoreColumns
		// colC doesn't have the default value.
		// we expect the check failed.
		{
			[]*config.IgnoreColumns{
				{
					DB:      "db1",
					Table:   "table2",
					Columns: []string{"cola"},
				},
			},
			"TiDB schema `db1`.`table2` doesn't have the default value for colc(.*)",
			1,
			true,
			map[string]*checkpoints.TidbDBInfo{
				"db1": {
					Name: "db1",
					Tables: map[string]*checkpoints.TidbTableInfo{
						"table2": {
							ID:   1,
							DB:   "db1",
							Name: "table2",
							Core: &model.TableInfo{
								Columns: []*model.ColumnInfo{
									{
										// colB has the default value
										Name:          model.NewCIStr("colB"),
										DefaultIsExpr: true,
									},
									{
										// colC doesn't have the default value
										Name: model.NewCIStr("colC"),
										FieldType: types.FieldType{
											Flag: 1,
										},
									},
								},
							},
						},
					},
				},
			},
			&mydump.MDTableMeta{
				DB:   "db1",
				Name: "table2",
				DataFiles: []mydump.FileInfo{
					{
						FileMeta: mydump.SourceFileMeta{
							FileSize: 1 * units.TiB,
							Path:     case2File,
							Type:     mydump.SourceTypeCSV,
						},
					},
				},
			},
		},
		// Case 2.4:
		// csv has two columns(colA, colB) with the header.
		// tidb has two columns(colB, colC).
		// we ignore colB by set config tables.IgnoreColumns
		// colB doesn't have the default value.
		// we expect the check failed.
		{
			[]*config.IgnoreColumns{
				{
					TableFilter: []string{"`db1`.`table2`"},
					Columns:     []string{"colb"},
				},
			},
			"TiDB schema `db1`.`table2`'s column colb cannot be ignored(.*)",
			2,
			true,
			map[string]*checkpoints.TidbDBInfo{
				"db1": {
					Name: "db1",
					Tables: map[string]*checkpoints.TidbTableInfo{
						"table2": {
							ID:   1,
							DB:   "db1",
							Name: "table2",
							Core: &model.TableInfo{
								Columns: []*model.ColumnInfo{
									{
										// colB doesn't have the default value
										Name: model.NewCIStr("colB"),
										FieldType: types.FieldType{
											Flag: 1,
										},
									},
									{
										// colC has the default value
										Name:          model.NewCIStr("colC"),
										DefaultIsExpr: true,
									},
								},
							},
						},
					},
				},
			},
			&mydump.MDTableMeta{
				DB:   "db1",
				Name: "table2",
				DataFiles: []mydump.FileInfo{
					{
						FileMeta: mydump.SourceFileMeta{
							FileSize: 1 * units.TiB,
							Path:     case2File,
							Type:     mydump.SourceTypeCSV,
						},
					},
				},
			},
		},
		// Case 3:
		// table3's schema file not found.
		// tidb has no table3.
		// we expect the check failed.
		{
			[]*config.IgnoreColumns{
				{
					TableFilter: []string{"`db1`.`table2`"},
					Columns:     []string{"colb"},
				},
			},
			"TiDB schema `db1`.`table3` doesn't exists(.*)",
			1,
			true,
			map[string]*checkpoints.TidbDBInfo{
				"db1": {
					Name: "db1",
					Tables: map[string]*checkpoints.TidbTableInfo{
						"": {},
					},
				},
			},
			&mydump.MDTableMeta{
				DB:   "db1",
				Name: "table3",
				DataFiles: []mydump.FileInfo{
					{
						FileMeta: mydump.SourceFileMeta{
							FileSize: 1 * units.TiB,
							Path:     case2File,
							Type:     mydump.SourceTypeCSV,
						},
					},
				},
			},
		},
	}

	for _, ca := range cases {
		template := NewSimpleTemplate()
		cfg := &config.Config{
			Mydumper: config.MydumperRuntime{
				ReadBlockSize: config.ReadBlockSize,
				CSV: config.CSVConfig{
					Separator:       ",",
					Delimiter:       `"`,
					Header:          ca.hasHeader,
					NotNull:         false,
					Null:            `\N`,
					BackslashEscape: true,
					TrimLastSep:     false,
				},
				IgnoreColumns: ca.ignoreColumns,
			},
		}
		rc := &Controller{
			cfg:           cfg,
			checkTemplate: template,
			store:         mockStore,
			dbInfos:       ca.dbInfos,
			ioWorkers:     worker.NewPool(context.Background(), 1, "io"),
		}
		msgs, err := rc.SchemaIsValid(ctx, ca.tableMeta)
		c.Assert(err, IsNil)
		c.Assert(msgs, HasLen, ca.MsgNum)
		if len(msgs) > 0 {
			c.Assert(msgs[0], Matches, ca.expectMsg)
		}
	}
}

type testChecksumMgr struct {
	checksum RemoteChecksum
	callCnt  int
}

func (t *testChecksumMgr) Checksum(ctx context.Context, tableInfo *checkpoints.TidbTableInfo) (*RemoteChecksum, error) {
	t.callCnt++
	return &t.checksum, nil
}<|MERGE_RESOLUTION|>--- conflicted
+++ resolved
@@ -22,11 +22,8 @@
 	"os"
 	"path/filepath"
 	"sort"
-<<<<<<< HEAD
+	"strings"
 	"time"
-=======
-	"strings"
->>>>>>> 9da896a6
 
 	"github.com/DATA-DOG/go-sqlmock"
 	"github.com/docker/go-units"
