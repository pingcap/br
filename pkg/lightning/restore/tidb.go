--- conflicted
+++ resolved
@@ -244,16 +244,12 @@
 			return nil, err
 		}
 
-<<<<<<< HEAD
 		tableMap := make(map[string]*model.TableInfo, len(tables))
 		for _, tbl := range tables {
 			tableMap[tbl.Name.L] = tbl
 		}
 
-		dbInfo := &TidbDBInfo{
-=======
 		dbInfo := &checkpoints.TidbDBInfo{
->>>>>>> b76e2e02
 			Name:   schema.Name,
 			Tables: make(map[string]*checkpoints.TidbTableInfo),
 		}
@@ -270,13 +266,8 @@
 			if err != nil {
 				return nil, errors.Trace(err)
 			}
-<<<<<<< HEAD
-			tableInfo := &TidbTableInfo{
+			tableInfo := &checkpoints.TidbTableInfo{
 				ID:   tblInfo.ID,
-=======
-			tableInfo := &checkpoints.TidbTableInfo{
-				ID:   tbl.ID,
->>>>>>> b76e2e02
 				DB:   schema.Name,
 				Name: tableName,
 				Core: tblInfo,
