--- conflicted
+++ resolved
@@ -872,16 +872,10 @@
 
 	err := closedEngine.Import(ctx)
 	saveCpErr := rc.saveStatusCheckpoint(ctx, tr.tableName, engineID, err, checkpoints.CheckpointStatusImported)
-	// Also cleanup engine when encountered ErrDuplicateDetected, since all duplicates kv pairs are recorded.
-<<<<<<< HEAD
 	// Don't cleanup when save checkpoint failed, because we will verifyLocalFile and import engine again after restart.
-	if saveCpErr == nil && (err == nil || berrors.Is(err, berrors.ErrDuplicateDetected)) {
-=======
-	if err == nil {
->>>>>>> 3b1308e8
+	if saveCpErr == nil && err == nil {
 		err = multierr.Append(err, closedEngine.Cleanup(ctx))
 	}
-
 	err = firstErr(err, saveCpErr)
 
 	dur := task.End(zap.ErrorLevel, err)
