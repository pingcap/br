// Copyright 2021 PingCAP, Inc. Licensed under Apache-2.0.

package restore

import (
	"context"
	"database/sql"
	"encoding/json"
	"fmt"
	"strings"

	"github.com/pingcap/errors"
	"github.com/pingcap/parser/model"
	"github.com/pingcap/parser/mysql"
	"go.uber.org/zap"

	"github.com/pingcap/br/pkg/lightning/backend/tidb"
	"github.com/pingcap/br/pkg/lightning/common"
	"github.com/pingcap/br/pkg/lightning/log"
	verify "github.com/pingcap/br/pkg/lightning/verification"
	"github.com/pingcap/br/pkg/pdutil"
	"github.com/pingcap/br/pkg/redact"
)

type metaMgrBuilder interface {
	Init(ctx context.Context) error
	TaskMetaMgr(pd *pdutil.PdController) taskMetaMgr
	TableMetaMgr(tr *TableRestore) tableMetaMgr
}

type dbMetaMgrBuilder struct {
	db           *sql.DB
	taskID       int64
	schema       string
	needChecksum bool
}

func (b *dbMetaMgrBuilder) Init(ctx context.Context) error {
	exec := common.SQLWithRetry{
		DB:           b.db,
		Logger:       log.L(),
		HideQueryLog: redact.NeedRedact(),
	}
	metaDBSQL := fmt.Sprintf("CREATE DATABASE IF NOT EXISTS %s", common.EscapeIdentifier(b.schema))
	if err := exec.Exec(ctx, "create meta schema", metaDBSQL); err != nil {
		return errors.Annotate(err, "create meta schema failed")
	}
	taskMetaSQL := fmt.Sprintf(CreateTaskMetaTable, common.UniqueTable(b.schema, taskMetaTableName))
	if err := exec.Exec(ctx, "create meta table", taskMetaSQL); err != nil {
		return errors.Annotate(err, "create task meta table failed")
	}
	tableMetaSQL := fmt.Sprintf(CreateTableMetadataTable, common.UniqueTable(b.schema, tableMetaTableName))
	if err := exec.Exec(ctx, "create meta table", tableMetaSQL); err != nil {
		return errors.Annotate(err, "create table meta table failed")
	}
	return nil
}

func (b *dbMetaMgrBuilder) TaskMetaMgr(pd *pdutil.PdController) taskMetaMgr {
	return &dbTaskMetaMgr{
		session:    b.db,
		taskID:     b.taskID,
		pd:         pd,
		tableName:  common.UniqueTable(b.schema, taskMetaTableName),
		schemaName: b.schema,
	}
}

func (b *dbMetaMgrBuilder) TableMetaMgr(tr *TableRestore) tableMetaMgr {
	return &dbTableMetaMgr{
		session:      b.db,
		taskID:       b.taskID,
		tr:           tr,
		tableName:    common.UniqueTable(b.schema, tableMetaTableName),
		needChecksum: b.needChecksum,
	}
}

type tableMetaMgr interface {
	InitTableMeta(ctx context.Context) error
	AllocTableRowIDs(ctx context.Context, rawRowIDMax int64) (*verify.KVChecksum, int64, error)
	UpdateTableStatus(ctx context.Context, status metaStatus) error
	UpdateTableBaseChecksum(ctx context.Context, checksum *verify.KVChecksum) error
	CheckAndUpdateLocalChecksum(ctx context.Context, checksum *verify.KVChecksum) (bool, *verify.KVChecksum, error)
	FinishTable(ctx context.Context) error
}

type dbTableMetaMgr struct {
	session      *sql.DB
	taskID       int64
	tr           *TableRestore
	tableName    string
	needChecksum bool
}

func (m *dbTableMetaMgr) InitTableMeta(ctx context.Context) error {
	exec := &common.SQLWithRetry{
		DB:     m.session,
		Logger: m.tr.logger,
	}
	// avoid override existing metadata if the meta is already inserted.
	stmt := fmt.Sprintf(`INSERT IGNORE INTO %s (task_id, table_id, table_name, status) values (?, ?, ?, ?)`, m.tableName)
	task := m.tr.logger.Begin(zap.DebugLevel, "init table meta")
	err := exec.Exec(ctx, "init table meta", stmt, m.taskID, m.tr.tableInfo.ID, m.tr.tableName, metaStatusInitial.String())
	task.End(zap.ErrorLevel, err)
	return errors.Trace(err)
}

type metaStatus uint32

const (
	metaStatusInitial metaStatus = iota
	metaStatusRowIDAllocated
	metaStatusRestoreStarted
	metaStatusRestoreFinished
	metaStatusChecksuming
	metaStatusChecksumSkipped
	metaStatusFinished
)

func (m metaStatus) String() string {
	switch m {
	case metaStatusInitial:
		return "initialized"
	case metaStatusRowIDAllocated:
		return "allocated"
	case metaStatusRestoreStarted:
		return "restore"
	case metaStatusRestoreFinished:
		return "restore_finished"
	case metaStatusChecksuming:
		return "checksuming"
	case metaStatusChecksumSkipped:
		return "checksum_skipped"
	case metaStatusFinished:
		return "finish"
	default:
		panic(fmt.Sprintf("unexpected metaStatus value '%d'", m))
	}
}

func parseMetaStatus(s string) (metaStatus, error) {
	switch s {
	case "", "initialized":
		return metaStatusInitial, nil
	case "allocated":
		return metaStatusRowIDAllocated, nil
	case "restore":
		return metaStatusRestoreStarted, nil
	case "restore_finished":
		return metaStatusRestoreFinished, nil
	case "checksuming":
		return metaStatusChecksuming, nil
	case "checksum_skipped":
		return metaStatusChecksumSkipped, nil
	case "finish":
		return metaStatusFinished, nil
	default:
		return metaStatusInitial, errors.Errorf("invalid meta status '%s'", s)
	}
}

func (m *dbTableMetaMgr) AllocTableRowIDs(ctx context.Context, rawRowIDMax int64) (*verify.KVChecksum, int64, error) {
	conn, err := m.session.Conn(ctx)
	if err != nil {
		return nil, 0, errors.Trace(err)
	}
	defer conn.Close()
	exec := &common.SQLWithRetry{
		DB:     m.session,
		Logger: m.tr.logger,
	}
	var newRowIDBase, newRowIDMax int64
	curStatus := metaStatusInitial
	newStatus := metaStatusRowIDAllocated
	var baseTotalKvs, baseTotalBytes, baseChecksum uint64
	err = exec.Exec(ctx, "enable pessimistic transaction", "SET SESSION tidb_txn_mode = 'pessimistic';")
	if err != nil {
		return nil, 0, errors.Annotate(err, "enable pessimistic transaction failed")
	}
	needAutoID := common.TableHasAutoRowID(m.tr.tableInfo.Core) || m.tr.tableInfo.Core.GetAutoIncrementColInfo() != nil || m.tr.tableInfo.Core.ContainsAutoRandomBits()
	err = exec.Transact(ctx, "init table allocator base", func(ctx context.Context, tx *sql.Tx) error {
		query := fmt.Sprintf("SELECT task_id, row_id_base, row_id_max, total_kvs_base, total_bytes_base, checksum_base, status from %s WHERE table_id = ? FOR UPDATE", m.tableName)
		rows, err := tx.QueryContext(ctx, query, m.tr.tableInfo.ID)
		if err != nil {
			return errors.Trace(err)
		}
		defer rows.Close()
		var (
			metaTaskID, rowIDBase, rowIDMax, maxRowIDMax int64
			totalKvs, totalBytes, checksum               uint64
			statusValue                                  string
		)
		for rows.Next() {
			if err = rows.Scan(&metaTaskID, &rowIDBase, &rowIDMax, &totalKvs, &totalBytes, &checksum, &statusValue); err != nil {
				return errors.Trace(err)
			}
			status, err := parseMetaStatus(statusValue)
			if err != nil {
				return errors.Annotatef(err, "invalid meta status '%s'", statusValue)
			}

			// skip finished meta
			if status >= metaStatusFinished {
				continue
			}

			if status == metaStatusChecksuming {
				return errors.New("target table is calculating checksum, please wait unit the checksum is finished and try again.")
			}

			if metaTaskID == m.taskID {
				curStatus = status
				baseChecksum = checksum
				baseTotalKvs = totalKvs
				baseTotalBytes = totalBytes
				if status >= metaStatusRowIDAllocated {
					if rowIDMax-rowIDBase != rawRowIDMax {
						return errors.Errorf("verify allocator base failed. local: '%d', meta: '%d'", rawRowIDMax, rowIDMax-rowIDBase)
					}
					newRowIDBase = rowIDBase
					newRowIDMax = rowIDMax
					break
				}
				continue
			}

			// other tasks has finished this logic, we needn't do again.
			if status >= metaStatusRowIDAllocated {
				newStatus = metaStatusRestoreStarted
			}

			if rowIDMax > maxRowIDMax {
				maxRowIDMax = rowIDMax
			}
		}

		// no enough info are available, fetch row_id max for table
		if curStatus == metaStatusInitial {
			if needAutoID && maxRowIDMax == 0 {
				// NOTE: currently, if a table contains auto_incremental unique key and _tidb_rowid,
				// the `show table next_row_id` will returns the unique key field only.
				var autoIDField string
				for _, col := range m.tr.tableInfo.Core.Columns {
					if mysql.HasAutoIncrementFlag(col.Flag) {
						autoIDField = col.Name.L
						break
					} else if mysql.HasPriKeyFlag(col.Flag) && m.tr.tableInfo.Core.AutoRandomBits > 0 {
						autoIDField = col.Name.L
						break
					}
				}
				if len(autoIDField) == 0 && common.TableHasAutoRowID(m.tr.tableInfo.Core) {
					autoIDField = model.ExtraHandleName.L
				}
				if len(autoIDField) == 0 {
					return errors.Errorf("table %s contains auto increment id or _tidb_rowid, but target field not found", m.tr.tableName)
				}

				autoIDInfos, err := tidb.FetchTableAutoIDInfos(ctx, tx, m.tr.tableName)
				if err != nil {
					return errors.Trace(err)
				}
				found := false
				for _, info := range autoIDInfos {
					if strings.ToLower(info.Column) == autoIDField {
						maxRowIDMax = info.NextID - 1
						found = true
						break
					}
				}
				if !found {
					return errors.Errorf("can't fetch previous auto id base for table %s field '%s'", m.tr.tableName, autoIDField)
				}
			}
			newRowIDBase = maxRowIDMax
			newRowIDMax = newRowIDBase + rawRowIDMax
			// table contains no data, can skip checksum
			if needAutoID && newRowIDBase == 0 && newStatus < metaStatusRestoreStarted {
				newStatus = metaStatusRestoreStarted
			}
			query = fmt.Sprintf("update %s set row_id_base = ?, row_id_max = ?, status = ? where table_id = ? and task_id = ?", m.tableName)
			_, err := tx.ExecContext(ctx, query, newRowIDBase, newRowIDMax, newStatus.String(), m.tr.tableInfo.ID, m.taskID)
			if err != nil {
				return errors.Trace(err)
			}

			curStatus = newStatus
		}
		return nil
	})
	if err != nil {
		return nil, 0, errors.Trace(err)
	}

	var checksum *verify.KVChecksum
	// need to do checksum and update checksum meta since we are the first one.
	if curStatus < metaStatusRestoreStarted {
		// table contains data but haven't do checksum yet
		if (newRowIDBase > 0 || !needAutoID) && m.needChecksum && baseTotalKvs == 0 {
			remoteCk, err := DoChecksum(ctx, m.tr.tableInfo)
			if err != nil {
				return nil, 0, errors.Trace(err)
			}

			if remoteCk.Checksum != baseChecksum || remoteCk.TotalKVs != baseTotalKvs || remoteCk.TotalBytes != baseTotalBytes {
				ck := verify.MakeKVChecksum(remoteCk.TotalBytes, remoteCk.TotalKVs, remoteCk.Checksum)
				checksum = &ck
			}

		}

		if checksum != nil {
			if err = m.UpdateTableBaseChecksum(ctx, checksum); err != nil {
				return nil, 0, errors.Trace(err)
			}

			m.tr.logger.Info("checksum before restore table", zap.Object("checksum", checksum))
		} else if err = m.UpdateTableStatus(ctx, metaStatusRestoreStarted); err != nil {
			return nil, 0, errors.Trace(err)
		}
	}
	if checksum == nil && baseTotalKvs > 0 {
		ck := verify.MakeKVChecksum(baseTotalBytes, baseTotalKvs, baseChecksum)
		checksum = &ck
	}
	log.L().Info("allocate table row_id base", zap.String("table", m.tr.tableName),
		zap.Int64("row_id_base", newRowIDBase))
	if checksum != nil {
		log.L().Info("checksum base", zap.Any("checksum", checksum))
	}
	return checksum, newRowIDBase, nil
}

func (m *dbTableMetaMgr) UpdateTableBaseChecksum(ctx context.Context, checksum *verify.KVChecksum) error {
	exec := &common.SQLWithRetry{
		DB:     m.session,
		Logger: m.tr.logger,
	}
	query := fmt.Sprintf("update %s set total_kvs_base = ?, total_bytes_base = ?, checksum_base = ?, status = ? where table_id = ? and task_id = ?", m.tableName)

	return exec.Exec(ctx, "update base checksum", query, checksum.SumKVS(),
		checksum.SumSize(), checksum.Sum(), metaStatusRestoreStarted.String(), m.tr.tableInfo.ID, m.taskID)
}

func (m *dbTableMetaMgr) UpdateTableStatus(ctx context.Context, status metaStatus) error {
	exec := &common.SQLWithRetry{
		DB:     m.session,
		Logger: m.tr.logger,
	}
	query := fmt.Sprintf("update %s set status = ? where table_id = ? and task_id = ?", m.tableName)
	return exec.Exec(ctx, "update meta status", query, status.String(), m.tr.tableInfo.ID, m.taskID)
}

func (m *dbTableMetaMgr) CheckAndUpdateLocalChecksum(ctx context.Context, checksum *verify.KVChecksum) (bool, *verify.KVChecksum, error) {
	conn, err := m.session.Conn(ctx)
	if err != nil {
		return false, nil, errors.Trace(err)
	}
	defer conn.Close()
	exec := &common.SQLWithRetry{
		DB:     m.session,
		Logger: m.tr.logger,
	}
	err = exec.Exec(ctx, "enable pessimistic transaction", "SET SESSION tidb_txn_mode = 'pessimistic';")
	if err != nil {
		return false, nil, errors.Annotate(err, "enable pessimistic transaction failed")
	}
	var (
		baseTotalKvs, baseTotalBytes, baseChecksum uint64
		taskKvs, taskBytes, taskChecksum           uint64
		totalKvs, totalBytes, totalChecksum        uint64
	)
	newStatus := metaStatusChecksuming
	needChecksum := true
	err = exec.Transact(ctx, "checksum pre-check", func(ctx context.Context, tx *sql.Tx) error {
		query := fmt.Sprintf("SELECT task_id, total_kvs_base, total_bytes_base, checksum_base, total_kvs, total_bytes, checksum, status from %s WHERE table_id = ? FOR UPDATE", m.tableName)
		rows, err := tx.QueryContext(ctx, query, m.tr.tableInfo.ID)
		if err != nil {
			return errors.Annotate(err, "fetch task meta failed")
		}
		closed := false
		defer func() {
			if !closed {
				rows.Close()
			}
		}()
		var (
			taskID      int64
			statusValue string
		)
		for rows.Next() {
			if err = rows.Scan(&taskID, &baseTotalKvs, &baseTotalBytes, &baseChecksum, &taskKvs, &taskBytes, &taskChecksum, &statusValue); err != nil {
				return errors.Trace(err)
			}
			status, err := parseMetaStatus(statusValue)
			if err != nil {
				return errors.Annotatef(err, "invalid meta status '%s'", statusValue)
			}

			// skip finished meta
			if status >= metaStatusFinished {
				continue
			}

			if taskID == m.taskID {
				if status >= metaStatusChecksuming {
					newStatus = status
					needChecksum = status == metaStatusChecksuming
					return nil
				}

				continue
			}

			if status < metaStatusChecksuming {
				newStatus = metaStatusChecksumSkipped
				needChecksum = false
				break
			} else if status == metaStatusChecksuming {
				return errors.New("another task is checksuming, there must be something wrong!")
			}

			totalBytes += baseTotalBytes
			totalKvs += baseTotalKvs
			totalChecksum ^= baseChecksum

			totalBytes += taskBytes
			totalKvs += taskKvs
			totalChecksum ^= taskChecksum
		}
		rows.Close()
		closed = true

		query = fmt.Sprintf("update %s set total_kvs = ?, total_bytes = ?, checksum = ?, status = ? where table_id = ? and task_id = ?", m.tableName)
		_, err = tx.ExecContext(ctx, query, checksum.SumKVS(), checksum.SumSize(), checksum.Sum(), newStatus.String(), m.tr.tableInfo.ID, m.taskID)
		return errors.Annotate(err, "update local checksum failed")
	})
	if err != nil {
		return false, nil, err
	}

	var remoteChecksum *verify.KVChecksum
	if needChecksum {
		ck := verify.MakeKVChecksum(totalBytes, totalKvs, totalChecksum)
		remoteChecksum = &ck
	}
	log.L().Info("check table checksum", zap.String("table", m.tr.tableName),
		zap.Bool("checksum", needChecksum), zap.String("new_status", newStatus.String()))
	return needChecksum, remoteChecksum, nil
}

func (m *dbTableMetaMgr) FinishTable(ctx context.Context) error {
	exec := &common.SQLWithRetry{
		DB:     m.session,
		Logger: m.tr.logger,
	}
	query := fmt.Sprintf("DELETE FROM %s where table_id = ? and (status = 'checksuming' or status = 'checksum_skipped')", m.tableName)
	return exec.Exec(ctx, "clean up metas", query, m.tr.tableInfo.ID)
}

type taskMetaMgr interface {
	InitTask(ctx context.Context, source int64) error
	CheckClusterSource(ctx context.Context) (int64, error)
	CheckTaskExist(ctx context.Context) (bool, error)
	CheckAndPausePdSchedulers(ctx context.Context) (pdutil.UndoFunc, error)
	// CheckAndFinishRestore check task meta and return whether to switch cluster to normal state and clean up the metadata
	// Return values: first boolean indicates whether switch back tidb cluster to normal state (restore schedulers, switch tikv to normal)
	// the second boolean indicates whether to clean up the metadata in tidb
	CheckAndFinishRestore(ctx context.Context, finished bool) (shouldSwitchBack bool, shouldCleanupMeta bool, err error)
	Cleanup(ctx context.Context) error
	CleanupTask(ctx context.Context) error
	CleanupAllMetas(ctx context.Context) error
	Close()
}

type dbTaskMetaMgr struct {
	session *sql.DB
	taskID  int64
	pd      *pdutil.PdController
	// unique name of task meta table
	tableName  string
	schemaName string
}

type taskMetaStatus uint32

const (
	taskMetaStatusInitial taskMetaStatus = iota
	taskMetaStatusScheduleSet
	taskMetaStatusSwitchSkipped
	taskMetaStatusSwitchBack
)

const (
	taskStateNormal int = iota
	taskStateExited
)

func (m taskMetaStatus) String() string {
	switch m {
	case taskMetaStatusInitial:
		return "initialized"
	case taskMetaStatusScheduleSet:
		return "schedule_set"
	case taskMetaStatusSwitchSkipped:
		return "skip_switch"
	case taskMetaStatusSwitchBack:
		return "switched"
	default:
		panic(fmt.Sprintf("unexpected metaStatus value '%d'", m))
	}
}

func parseTaskMetaStatus(s string) (taskMetaStatus, error) {
	switch s {
	case "", "initialized":
		return taskMetaStatusInitial, nil
	case "schedule_set":
		return taskMetaStatusScheduleSet, nil
	case "skip_switch":
		return taskMetaStatusSwitchSkipped, nil
	case "switched":
		return taskMetaStatusSwitchBack, nil
	default:
		return taskMetaStatusInitial, errors.Errorf("invalid meta status '%s'", s)
	}
}

type storedCfgs struct {
	PauseCfg   pdutil.ClusterConfig `json:"paused"`
	RestoreCfg pdutil.ClusterConfig `json:"restore"`
}

func (m *dbTaskMetaMgr) InitTask(ctx context.Context, source int64) error {
	exec := &common.SQLWithRetry{
		DB:     m.session,
		Logger: log.L(),
	}
<<<<<<< HEAD

	err := exec.Transact(ctx, "check and init task status", func(ctx context.Context, tx *sql.Tx) error {
		// avoid override existing metadata if the meta is already inserted.
		stmt := fmt.Sprintf(`INSERT INTO %s (task_id, status) values (?, ?) ON DUPLICATE KEY UPDATE state = ?`, m.tableName)
		_, err := tx.ExecContext(ctx, stmt, m.taskID, taskMetaStatusInitial.String(), taskStateNormal)
		return errors.Trace(err)
	})
=======
	// avoid override existing metadata if the meta is already inserted.
	stmt := fmt.Sprintf(`INSERT IGNORE INTO %s (task_id, status, source_bytes) values (?, ?, ?)`, m.tableName)
	err := exec.Exec(ctx, "init task meta", stmt, m.taskID, taskMetaStatusInitial.String(), source)
>>>>>>> 82ff927d
	return errors.Trace(err)
}

func (m *dbTaskMetaMgr) CheckTaskExist(ctx context.Context) (bool, error) {
	exec := &common.SQLWithRetry{
		DB:     m.session,
		Logger: log.L(),
	}
	// avoid override existing metadata if the meta is already inserted.
	exist := false
	err := exec.Transact(ctx, "check whether this task has started before", func(ctx context.Context, tx *sql.Tx) error {
		query := fmt.Sprintf("SELECT task_id from %s WHERE task_id = %d", m.tableName, m.taskID)
		rows, err := tx.QueryContext(ctx, query)
		if err != nil {
			return errors.Annotate(err, "fetch task meta failed")
		}
		var taskID int64
		for rows.Next() {
			if err = rows.Scan(&taskID); err != nil {
				rows.Close()
				return errors.Trace(err)
			}
			if taskID == m.taskID {
				exist = true
			}
		}
		err = rows.Close()
		return errors.Trace(err)
	})
	return exist, errors.Trace(err)
}

func (m *dbTaskMetaMgr) CheckClusterSource(ctx context.Context) (int64, error) {
	conn, err := m.session.Conn(ctx)
	if err != nil {
		return 0, errors.Trace(err)
	}
	defer conn.Close()
	exec := &common.SQLWithRetry{
		DB:     m.session,
		Logger: log.L(),
	}

	source := int64(0)
	query := fmt.Sprintf("SELECT SUM(source_bytes) from %s", m.tableName)
	if err := exec.QueryRow(ctx, "query total source size", query, &source); err != nil {
		return 0, errors.Annotate(err, "fetch task meta failed")
	}
	return source, nil
}

func (m *dbTaskMetaMgr) CheckAndPausePdSchedulers(ctx context.Context) (pdutil.UndoFunc, error) {
	pauseCtx, cancel := context.WithCancel(ctx)
	conn, err := m.session.Conn(ctx)
	if err != nil {
		cancel()
		return nil, errors.Trace(err)
	}
	defer conn.Close()
	exec := &common.SQLWithRetry{
		DB:     m.session,
		Logger: log.L(),
	}
	err = exec.Exec(ctx, "enable pessimistic transaction", "SET SESSION tidb_txn_mode = 'pessimistic';")
	if err != nil {
		cancel()
		return nil, errors.Annotate(err, "enable pessimistic transaction failed")
	}

	needSwitch := true
	paused := false
	var pausedCfg storedCfgs
	err = exec.Transact(ctx, "check and pause schedulers", func(ctx context.Context, tx *sql.Tx) error {
		query := fmt.Sprintf("SELECT task_id, pd_cfgs, status, state from %s FOR UPDATE", m.tableName)
		rows, err := tx.QueryContext(ctx, query)
		if err != nil {
			return errors.Annotate(err, "fetch task meta failed")
		}
		closed := false
		defer func() {
			if !closed {
				rows.Close()
			}
		}()
		var (
			taskID      int64
			cfg         string
			statusValue string
			state       int
		)
		var cfgStr string
		for rows.Next() {
			if err = rows.Scan(&taskID, &cfg, &statusValue, &state); err != nil {
				return errors.Trace(err)
			}
			status, err := parseTaskMetaStatus(statusValue)
			if err != nil {
				return errors.Annotatef(err, "invalid task meta status '%s'", statusValue)
			}

			if status == taskMetaStatusInitial {
				continue
			}

			if taskID == m.taskID {
				if status >= taskMetaStatusSwitchSkipped {
					needSwitch = false
					return nil
				}
			}

			if cfg != "" {
				cfgStr = cfg
				break
			}
		}
		if err = rows.Close(); err != nil {
			return errors.Trace(err)
		}
		closed = true

		if cfgStr != "" {
			err = json.Unmarshal([]byte(cfgStr), &pausedCfg)
			return errors.Trace(err)
		}

		orig, removed, err := m.pd.RemoveSchedulersWithOrigin(pauseCtx)
		if err != nil {
			return errors.Trace(err)
		}
		paused = true

		pausedCfg = storedCfgs{PauseCfg: removed, RestoreCfg: orig}
		jsonByts, err := json.Marshal(&pausedCfg)
		if err != nil {
			return errors.Trace(err)
		}

		query = fmt.Sprintf("update %s set pd_cfgs = ?, status = ? where task_id = ?", m.tableName)
		_, err = tx.ExecContext(ctx, query, string(jsonByts), taskMetaStatusScheduleSet.String(), m.taskID)

		return errors.Annotate(err, "update task pd configs failed")
	})
	if err != nil {
		cancel()
		return nil, err
	}

	if !needSwitch {
		cancel()
		return nil, nil
	}

	if !paused {
		if err = m.pd.RemoveSchedulersWithCfg(pauseCtx, pausedCfg.PauseCfg); err != nil {
			cancel()
			return nil, err
		}
	}

	cancelFunc := m.pd.MakeUndoFunctionByConfig(pausedCfg.RestoreCfg)

	return func(ctx context.Context) error {
		// close the periodic task ctx
		cancel()
		return cancelFunc(ctx)
	}, nil
}

// CheckAndFinishRestore check task meta and return whether to switch cluster to normal state and clean up the metadata
// Return values: first boolean indicates whether switch back tidb cluster to normal state (restore schedulers, switch tikv to normal)
// the second boolean indicates whether to clean up the metadata in tidb
func (m *dbTaskMetaMgr) CheckAndFinishRestore(ctx context.Context, finished bool) (bool, bool, error) {
	conn, err := m.session.Conn(ctx)
	if err != nil {
		return false, false, errors.Trace(err)
	}
	defer conn.Close()
	exec := &common.SQLWithRetry{
		DB:     m.session,
		Logger: log.L(),
	}
	err = exec.Exec(ctx, "enable pessimistic transaction", "SET SESSION tidb_txn_mode = 'pessimistic';")
	if err != nil {
		return false, false, errors.Annotate(err, "enable pessimistic transaction failed")
	}

	switchBack := true
	allFinished := finished
	err = exec.Transact(ctx, "check and finish schedulers", func(ctx context.Context, tx *sql.Tx) error {
		query := fmt.Sprintf("SELECT task_id, status, state from %s FOR UPDATE", m.tableName)
		rows, err := tx.QueryContext(ctx, query)
		if err != nil {
			return errors.Annotate(err, "fetch task meta failed")
		}
		closed := false
		defer func() {
			if !closed {
				rows.Close()
			}
		}()
		var (
			taskID      int64
			statusValue string
			state       int
		)

		taskStatus := taskMetaStatusInitial
		for rows.Next() {
			if err = rows.Scan(&taskID, &statusValue, &state); err != nil {
				return errors.Trace(err)
			}
			status, err := parseTaskMetaStatus(statusValue)
			if err != nil {
				return errors.Annotatef(err, "invalid task meta status '%s'", statusValue)
			}

			if taskID == m.taskID {
				taskStatus = status
				continue
			}

			if status < taskMetaStatusSwitchSkipped {
				allFinished = false
				// check if other task still running
				if state == taskStateNormal {
					log.L().Info("unfinished task found", zap.Int64("task_id", taskID),
						zap.Stringer("status", status))
					switchBack = false
				}
			}
		}
		if err = rows.Close(); err != nil {
			return errors.Trace(err)
		}
		closed = true

		if taskStatus < taskMetaStatusSwitchSkipped {
			newStatus := taskMetaStatusSwitchBack
			newState := taskStateNormal
			if !finished {
				newStatus = taskStatus
				newState = taskStateExited
			} else if !allFinished {
				newStatus = taskMetaStatusSwitchSkipped
			}

			query = fmt.Sprintf("update %s set status = ?, state = ? where task_id = ?", m.tableName)
			if _, err = tx.ExecContext(ctx, query, newStatus.String(), newState, m.taskID); err != nil {
				return errors.Trace(err)
			}
		}

		return nil
	})
	log.L().Info("check all task finish status", zap.Bool("task_finished", finished),
		zap.Bool("all_finished", allFinished), zap.Bool("switch_back", switchBack))

	return switchBack, allFinished, err
}

func (m *dbTaskMetaMgr) Cleanup(ctx context.Context) error {
	exec := &common.SQLWithRetry{
		DB:     m.session,
		Logger: log.L(),
	}
	// avoid override existing metadata if the meta is already inserted.
	stmt := fmt.Sprintf("DROP TABLE %s;", m.tableName)
	if err := exec.Exec(ctx, "cleanup task meta tables", stmt); err != nil {
		return errors.Trace(err)
	}
	return nil
}

func (m *dbTaskMetaMgr) CleanupTask(ctx context.Context) error {
	exec := &common.SQLWithRetry{
		DB:     m.session,
		Logger: log.L(),
	}
	stmt := fmt.Sprintf("DELETE FROM %s WHERE task_id = %d;", m.tableName, m.taskID)
	err := exec.Exec(ctx, "clean up task", stmt)
	return errors.Trace(err)
}

func (m *dbTaskMetaMgr) Close() {
	m.pd.Close()
}

func (m *dbTaskMetaMgr) CleanupAllMetas(ctx context.Context) error {
	exec := &common.SQLWithRetry{
		DB:     m.session,
		Logger: log.L(),
	}

	// check if all tables are finished
	query := fmt.Sprintf("SELECT COUNT(*) from %s", common.UniqueTable(m.schemaName, tableMetaTableName))
	var cnt int
	if err := exec.QueryRow(ctx, "fetch table meta row count", query, &cnt); err != nil {
		return errors.Trace(err)
	}
	if cnt > 0 {
		log.L().Warn("there are unfinished table in table meta table, cleanup skipped.")
		return nil
	}

	// avoid override existing metadata if the meta is already inserted.
	stmt := fmt.Sprintf("DROP DATABASE %s;", common.EscapeIdentifier(m.schemaName))
	if err := exec.Exec(ctx, "cleanup task meta tables", stmt); err != nil {
		return errors.Trace(err)
	}
	return nil
}

type noopMetaMgrBuilder struct{}

func (b noopMetaMgrBuilder) Init(ctx context.Context) error {
	return nil
}

func (b noopMetaMgrBuilder) TaskMetaMgr(pd *pdutil.PdController) taskMetaMgr {
	return noopTaskMetaMgr{}
}

func (b noopMetaMgrBuilder) TableMetaMgr(tr *TableRestore) tableMetaMgr {
	return noopTableMetaMgr{}
}

type noopTaskMetaMgr struct{}

func (m noopTaskMetaMgr) InitTask(ctx context.Context, source int64) error {
	return nil
}

func (m noopTaskMetaMgr) CheckAndPausePdSchedulers(ctx context.Context) (pdutil.UndoFunc, error) {
	return func(ctx context.Context) error {
		return nil
	}, nil
}

<<<<<<< HEAD
func (m noopTaskMetaMgr) CheckAndFinishRestore(context.Context, bool) (bool, bool, error) {
	return false, true, nil
=======
func (m noopTaskMetaMgr) CheckTaskExist(ctx context.Context) (bool, error) {
	return false, nil
}

func (m noopTaskMetaMgr) CheckClusterSource(ctx context.Context) (int64, error) {
	return 0, nil
}

func (m noopTaskMetaMgr) CheckAndFinishRestore(ctx context.Context) (bool, error) {
	return false, nil
>>>>>>> 82ff927d
}

func (m noopTaskMetaMgr) Cleanup(ctx context.Context) error {
	return nil
}

func (m noopTaskMetaMgr) CleanupTask(ctx context.Context) error {
	return nil
}

func (m noopTaskMetaMgr) CleanupAllMetas(ctx context.Context) error {
	return nil
}

func (m noopTaskMetaMgr) Close() {
}

type noopTableMetaMgr struct{}

func (m noopTableMetaMgr) InitTableMeta(ctx context.Context) error {
	return nil
}

func (m noopTableMetaMgr) AllocTableRowIDs(ctx context.Context, rawRowIDMax int64) (*verify.KVChecksum, int64, error) {
	return nil, 0, nil
}

func (m noopTableMetaMgr) UpdateTableStatus(ctx context.Context, status metaStatus) error {
	return nil
}

func (m noopTableMetaMgr) UpdateTableBaseChecksum(ctx context.Context, checksum *verify.KVChecksum) error {
	return nil
}

func (m noopTableMetaMgr) CheckAndUpdateLocalChecksum(ctx context.Context, checksum *verify.KVChecksum) (bool, *verify.KVChecksum, error) {
	return false, nil, nil
}

func (m noopTableMetaMgr) FinishTable(ctx context.Context) error {
	return nil
}<|MERGE_RESOLUTION|>--- conflicted
+++ resolved
@@ -537,19 +537,9 @@
 		DB:     m.session,
 		Logger: log.L(),
 	}
-<<<<<<< HEAD
-
-	err := exec.Transact(ctx, "check and init task status", func(ctx context.Context, tx *sql.Tx) error {
-		// avoid override existing metadata if the meta is already inserted.
-		stmt := fmt.Sprintf(`INSERT INTO %s (task_id, status) values (?, ?) ON DUPLICATE KEY UPDATE state = ?`, m.tableName)
-		_, err := tx.ExecContext(ctx, stmt, m.taskID, taskMetaStatusInitial.String(), taskStateNormal)
-		return errors.Trace(err)
-	})
-=======
 	// avoid override existing metadata if the meta is already inserted.
-	stmt := fmt.Sprintf(`INSERT IGNORE INTO %s (task_id, status, source_bytes) values (?, ?, ?)`, m.tableName)
-	err := exec.Exec(ctx, "init task meta", stmt, m.taskID, taskMetaStatusInitial.String(), source)
->>>>>>> 82ff927d
+	stmt := fmt.Sprintf(`INSERT INTO %s (task_id, status, source_bytes) values (?, ?, ?) ON DUPLICATE KEY UPDATE state = ?`, m.tableName)
+	err := exec.Exec(ctx, "init task meta", stmt, m.taskID, taskMetaStatusInitial.String(), source, taskStateNormal)
 	return errors.Trace(err)
 }
 
@@ -889,21 +879,16 @@
 	}, nil
 }
 
-<<<<<<< HEAD
+func (m noopTaskMetaMgr) CheckTaskExist(ctx context.Context) (bool, error) {
+	return false, nil
+}
+
+func (m noopTaskMetaMgr) CheckClusterSource(ctx context.Context) (int64, error) {
+	return 0, nil
+}
+
 func (m noopTaskMetaMgr) CheckAndFinishRestore(context.Context, bool) (bool, bool, error) {
 	return false, true, nil
-=======
-func (m noopTaskMetaMgr) CheckTaskExist(ctx context.Context) (bool, error) {
-	return false, nil
-}
-
-func (m noopTaskMetaMgr) CheckClusterSource(ctx context.Context) (int64, error) {
-	return 0, nil
-}
-
-func (m noopTaskMetaMgr) CheckAndFinishRestore(ctx context.Context) (bool, error) {
-	return false, nil
->>>>>>> 82ff927d
 }
 
 func (m noopTaskMetaMgr) Cleanup(ctx context.Context) error {
