--- conflicted
+++ resolved
@@ -1393,14 +1393,10 @@
 	engineID int32,
 	cp *EngineCheckpoint,
 ) (*kv.ClosedEngine, error) {
-<<<<<<< HEAD
 	ctx, cancel := context.WithCancel(pCtx)
 	defer cancel()
-	if cp.Status >= CheckpointStatusClosed {
-=======
 	// all data has finished written, we can close the engine directly.
 	if cp.Status >= CheckpointStatusAllWritten {
->>>>>>> a0b0388e
 		closedEngine, err := rc.backend.UnsafeCloseEngine(ctx, t.tableName, engineID)
 		// If any error occurred, recycle worker immediately
 		if err != nil {
