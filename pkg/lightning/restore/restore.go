--- conflicted
+++ resolved
@@ -81,13 +81,8 @@
 )
 
 const (
-<<<<<<< HEAD
-	compactionLowerThreshold = 512 << 20 // 512M
-	compactionUpperThreshold = 32 << 30  // 32GB
-=======
 	compactionLowerThreshold = 512 * units.MiB
 	compactionUpperThreshold = 32 * units.GiB
->>>>>>> 6fd7b9ab
 )
 
 // DeliverPauser is a shared pauser to pause progress to (*chunkRestore).encodeLoop
@@ -1345,11 +1340,7 @@
 // with a higher compression threshold, the compression time increases, but the iteration time decreases.
 // Try to limit the total SST files number under 500. But size compress 32GB SST files cost about 20min,
 // we set the upper bound to 32GB to avoid too long compression time.
-<<<<<<< HEAD
-// factor is the kv count per row.
-=======
 // factor is the non-clustered(1 for data engine and number of non-clustered index count for index engine).
->>>>>>> 6fd7b9ab
 func estimateCompactionThreshold(cp *checkpoints.TableCheckpoint, factor int64) int64 {
 	totalRawFileSize := int64(0)
 	var lastFile string
@@ -1410,14 +1401,9 @@
 
 		engineCfg := &backend.EngineConfig{}
 		if rc.cfg.TikvImporter.Backend == config.BackendLocal {
-<<<<<<< HEAD
-			idxCnt := len(tr.tableInfo.Core.Indices)
-			if tr.tableInfo.Core.PKIsHandle {
-=======
 			// for index engine, the estimate factor is non-clustered index count
 			idxCnt := len(tr.tableInfo.Core.Indices)
-			if common.TableHasAutoRowID(tr.tableInfo.Core) {
->>>>>>> 6fd7b9ab
+			if !common.TableHasAutoRowID(tr.tableInfo.Core) {
 				idxCnt--
 			}
 			threshold := estimateCompactionThreshold(cp, int64(idxCnt))
@@ -1578,19 +1564,12 @@
 	}
 
 	// if the key are ordered, LocalWrite can optimize the writing.
-<<<<<<< HEAD
-	// table has auto_incremented _tidb_rowid must satisfy following restriction
-	// - clustered index disable and primary key is not number
-	// - no auto random bits (auto random or shard rowid)
-	// - no partition table
-=======
 	// table has auto-incremented _tidb_rowid must satisfy following restrictions:
 	// - clustered index disable and primary key is not number
 	// - no auto random bits (auto random or shard rowid)
 	// - no partition table
-	// - no explicit _tidb_rowid field (A this time we can't determine if the soure file contains _tidb_rowid field,
+	// - no explicit _tidb_rowid field (At this time we can't determine if the soure file contains _tidb_rowid field,
 	//   so we will do this check in LocalWriter when the first row is received.)
->>>>>>> 6fd7b9ab
 	hasAutoIncrementAutoID := common.TableHasAutoRowID(tr.tableInfo.Core) &&
 		tr.tableInfo.Core.AutoRandomBits == 0 && tr.tableInfo.Core.ShardRowIDBits == 0 &&
 		tr.tableInfo.Core.Partition == nil
