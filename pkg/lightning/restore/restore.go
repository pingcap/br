--- conflicted
+++ resolved
@@ -1275,7 +1275,6 @@
 	return t.postProcess(ctx, rc, cp, false /* force-analyze */)
 }
 
-<<<<<<< HEAD
 // estimate SST files compression threshold by total row file size
 // with a higher compression threshold, the compression time increases, but the iteration time decreases.
 // Try to limit the total SST files number under 500. But size compress 32GB SST files cost about 20min,
@@ -1313,10 +1312,7 @@
 	return threshold
 }
 
-func (t *TableRestore) restoreEngines(ctx context.Context, rc *RestoreController, cp *TableCheckpoint) error {
-=======
 func (t *TableRestore) restoreEngines(pCtx context.Context, rc *RestoreController, cp *TableCheckpoint) error {
->>>>>>> 9a80d3d3
 	indexEngineCp := cp.Engines[indexEngineID]
 	if indexEngineCp == nil {
 		return errors.Errorf("table %v index engine checkpoint not found", t.tableName)
@@ -1341,24 +1337,20 @@
 		indexWorker := rc.indexWorkers.Apply()
 		defer rc.indexWorkers.Recycle(indexWorker)
 
-<<<<<<< HEAD
-		engineCfg := &kv.EngineConfig{}
+		engineCfg := &backend.EngineConfig{}
 		if rc.cfg.TikvImporter.Backend == config.BackendLocal {
 			idxCnt := len(t.tableInfo.Core.Indices)
 			if t.tableInfo.Core.PKIsHandle {
 				idxCnt--
 			}
 			threshold := estimateCompactionThreshold(cp, int64(idxCnt))
-			engineCfg.Local = &kv.LocalEngineConfig{
+			engineCfg.Local = &backend.LocalEngineConfig{
 				Compact:            threshold > 0,
 				CompactConcurrency: 4,
 				CompactThreshold:   threshold,
 			}
 		}
-		indexEngine, err := rc.backend.OpenEngine(ctx, engineCfg, t.tableName, indexEngineID)
-=======
-		indexEngine, err := rc.backend.OpenEngine(ctx, t.tableName, indexEngineID, rc.ts)
->>>>>>> 9a80d3d3
+		indexEngine, err := rc.backend.OpenEngine(ctx, engineCfg, t.tableName, indexEngineID, rc.ts)
 		if err != nil {
 			return errors.Trace(err)
 		}
@@ -1507,19 +1499,6 @@
 		return closedEngine, nil
 	}
 
-<<<<<<< HEAD
-	// In local backend, the local writer will produce an SST file for batch
-	// ingest into the local DB every 1000 KV pairs or up to 512 MiB.
-	// There are (region-concurrency) data writers, and (index-concurrency) index writers.
-	// Thus, the disk size occupied by these writers are up to
-	// (region-concurrency + index-concurrency) * 512 MiB.
-	// This number should not exceed the disk quota.
-	// Therefore, we need to reduce that "512 MiB" to respect the disk quota:
-	localWriterMaxCacheSize := int64(rc.cfg.TikvImporter.DiskQuota) // int64(rc.cfg.App.IndexConcurrency+rc.cfg.App.RegionConcurrency)
-	if localWriterMaxCacheSize > config.LocalMemoryTableSize {
-		localWriterMaxCacheSize = config.LocalMemoryTableSize
-	}
-
 	// if the key are ordered, LocalWrite can optimize the writing.
 	// table has auto_incremented _tidb_rowid must satisfy following restriction
 	// - clustered index disable and primary key is not number
@@ -1528,19 +1507,12 @@
 	hasAutoIncrementAutoID := common.TableHasAutoRowID(t.tableInfo.Core) &&
 		t.tableInfo.Core.AutoRandomBits == 0 && t.tableInfo.Core.ShardRowIDBits == 0 &&
 		t.tableInfo.Core.Partition == nil
-	dataWriterCfg := &kv.LocalWriterConfig{
-		IsKVSorted:   hasAutoIncrementAutoID,
-		MaxCacheSize: localWriterMaxCacheSize,
+	dataWriterCfg := &backend.LocalWriterConfig{
+		IsKVSorted: hasAutoIncrementAutoID,
 	}
 
 	logTask := t.logger.With(zap.Int32("engineNumber", engineID)).Begin(zap.InfoLevel, "encode kv data and write")
-
-	dataEngine, err := rc.backend.OpenEngine(ctx, &kv.EngineConfig{}, t.tableName, engineID)
-=======
-	logTask := t.logger.With(zap.Int32("engineNumber", engineID)).Begin(zap.InfoLevel, "encode kv data and write")
-
-	dataEngine, err := rc.backend.OpenEngine(ctx, t.tableName, engineID, rc.ts)
->>>>>>> 9a80d3d3
+	dataEngine, err := rc.backend.OpenEngine(ctx, &backend.EngineConfig{}, t.tableName, engineID, rc.ts)
 	if err != nil {
 		return nil, errors.Trace(err)
 	}
@@ -1581,21 +1553,13 @@
 
 		restoreWorker := rc.regionWorkers.Apply()
 		wg.Add(1)
-<<<<<<< HEAD
 
 		dataWriter, err := dataEngine.LocalWriter(ctx, dataWriterCfg)
 		if err != nil {
 			return nil, errors.Trace(err)
 		}
 
-		indexWriter, err := indexEngine.LocalWriter(ctx, &kv.LocalWriterConfig{MaxCacheSize: localWriterMaxCacheSize})
-=======
-		dataWriter, err := dataEngine.LocalWriter(ctx)
-		if err != nil {
-			return nil, errors.Trace(err)
-		}
-		indexWriter, err := indexEngine.LocalWriter(ctx)
->>>>>>> 9a80d3d3
+		indexWriter, err := indexEngine.LocalWriter(ctx, &backend.LocalWriterConfig{})
 		if err != nil {
 			return nil, errors.Trace(err)
 		}
@@ -1613,13 +1577,9 @@
 				err = dataWriter.Close(ctx)
 			}
 			if err == nil {
-<<<<<<< HEAD
 				err = indexWriter.Close(ctx)
-=======
-				err = indexWriter.Close()
 			}
 			if err == nil {
->>>>>>> 9a80d3d3
 				metric.ChunkCounter.WithLabelValues(metric.ChunkStateFinished).Add(remainChunkCnt)
 				metric.BytesCounter.WithLabelValues(metric.TableStateWritten).Add(float64(cr.chunk.Checksum.SumSize()))
 			} else {
@@ -2366,13 +2326,8 @@
 ////////////////////////////////////////////////////////////////
 
 var (
-<<<<<<< HEAD
-	maxKVQueueSize         = 16    // Cache at most this number of rows before blocking the encode loop
-	minDeliverBytes uint64 = 65536 // 64 KB. batch at least this amount of bytes to reduce number of messages
-=======
-	maxKVQueueSize         = 128            // Cache at most this number of rows before blocking the encode loop
+	maxKVQueueSize         = 32             // Cache at most this number of rows before blocking the encode loop
 	minDeliverBytes uint64 = 96 * units.KiB // 96 KB (data + index). batch at least this amount of bytes to reduce number of messages
->>>>>>> 9a80d3d3
 )
 
 type deliveredKVs struct {
