--- conflicted
+++ resolved
@@ -142,7 +142,6 @@
 )
 
 type RestoreController struct {
-<<<<<<< HEAD
 	cfg            *config.Config
 	dbMetas        []*mydump.MDDatabaseMeta
 	dbInfos        map[string]*TidbDBInfo
@@ -152,30 +151,12 @@
 	ioWorkers      *worker.Pool
 	checksumWorks  *worker.Pool
 	pauser         *common.Pauser
-	backend        kv.Backend
+	backend        backend.Backend
 	tidbGlue       glue.Glue
 	alterTableLock sync.Mutex
 	compactState   int32
 	sysVars        map[string]string
 	tls            *common.TLS
-=======
-	cfg             *config.Config
-	dbMetas         []*mydump.MDDatabaseMeta
-	dbInfos         map[string]*TidbDBInfo
-	tableWorkers    *worker.Pool
-	indexWorkers    *worker.Pool
-	regionWorkers   *worker.Pool
-	ioWorkers       *worker.Pool
-	checksumWorks   *worker.Pool
-	pauser          *common.Pauser
-	backend         backend.Backend
-	tidbGlue        glue.Glue
-	postProcessLock sync.Mutex // a simple way to ensure post-processing is not concurrent without using complicated goroutines
-	alterTableLock  sync.Mutex
-	compactState    int32
-	sysVars         map[string]string
-	tls             *common.TLS
->>>>>>> 8f80b8ea
 
 	errorSummaries errorSummaries
 
