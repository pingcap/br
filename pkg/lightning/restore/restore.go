--- conflicted
+++ resolved
@@ -144,24 +144,6 @@
 )
 
 type RestoreController struct {
-<<<<<<< HEAD
-	cfg             *config.Config
-	dbMetas         []*mydump.MDDatabaseMeta
-	dbInfos         map[string]*TidbDBInfo
-	tableWorkers    *worker.Pool
-	indexWorkers    *worker.Pool
-	regionWorkers   *worker.Pool
-	ioWorkers       *worker.Pool
-	checksumWorks   *worker.Pool
-	pauser          *common.Pauser
-	backend         backend.Backend
-	tidbGlue        glue.Glue
-	postProcessLock sync.Mutex // a simple way to ensure post-processing is not concurrent without using complicated goroutines
-	alterTableLock  sync.Mutex
-	compactState    int32
-	sysVars         map[string]string
-	tls             *common.TLS
-=======
 	cfg            *config.Config
 	dbMetas        []*mydump.MDDatabaseMeta
 	dbInfos        map[string]*TidbDBInfo
@@ -177,8 +159,6 @@
 	compactState   int32
 	sysVars        map[string]string
 	tls            *common.TLS
->>>>>>> fa66494b... lightning: fix duplicated engine counter metrics (#777)
-
 	errorSummaries errorSummaries
 
 	checkpointsDB CheckpointsDB
