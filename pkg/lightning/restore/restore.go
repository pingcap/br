--- conflicted
+++ resolved
@@ -1753,15 +1753,7 @@
 	// - clustered index disable and primary key is not number
 	// - no auto random bits (auto random or shard row id)
 	// - no partition table
-<<<<<<< HEAD
-<<<<<<< HEAD
-	// - no explicit _tidb_rowid field (A this time we can't determine if the soure file contains _tidb_rowid field,
-=======
 	// - no explicit _tidb_rowid field (At this time we can't determine if the source file contains _tidb_rowid field,
->>>>>>> 221bed67 (lightning: optimize lightning memory and perf (#1020))
-=======
-	// - no explicit _tidb_rowid field (A this time we can't determine if the source files contain _tidb_rowid field,
->>>>>>> 7956ddda
 	//   so we will do this check in LocalWriter when the first row is received.)
 	hasAutoIncrementAutoID := common.TableHasAutoRowID(tr.tableInfo.Core) &&
 		tr.tableInfo.Core.AutoRandomBits == 0 && tr.tableInfo.Core.ShardRowIDBits == 0 &&
