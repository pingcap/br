// Copyright 2019 PingCAP, Inc.
//
// Licensed under the Apache License, Version 2.0 (the "License");
// you may not use this file except in compliance with the License.
// You may obtain a copy of the License at
//
//     http://www.apache.org/licenses/LICENSE-2.0
//
// Unless required by applicable law or agreed to in writing, software
// distributed under the License is distributed on an "AS IS" BASIS,
// See the License for the specific language governing permissions and
// limitations under the License.

package restore

import (
	"context"
	"database/sql"
	"fmt"
	"math"
	"os"
	"strings"
	"sync"
	"time"

	"github.com/docker/go-units"
	"github.com/pingcap/errors"
	"github.com/pingcap/failpoint"
	sstpb "github.com/pingcap/kvproto/pkg/import_sstpb"
	"github.com/pingcap/parser/model"
<<<<<<< HEAD
=======
	"github.com/pingcap/tidb/meta/autoid"
>>>>>>> 8408739b
	"github.com/pingcap/tidb/util/collate"
	"go.uber.org/atomic"
	"go.uber.org/multierr"
	"go.uber.org/zap"

	"github.com/pingcap/br/pkg/lightning/backend"
	"github.com/pingcap/br/pkg/lightning/backend/importer"
	"github.com/pingcap/br/pkg/lightning/backend/local"
	"github.com/pingcap/br/pkg/lightning/backend/tidb"
	"github.com/pingcap/br/pkg/lightning/checkpoints"
	"github.com/pingcap/br/pkg/lightning/common"
	"github.com/pingcap/br/pkg/lightning/config"
	"github.com/pingcap/br/pkg/lightning/glue"
	"github.com/pingcap/br/pkg/lightning/log"
	"github.com/pingcap/br/pkg/lightning/metric"
	"github.com/pingcap/br/pkg/lightning/mydump"
	"github.com/pingcap/br/pkg/lightning/tikv"
	"github.com/pingcap/br/pkg/lightning/web"
	"github.com/pingcap/br/pkg/lightning/worker"
	"github.com/pingcap/br/pkg/pdutil"
	"github.com/pingcap/br/pkg/storage"
	"github.com/pingcap/br/pkg/utils"
	"github.com/pingcap/br/pkg/version/build"
)

const (
	FullLevelCompact = -1
	Level1Compact    = 1
)

const (
	defaultGCLifeTime = 100 * time.Hour
)

const (
	indexEngineID = -1
)

const (
	compactStateIdle int32 = iota
	compactStateDoing
)

const (
	taskMetaTableName  = "task_meta"
	tableMetaTableName = "table_meta"
	// CreateTableMetadataTable stores the per-table sub jobs information used by TiDB Lightning
	CreateTableMetadataTable = `CREATE TABLE IF NOT EXISTS %s (
		task_id 			BIGINT(20) UNSIGNED,
		table_id 			BIGINT(64) NOT NULL,
		table_name 			VARCHAR(64) NOT NULL,
		row_id_base 		BIGINT(20) NOT NULL DEFAULT 0,
		row_id_max 			BIGINT(20) NOT NULL DEFAULT 0,
		total_kvs_base 		BIGINT(20) UNSIGNED NOT NULL DEFAULT 0,
		total_bytes_base 	BIGINT(20) UNSIGNED NOT NULL DEFAULT 0,
		checksum_base 		BIGINT(20) UNSIGNED NOT NULL DEFAULT 0,
		total_kvs 			BIGINT(20) UNSIGNED NOT NULL DEFAULT 0,
		total_bytes 		BIGINT(20) UNSIGNED NOT NULL DEFAULT 0,
		checksum 			BIGINT(20) UNSIGNED NOT NULL DEFAULT 0,
		status 				VARCHAR(32) NOT NULL,
		PRIMARY KEY (table_id, task_id)
	);`
	// CreateTaskMetaTable stores the pre-lightning metadata used by TiDB Lightning
	CreateTaskMetaTable = `CREATE TABLE IF NOT EXISTS %s (
		task_id BIGINT(20) UNSIGNED NOT NULL,
		pd_cfgs VARCHAR(2048) NOT NULL DEFAULT '',
		status  VARCHAR(32) NOT NULL,
		PRIMARY KEY (task_id)
	);`

	compactionLowerThreshold = 512 * units.MiB
	compactionUpperThreshold = 32 * units.GiB
)

// DeliverPauser is a shared pauser to pause progress to (*chunkRestore).encodeLoop
var DeliverPauser = common.NewPauser()

// nolint:gochecknoinits // TODO: refactor
func init() {
	failpoint.Inject("SetMinDeliverBytes", func(v failpoint.Value) {
		minDeliverBytes = uint64(v.(int))
	})
}

type saveCp struct {
	tableName string
	merger    checkpoints.TableCheckpointMerger
}

type errorSummary struct {
	status checkpoints.CheckpointStatus
	err    error
}

type errorSummaries struct {
	sync.Mutex
	logger  log.Logger
	summary map[string]errorSummary
}

// makeErrorSummaries returns an initialized errorSummaries instance
func makeErrorSummaries(logger log.Logger) errorSummaries {
	return errorSummaries{
		logger:  logger,
		summary: make(map[string]errorSummary),
	}
}

func (es *errorSummaries) emitLog() {
	es.Lock()
	defer es.Unlock()

	if errorCount := len(es.summary); errorCount > 0 {
		logger := es.logger
		logger.Error("tables failed to be imported", zap.Int("count", errorCount))
		for tableName, errorSummary := range es.summary {
			logger.Error("-",
				zap.String("table", tableName),
				zap.String("status", errorSummary.status.MetricName()),
				log.ShortError(errorSummary.err),
			)
		}
	}
}

func (es *errorSummaries) record(tableName string, err error, status checkpoints.CheckpointStatus) {
	es.Lock()
	defer es.Unlock()
	es.summary[tableName] = errorSummary{status: status, err: err}
}

const (
	diskQuotaStateIdle int32 = iota
	diskQuotaStateChecking
	diskQuotaStateImporting

	diskQuotaMaxReaders = 1 << 30
)

// diskQuotaLock is essentially a read/write lock. The implement here is inspired by sync.RWMutex.
// diskQuotaLock removed the unnecessary blocking `RLock` method and add a non-blocking `TryRLock` method.
type diskQuotaLock struct {
	w           sync.Mutex    // held if there are pending writers
	writerSem   chan struct{} // semaphore for writers to wait for completing readers
	readerCount atomic.Int32  // number of pending readers
	readerWait  atomic.Int32  // number of departing readers
}

func newDiskQuotaLock() *diskQuotaLock {
	return &diskQuotaLock{writerSem: make(chan struct{})}
}

func (d *diskQuotaLock) Lock() {
	d.w.Lock()
	// Announce to readers there is a pending writer.
	r := d.readerCount.Sub(diskQuotaMaxReaders) + diskQuotaMaxReaders
	if r != 0 && d.readerWait.Add(r) != 0 {
		// Wait for active readers.
		<-d.writerSem
	}
}

func (d *diskQuotaLock) Unlock() {
	d.readerCount.Add(diskQuotaMaxReaders)
	d.w.Unlock()
}

func (d *diskQuotaLock) TryRLock() (locked bool) {
	r := d.readerCount.Load()
	for r >= 0 {
		if d.readerCount.CAS(r, r+1) {
			return true
		}
		r = d.readerCount.Load()
	}
	return false
}

func (d *diskQuotaLock) RUnlock() {
	if d.readerCount.Dec() < 0 {
		if d.readerWait.Dec() == 0 {
			// The last reader unblocks the writer.
			d.writerSem <- struct{}{}
		}
	}
}

type Controller struct {
	cfg           *config.Config
	dbMetas       []*mydump.MDDatabaseMeta
	dbInfos       map[string]*checkpoints.TidbDBInfo
	tableWorkers  *worker.Pool
	indexWorkers  *worker.Pool
	regionWorkers *worker.Pool
	ioWorkers     *worker.Pool
	checksumWorks *worker.Pool
	pauser        *common.Pauser
	backend       backend.Backend
	tidbGlue      glue.Glue

	alterTableLock sync.Mutex
	sysVars        map[string]string
	tls            *common.TLS
	checkTemplate  Template

	errorSummaries errorSummaries

	checkpointsDB checkpoints.DB
	saveCpCh      chan saveCp
	checkpointsWg sync.WaitGroup

	closedEngineLimit *worker.Pool
	store             storage.ExternalStorage
	metaMgrBuilder    metaMgrBuilder

	diskQuotaLock  *diskQuotaLock
	diskQuotaState atomic.Int32
	compactState   atomic.Int32
}

func NewRestoreController(
	ctx context.Context,
	dbMetas []*mydump.MDDatabaseMeta,
	cfg *config.Config,
	s storage.ExternalStorage,
	g glue.Glue,
) (*Controller, error) {
	return NewRestoreControllerWithPauser(ctx, dbMetas, cfg, s, DeliverPauser, g)
}

func NewRestoreControllerWithPauser(
	ctx context.Context,
	dbMetas []*mydump.MDDatabaseMeta,
	cfg *config.Config,
	s storage.ExternalStorage,
	pauser *common.Pauser,
	g glue.Glue,
) (*Controller, error) {
	tls, err := cfg.ToTLS()
	if err != nil {
		return nil, err
	}

	cpdb, err := g.OpenCheckpointsDB(ctx, cfg)
	if err != nil {
		return nil, errors.Annotate(err, "open checkpoint db failed")
	}

	taskCp, err := cpdb.TaskCheckpoint(ctx)
	if err != nil {
		return nil, errors.Annotate(err, "get task checkpoint failed")
	}
	if err := verifyCheckpoint(cfg, taskCp); err != nil {
		return nil, errors.Trace(err)
	}
	// reuse task id to reuse task meta correctly.
	if taskCp != nil {
		cfg.TaskID = taskCp.TaskID
	}

	var backend backend.Backend
	switch cfg.TikvImporter.Backend {
	case config.BackendImporter:
		var err error
		backend, err = importer.NewImporter(ctx, tls, cfg.TikvImporter.Addr, cfg.TiDB.PdAddr)
		if err != nil {
			return nil, errors.Annotate(err, "open importer backend failed")
		}
	case config.BackendTiDB:
		db, err := DBFromConfig(cfg.TiDB)
		if err != nil {
			return nil, errors.Annotate(err, "open tidb backend failed")
		}
		backend = tidb.NewTiDBBackend(db, cfg.TikvImporter.OnDuplicate)
	case config.BackendLocal:
		var rLimit local.Rlim_t
		rLimit, err = local.GetSystemRLimit()
		if err != nil {
			return nil, err
		}
		maxOpenFiles := int(rLimit / local.Rlim_t(cfg.App.TableConcurrency))
		// check overflow
		if maxOpenFiles < 0 {
			maxOpenFiles = math.MaxInt32
		}

		backend, err = local.NewLocalBackend(ctx, tls, cfg.TiDB.PdAddr, &cfg.TikvImporter,
			cfg.Checkpoint.Enable, g, maxOpenFiles)
		if err != nil {
			return nil, errors.Annotate(err, "build local backend failed")
		}
		err = verifyLocalFile(ctx, cpdb, cfg.TikvImporter.SortedKVDir)
		if err != nil {
			return nil, err
		}
	default:
		return nil, errors.New("unknown backend: " + cfg.TikvImporter.Backend)
	}

	var metaBuilder metaMgrBuilder
	switch cfg.TikvImporter.Backend {
	case config.BackendLocal, config.BackendImporter:
		// TODO: support Lightning via SQL
		db, err := g.GetDB()
		if err != nil {
			return nil, errors.Trace(err)
		}
		metaBuilder = &dbMetaMgrBuilder{
			db:           db,
			taskID:       cfg.TaskID,
			schema:       cfg.App.MetaSchemaName,
			needChecksum: cfg.PostRestore.Checksum != config.OpLevelOff,
		}
	default:
		metaBuilder = noopMetaMgrBuilder{}
	}

	rc := &Controller{
		cfg:           cfg,
		dbMetas:       dbMetas,
		tableWorkers:  worker.NewPool(ctx, cfg.App.TableConcurrency, "table"),
		indexWorkers:  worker.NewPool(ctx, cfg.App.IndexConcurrency, "index"),
		regionWorkers: worker.NewPool(ctx, cfg.App.RegionConcurrency, "region"),
		ioWorkers:     worker.NewPool(ctx, cfg.App.IOConcurrency, "io"),
		checksumWorks: worker.NewPool(ctx, cfg.TiDB.ChecksumTableConcurrency, "checksum"),
		pauser:        pauser,
		backend:       backend,
		tidbGlue:      g,
		sysVars:       defaultImportantVariables,
		tls:           tls,
		checkTemplate: NewSimpleTemplate(),

		errorSummaries:    makeErrorSummaries(log.L()),
		checkpointsDB:     cpdb,
		saveCpCh:          make(chan saveCp),
		closedEngineLimit: worker.NewPool(ctx, cfg.App.TableConcurrency*2, "closed-engine"),

		store:          s,
		metaMgrBuilder: metaBuilder,
		diskQuotaLock:  newDiskQuotaLock(),
	}

	return rc, nil
}

func (rc *Controller) Close() {
	rc.backend.Close()
	rc.tidbGlue.GetSQLExecutor().Close()
}

func (rc *Controller) Run(ctx context.Context) error {
	opts := []func(context.Context) error{
		rc.preCheckRequirements,
		rc.setGlobalVariables,
		rc.restoreSchema,
		rc.restoreTables,
		rc.fullCompact,
		rc.switchToNormalMode,
		rc.cleanCheckpoints,
	}

	task := log.L().Begin(zap.InfoLevel, "the whole procedure")

	var err error
	finished := false
outside:
	for i, process := range opts {
		err = process(ctx)
		if i == len(opts)-1 {
			finished = true
		}
		logger := task.With(zap.Int("step", i), log.ShortError(err))

		switch {
		case err == nil:
		case log.IsContextCanceledError(err):
			logger.Info("task canceled")
			err = nil
			break outside
		default:
			logger.Error("run failed")
			fmt.Fprintf(os.Stderr, "Error: %s\n", err)
			break outside // ps : not continue
		}
	}

	// if process is cancelled, should make sure checkpoints are written to db.
	if !finished {
		rc.waitCheckpointFinish()
	}

	task.End(zap.ErrorLevel, err)
	rc.errorSummaries.emitLog()

	return errors.Trace(err)
}

type schemaStmtType int

func (stmtType schemaStmtType) String() string {
	switch stmtType {
	case schemaCreateDatabase:
		return "restore database schema"
	case schemaCreateTable:
		return "restore table schema"
	case schemaCreateView:
		return "restore view schema"
	}
	return "unknown statement of schema"
}

const (
	schemaCreateDatabase schemaStmtType = iota
	schemaCreateTable
	schemaCreateView
)

type schemaJob struct {
	dbName   string
	tblName  string // empty for create db jobs
	stmtType schemaStmtType
	stmts    []*schemaStmt
}

type schemaStmt struct {
	sql string
}

type restoreSchemaWorker struct {
	ctx   context.Context
	quit  context.CancelFunc
	jobCh chan *schemaJob
	errCh chan error
	wg    sync.WaitGroup
	glue  glue.Glue
	store storage.ExternalStorage
}

func (worker *restoreSchemaWorker) makeJobs(
	dbMetas []*mydump.MDDatabaseMeta,
	getTables func(context.Context, string) ([]*model.TableInfo, error),
) error {
	defer func() {
		close(worker.jobCh)
		worker.quit()
	}()
	var err error
	// 1. restore databases, execute statements concurrency
	for _, dbMeta := range dbMetas {
		restoreSchemaJob := &schemaJob{
			dbName:   dbMeta.Name,
			stmtType: schemaCreateDatabase,
			stmts:    make([]*schemaStmt, 0, 1),
		}
		restoreSchemaJob.stmts = append(restoreSchemaJob.stmts, &schemaStmt{
			sql: createDatabaseIfNotExistStmt(dbMeta.Name),
		})
		err = worker.appendJob(restoreSchemaJob)
		if err != nil {
			return err
		}
	}
	err = worker.wait()
	if err != nil {
		return err
	}
	// 2. restore tables, execute statements concurrency
	for _, dbMeta := range dbMetas {
		// we can ignore error here, and let check failed later if schema not match
		tables, _ := getTables(worker.ctx, dbMeta.Name)
		tableMap := make(map[string]struct{})
		for _, t := range tables {
			tableMap[t.Name.L] = struct{}{}
		}
		for _, tblMeta := range dbMeta.Tables {
			if _, ok := tableMap[strings.ToLower(tblMeta.Name)]; ok {
				// we already has this table in TiDB.
				// we should skip ddl job and let SchemaValid check.
				continue
			}
			sql, err := tblMeta.GetSchema(worker.ctx, worker.store)
			if sql != "" {
				stmts, err := createTableIfNotExistsStmt(worker.glue.GetParser(), sql, dbMeta.Name, tblMeta.Name)
				if err != nil {
					return err
				}
				restoreSchemaJob := &schemaJob{
					dbName:   dbMeta.Name,
					tblName:  tblMeta.Name,
					stmtType: schemaCreateTable,
					stmts:    make([]*schemaStmt, 0, len(stmts)),
				}
				for _, sql := range stmts {
					restoreSchemaJob.stmts = append(restoreSchemaJob.stmts, &schemaStmt{
						sql: sql,
					})
				}
				err = worker.appendJob(restoreSchemaJob)
				if err != nil {
					return err
				}
			}
			if err != nil {
				return err
			}
		}
	}
	err = worker.wait()
	if err != nil {
		return err
	}
	// 3. restore views. Since views can cross database we must restore views after all table schemas are restored.
	for _, dbMeta := range dbMetas {
		for _, viewMeta := range dbMeta.Views {
			sql, err := viewMeta.GetSchema(worker.ctx, worker.store)
			if sql != "" {
				stmts, err := createTableIfNotExistsStmt(worker.glue.GetParser(), sql, dbMeta.Name, viewMeta.Name)
				if err != nil {
					return err
				}
				restoreSchemaJob := &schemaJob{
					dbName:   dbMeta.Name,
					tblName:  viewMeta.Name,
					stmtType: schemaCreateView,
					stmts:    make([]*schemaStmt, 0, len(stmts)),
				}
				for _, sql := range stmts {
					restoreSchemaJob.stmts = append(restoreSchemaJob.stmts, &schemaStmt{
						sql: sql,
					})
				}
				err = worker.appendJob(restoreSchemaJob)
				if err != nil {
					return err
				}
				// we don't support restore views concurrency, cauz it maybe will raise a error
				err = worker.wait()
				if err != nil {
					return err
				}
			}
			if err != nil {
				return err
			}
		}
	}
	return nil
}

func (worker *restoreSchemaWorker) doJob() {
	var session *sql.Conn
	defer func() {
		if session != nil {
			_ = session.Close()
		}
	}()
loop:
	for {
		select {
		case <-worker.ctx.Done():
			// don't `return` or throw `worker.ctx.Err()`here,
			// if we `return`, we can't mark cancelled jobs as done,
			// if we `throw(worker.ctx.Err())`, it will be blocked to death
			break loop
		case job := <-worker.jobCh:
			if job == nil {
				// successful exit
				return
			}
			var err error
			if session == nil {
				session, err = func() (*sql.Conn, error) {
					// TODO: support lightning in SQL
					db, err := worker.glue.GetDB()
					if err != nil {
						return nil, errors.Trace(err)
					}
					return db.Conn(worker.ctx)
				}()
				if err != nil {
					worker.wg.Done()
					worker.throw(err)
					// don't return
					break loop
				}
			}
			logger := log.With(zap.String("db", job.dbName), zap.String("table", job.tblName))
			sqlWithRetry := common.SQLWithRetry{
				Logger: log.L(),
				DB:     session,
			}
			for _, stmt := range job.stmts {
				task := logger.Begin(zap.DebugLevel, fmt.Sprintf("execute SQL: %s", stmt.sql))
				err = sqlWithRetry.Exec(worker.ctx, "run create schema job", stmt.sql)
				task.End(zap.ErrorLevel, err)
				if err != nil {
					err = errors.Annotatef(err, "%s %s failed", job.stmtType.String(), common.UniqueTable(job.dbName, job.tblName))
					worker.wg.Done()
					worker.throw(err)
					// don't return
					break loop
				}
			}
			worker.wg.Done()
		}
	}
	// mark the cancelled job as `Done`, a little tricky,
	// cauz we need make sure `worker.wg.Wait()` wouldn't blocked forever
	for range worker.jobCh {
		worker.wg.Done()
	}
}

func (worker *restoreSchemaWorker) wait() error {
	// avoid to `worker.wg.Wait()` blocked forever when all `doJob`'s goroutine exited.
	// don't worry about goroutine below, it never become a zombie,
	// cauz we have mechanism to clean cancelled jobs in `worker.jobCh`.
	// means whole jobs has been send to `worker.jobCh` would be done.
	waitCh := make(chan struct{})
	go func() {
		worker.wg.Wait()
		close(waitCh)
	}()
	select {
	case err := <-worker.errCh:
		return err
	case <-worker.ctx.Done():
		return worker.ctx.Err()
	case <-waitCh:
		return nil
	}
}

func (worker *restoreSchemaWorker) throw(err error) {
	select {
	case <-worker.ctx.Done():
		// don't throw `worker.ctx.Err()` again, it will be blocked to death.
		return
	case worker.errCh <- err:
		worker.quit()
	}
}

func (worker *restoreSchemaWorker) appendJob(job *schemaJob) error {
	worker.wg.Add(1)
	select {
	case err := <-worker.errCh:
		// cancel the job
		worker.wg.Done()
		return err
	case <-worker.ctx.Done():
		// cancel the job
		worker.wg.Done()
		return worker.ctx.Err()
	case worker.jobCh <- job:
		return nil
	}
}

func (rc *Controller) restoreSchema(ctx context.Context) error {
	// create table with schema file
	// we can handle the duplicated created with createIfNotExist statement
	// and we will check the schema in TiDB is valid with the datafile in DataCheck later.
	logTask := log.L().Begin(zap.InfoLevel, "restore all schema")
	concurrency := utils.MinInt(rc.cfg.App.RegionConcurrency, 8)
	childCtx, cancel := context.WithCancel(ctx)
	worker := restoreSchemaWorker{
		ctx:   childCtx,
		quit:  cancel,
		jobCh: make(chan *schemaJob, concurrency),
		errCh: make(chan error),
		glue:  rc.tidbGlue,
		store: rc.store,
	}
	for i := 0; i < concurrency; i++ {
		go worker.doJob()
	}
	getTableFunc := rc.backend.FetchRemoteTableModels
	if !rc.tidbGlue.OwnsSQLExecutor() {
		getTableFunc = rc.tidbGlue.GetTables
	}
	err := worker.makeJobs(rc.dbMetas, getTableFunc)
	logTask.End(zap.ErrorLevel, err)
	if err != nil {
		return err
	}

	dbInfos, err := LoadSchemaInfo(ctx, rc.dbMetas, getTableFunc)
	if err != nil {
		return errors.Trace(err)
	}
	rc.dbInfos = dbInfos

	err = rc.DataCheck(ctx)
	if err != nil {
		return errors.Trace(err)
	}
	// Load new checkpoints
	err = rc.checkpointsDB.Initialize(ctx, rc.cfg, dbInfos)
	if err != nil {
		return errors.Trace(err)
	}
	failpoint.Inject("InitializeCheckpointExit", func() {
		log.L().Warn("exit triggered", zap.String("failpoint", "InitializeCheckpointExit"))
		os.Exit(0)
	})

	go rc.listenCheckpointUpdates()

	rc.sysVars = ObtainImportantVariables(ctx, rc.tidbGlue.GetSQLExecutor())

	// Estimate the number of chunks for progress reporting
	err = rc.estimateChunkCountIntoMetrics(ctx)
	if err != nil {
		return errors.Trace(err)
	}

	if rc.cfg.App.CheckRequirements && rc.tidbGlue.OwnsSQLExecutor() {
		// print check template only if check requirements is true.
		fmt.Println(rc.checkTemplate.Output())
		if !rc.checkTemplate.Success() {
			return errors.Errorf("tidb-lightning pre-check failed." +
				" Please fix the failed check(s) or set --check-requirements=false to skip checks")
		}
	}
	return nil
}

// verifyCheckpoint check whether previous task checkpoint is compatible with task config
func verifyCheckpoint(cfg *config.Config, taskCp *checkpoints.TaskCheckpoint) error {
	if taskCp == nil {
		return nil
	}
	// always check the backend value even with 'check-requirements = false'
	retryUsage := "destroy all checkpoints"
	if cfg.Checkpoint.Driver == config.CheckpointDriverFile {
		retryUsage = fmt.Sprintf("delete the file '%s'", cfg.Checkpoint.DSN)
	}
	retryUsage += " and remove all restored tables and try again"

	if cfg.TikvImporter.Backend != taskCp.Backend {
		return errors.Errorf("config 'tikv-importer.backend' value '%s' different from checkpoint value '%s', please %s", cfg.TikvImporter.Backend, taskCp.Backend, retryUsage)
	}

	if cfg.App.CheckRequirements {
		if build.ReleaseVersion != taskCp.LightningVer {
			var displayVer string
			if len(taskCp.LightningVer) != 0 {
				displayVer = fmt.Sprintf("at '%s'", taskCp.LightningVer)
			} else {
				displayVer = "before v4.0.6/v3.0.19"
			}
			return errors.Errorf("lightning version is '%s', but checkpoint was created %s, please %s", build.ReleaseVersion, displayVer, retryUsage)
		}

		errorFmt := "config '%s' value '%s' different from checkpoint value '%s'. You may set 'check-requirements = false' to skip this check or " + retryUsage
		if cfg.Mydumper.SourceDir != taskCp.SourceDir {
			return errors.Errorf(errorFmt, "mydumper.data-source-dir", cfg.Mydumper.SourceDir, taskCp.SourceDir)
		}

		if cfg.TikvImporter.Backend == config.BackendLocal && cfg.TikvImporter.SortedKVDir != taskCp.SortedKVDir {
			return errors.Errorf(errorFmt, "mydumper.sorted-kv-dir", cfg.TikvImporter.SortedKVDir, taskCp.SortedKVDir)
		}

		if cfg.TikvImporter.Backend == config.BackendImporter && cfg.TikvImporter.Addr != taskCp.ImporterAddr {
			return errors.Errorf(errorFmt, "tikv-importer.addr", cfg.TikvImporter.Backend, taskCp.Backend)
		}

		if cfg.TiDB.Host != taskCp.TiDBHost {
			return errors.Errorf(errorFmt, "tidb.host", cfg.TiDB.Host, taskCp.TiDBHost)
		}

		if cfg.TiDB.Port != taskCp.TiDBPort {
			return errors.Errorf(errorFmt, "tidb.port", cfg.TiDB.Port, taskCp.TiDBPort)
		}

		if cfg.TiDB.PdAddr != taskCp.PdAddr {
			return errors.Errorf(errorFmt, "tidb.pd-addr", cfg.TiDB.PdAddr, taskCp.PdAddr)
		}
	}

	return nil
}

// for local backend, we should check if local SST exists in disk, otherwise we'll lost data
func verifyLocalFile(ctx context.Context, cpdb checkpoints.DB, dir string) error {
	targetTables, err := cpdb.GetLocalStoringTables(ctx)
	if err != nil {
		return errors.Trace(err)
	}
	for tableName, engineIDs := range targetTables {
		for _, engineID := range engineIDs {
			_, eID := backend.MakeUUID(tableName, engineID)
			file := local.File{UUID: eID}
			err := file.Exist(dir)
			if err != nil {
				log.L().Error("can't find local file",
					zap.String("table name", tableName),
					zap.Int32("engine ID", engineID))
				return errors.Trace(err)
			}
		}
	}
	return nil
}

func (rc *Controller) estimateChunkCountIntoMetrics(ctx context.Context) error {
	estimatedChunkCount := 0.0
	estimatedEngineCnt := int64(0)
	batchSize := int64(rc.cfg.Mydumper.BatchSize)
	for _, dbMeta := range rc.dbMetas {
		for _, tableMeta := range dbMeta.Tables {
			tableName := common.UniqueTable(dbMeta.Name, tableMeta.Name)
			dbCp, err := rc.checkpointsDB.Get(ctx, tableName)
			if err != nil {
				return errors.Trace(err)
			}

			fileChunks := make(map[string]float64)
			for engineID, eCp := range dbCp.Engines {
				if eCp.Status < checkpoints.CheckpointStatusImported {
					estimatedEngineCnt++
				}
				if engineID == indexEngineID {
					continue
				}
				for _, c := range eCp.Chunks {
					if _, ok := fileChunks[c.Key.Path]; !ok {
						fileChunks[c.Key.Path] = 0.0
					}
					remainChunkCnt := float64(c.Chunk.EndOffset-c.Chunk.Offset) / float64(c.Chunk.EndOffset-c.Key.Offset)
					fileChunks[c.Key.Path] += remainChunkCnt
				}
			}
			// estimate engines count if engine cp is empty
			if len(dbCp.Engines) == 0 {
				estimatedEngineCnt += ((tableMeta.TotalSize + batchSize - 1) / batchSize) + 1
			}
			for _, fileMeta := range tableMeta.DataFiles {
				if cnt, ok := fileChunks[fileMeta.FileMeta.Path]; ok {
					estimatedChunkCount += cnt
					continue
				}
				if fileMeta.FileMeta.Type == mydump.SourceTypeCSV {
					cfg := rc.cfg.Mydumper
					if fileMeta.FileMeta.FileSize > int64(cfg.MaxRegionSize) && cfg.StrictFormat && !cfg.CSV.Header {
						estimatedChunkCount += math.Round(float64(fileMeta.FileMeta.FileSize) / float64(cfg.MaxRegionSize))
					} else {
						estimatedChunkCount++
					}
				} else {
					estimatedChunkCount++
				}
			}
		}
	}
	metric.ChunkCounter.WithLabelValues(metric.ChunkStateEstimated).Add(estimatedChunkCount)
	metric.ProcessedEngineCounter.WithLabelValues(metric.ChunkStateEstimated, metric.TableResultSuccess).
		Add(float64(estimatedEngineCnt))
	rc.tidbGlue.Record(glue.RecordEstimatedChunk, uint64(estimatedChunkCount))
	return nil
}

func (rc *Controller) saveStatusCheckpoint(tableName string, engineID int32, err error, statusIfSucceed checkpoints.CheckpointStatus) {
	merger := &checkpoints.StatusCheckpointMerger{Status: statusIfSucceed, EngineID: engineID}

	log.L().Debug("update checkpoint", zap.String("table", tableName), zap.Int32("engine_id", engineID),
		zap.Uint8("new_status", uint8(statusIfSucceed)), zap.Error(err))

	switch {
	case err == nil:
		break
	case !common.IsContextCanceledError(err):
		merger.SetInvalid()
		rc.errorSummaries.record(tableName, err, statusIfSucceed)
	default:
		return
	}

	if engineID == checkpoints.WholeTableEngineID {
		metric.RecordTableCount(statusIfSucceed.MetricName(), err)
	} else {
		metric.RecordEngineCount(statusIfSucceed.MetricName(), err)
	}

	rc.saveCpCh <- saveCp{tableName: tableName, merger: merger}
}

// listenCheckpointUpdates will combine several checkpoints together to reduce database load.
func (rc *Controller) listenCheckpointUpdates() {
	rc.checkpointsWg.Add(1)

	var lock sync.Mutex
	coalesed := make(map[string]*checkpoints.TableCheckpointDiff)

	hasCheckpoint := make(chan struct{}, 1)
	defer close(hasCheckpoint)

	go func() {
		for range hasCheckpoint {
			lock.Lock()
			cpd := coalesed
			coalesed = make(map[string]*checkpoints.TableCheckpointDiff)
			lock.Unlock()

			if len(cpd) > 0 {
				rc.checkpointsDB.Update(cpd)
				web.BroadcastCheckpointDiff(cpd)
			}
			rc.checkpointsWg.Done()
		}
	}()

	for scp := range rc.saveCpCh {
		lock.Lock()
		cpd, ok := coalesed[scp.tableName]
		if !ok {
			cpd = checkpoints.NewTableCheckpointDiff()
			coalesed[scp.tableName] = cpd
		}
		scp.merger.MergeInto(cpd)

		if len(hasCheckpoint) == 0 {
			rc.checkpointsWg.Add(1)
			hasCheckpoint <- struct{}{}
		}

		lock.Unlock()

		//nolint:scopelint // This would be either INLINED or ERASED, at compile time.
		failpoint.Inject("FailIfImportedChunk", func(val failpoint.Value) {
			if merger, ok := scp.merger.(*checkpoints.ChunkCheckpointMerger); ok && merger.Checksum.SumKVS() >= uint64(val.(int)) {
				rc.checkpointsWg.Done()
				rc.checkpointsWg.Wait()
				panic("forcing failure due to FailIfImportedChunk")
			}
		})

		//nolint:scopelint // This would be either INLINED or ERASED, at compile time.
		failpoint.Inject("FailIfStatusBecomes", func(val failpoint.Value) {
			if merger, ok := scp.merger.(*checkpoints.StatusCheckpointMerger); ok && merger.EngineID >= 0 && int(merger.Status) == val.(int) {
				rc.checkpointsWg.Done()
				rc.checkpointsWg.Wait()
				panic("forcing failure due to FailIfStatusBecomes")
			}
		})

		//nolint:scopelint // This would be either INLINED or ERASED, at compile time.
		failpoint.Inject("FailIfIndexEngineImported", func(val failpoint.Value) {
			if merger, ok := scp.merger.(*checkpoints.StatusCheckpointMerger); ok &&
				merger.EngineID == checkpoints.WholeTableEngineID &&
				merger.Status == checkpoints.CheckpointStatusIndexImported && val.(int) > 0 {
				rc.checkpointsWg.Done()
				rc.checkpointsWg.Wait()
				panic("forcing failure due to FailIfIndexEngineImported")
			}
		})

		//nolint:scopelint // This would be either INLINED or ERASED, at compile time.
		failpoint.Inject("KillIfImportedChunk", func(val failpoint.Value) {
			if merger, ok := scp.merger.(*checkpoints.ChunkCheckpointMerger); ok && merger.Checksum.SumKVS() >= uint64(val.(int)) {
				if err := common.KillMySelf(); err != nil {
					log.L().Warn("KillMySelf() failed to kill itself", log.ShortError(err))
				}
			}
		})
	}
	rc.checkpointsWg.Done()
}

// buildRunPeriodicActionAndCancelFunc build the runPeriodicAction func and a cancel func
func (rc *Controller) buildRunPeriodicActionAndCancelFunc(ctx context.Context, stop <-chan struct{}) (func(), func(bool)) {
	cancelFuncs := make([]func(bool), 0)
	closeFuncs := make([]func(), 0)
	// a nil channel blocks forever.
	// if the cron duration is zero we use the nil channel to skip the action.
	var logProgressChan <-chan time.Time
	if rc.cfg.Cron.LogProgress.Duration > 0 {
		logProgressTicker := time.NewTicker(rc.cfg.Cron.LogProgress.Duration)
		closeFuncs = append(closeFuncs, func() {
			logProgressTicker.Stop()
		})
		logProgressChan = logProgressTicker.C
	}

	glueProgressTicker := time.NewTicker(3 * time.Second)
	closeFuncs = append(closeFuncs, func() {
		glueProgressTicker.Stop()
	})

	var switchModeChan <-chan time.Time
	// tidb backend don't need to switch tikv to import mode
	if rc.cfg.TikvImporter.Backend != config.BackendTiDB && rc.cfg.Cron.SwitchMode.Duration > 0 {
		switchModeTicker := time.NewTicker(rc.cfg.Cron.SwitchMode.Duration)
		cancelFuncs = append(cancelFuncs, func(bool) { switchModeTicker.Stop() })
		cancelFuncs = append(cancelFuncs, func(do bool) {
			if do {
				log.L().Info("switch to normal mode")
				if err := rc.switchToNormalMode(ctx); err != nil {
					log.L().Warn("switch tikv to normal mode failed", zap.Error(err))
				}
			}
		})
		switchModeChan = switchModeTicker.C
	}

	var checkQuotaChan <-chan time.Time
	// only local storage has disk quota concern.
	if rc.cfg.TikvImporter.Backend == config.BackendLocal && rc.cfg.Cron.CheckDiskQuota.Duration > 0 {
		checkQuotaTicker := time.NewTicker(rc.cfg.Cron.CheckDiskQuota.Duration)
		cancelFuncs = append(cancelFuncs, func(bool) { checkQuotaTicker.Stop() })
		checkQuotaChan = checkQuotaTicker.C
	}

	return func() {
			defer func() {
				for _, f := range closeFuncs {
					f()
				}
			}()
			// tidb backend don't need to switch tikv to import mode
			if rc.cfg.TikvImporter.Backend != config.BackendTiDB && rc.cfg.Cron.SwitchMode.Duration > 0 {
				rc.switchToImportMode(ctx)
			}
			start := time.Now()
			for {
				select {
				case <-ctx.Done():
					log.L().Warn("stopping periodic actions", log.ShortError(ctx.Err()))
					return
				case <-stop:
					log.L().Info("everything imported, stopping periodic actions")
					return

				case <-switchModeChan:
					// periodically switch to import mode, as requested by TiKV 3.0
					rc.switchToImportMode(ctx)

				case <-logProgressChan:
					// log the current progress periodically, so OPS will know that we're still working
					nanoseconds := float64(time.Since(start).Nanoseconds())
					// the estimated chunk is not accurate(likely under estimated), but the actual count is not accurate
					// before the last table start, so use the bigger of the two should be a workaround
					estimated := metric.ReadCounter(metric.ChunkCounter.WithLabelValues(metric.ChunkStateEstimated))
					pending := metric.ReadCounter(metric.ChunkCounter.WithLabelValues(metric.ChunkStatePending))
					if estimated < pending {
						estimated = pending
					}
					finished := metric.ReadCounter(metric.ChunkCounter.WithLabelValues(metric.ChunkStateFinished))
					totalTables := metric.ReadCounter(metric.TableCounter.WithLabelValues(metric.TableStatePending, metric.TableResultSuccess))
					completedTables := metric.ReadCounter(metric.TableCounter.WithLabelValues(metric.TableStateCompleted, metric.TableResultSuccess))
					bytesRead := metric.ReadHistogramSum(metric.RowReadBytesHistogram)
					engineEstimated := metric.ReadCounter(metric.ProcessedEngineCounter.WithLabelValues(metric.ChunkStateEstimated, metric.TableResultSuccess))
					enginePending := metric.ReadCounter(metric.ProcessedEngineCounter.WithLabelValues(metric.ChunkStatePending, metric.TableResultSuccess))
					if engineEstimated < enginePending {
						engineEstimated = enginePending
					}
					engineFinished := metric.ReadCounter(metric.ProcessedEngineCounter.WithLabelValues(metric.TableStateImported, metric.TableResultSuccess))
					bytesWritten := metric.ReadCounter(metric.BytesCounter.WithLabelValues(metric.TableStateWritten))
					bytesImported := metric.ReadCounter(metric.BytesCounter.WithLabelValues(metric.TableStateImported))

					var state string
					var remaining zap.Field
					switch {
					case finished >= estimated:
						if engineFinished < engineEstimated {
							state = "importing"
						} else {
							state = "post-processing"
						}
					case finished > 0:
						state = "writing"
					default:
						state = "preparing"
					}

					// since we can't accurately estimate the extra time cost by import after all writing are finished,
					// so here we use estimatedWritingProgress * 0.8 + estimatedImportingProgress * 0.2 as the total
					// progress.
					remaining = zap.Skip()
					totalPercent := 0.0
					if finished > 0 {
						writePercent := math.Min(finished/estimated, 1.0)
						importPercent := 1.0
						if bytesWritten > 0 {
							totalBytes := bytesWritten / writePercent
							importPercent = math.Min(bytesImported/totalBytes, 1.0)
						}
						totalPercent = writePercent*0.8 + importPercent*0.2
						if totalPercent < 1.0 {
							remainNanoseconds := (1.0 - totalPercent) / totalPercent * nanoseconds
							remaining = zap.Duration("remaining", time.Duration(remainNanoseconds).Round(time.Second))
						}
					}

					formatPercent := func(finish, estimate float64) string {
						speed := ""
						if estimated > 0 {
							speed = fmt.Sprintf(" (%.1f%%)", finish/estimate*100)
						}
						return speed
					}

					// avoid output bytes speed if there are no unfinished chunks
					chunkSpeed := zap.Skip()
					if bytesRead > 0 {
						chunkSpeed = zap.Float64("speed(MiB/s)", bytesRead/(1048576e-9*nanoseconds))
					}

					// Note: a speed of 28 MiB/s roughly corresponds to 100 GiB/hour.
					log.L().Info("progress",
						zap.String("total", fmt.Sprintf("%.1f%%", totalPercent*100)),
						// zap.String("files", fmt.Sprintf("%.0f/%.0f (%.1f%%)", finished, estimated, finished/estimated*100)),
						zap.String("tables", fmt.Sprintf("%.0f/%.0f%s", completedTables, totalTables, formatPercent(completedTables, totalTables))),
						zap.String("chunks", fmt.Sprintf("%.0f/%.0f%s", finished, estimated, formatPercent(finished, estimated))),
						zap.String("engines", fmt.Sprintf("%.f/%.f%s", engineFinished, engineEstimated, formatPercent(engineFinished, engineEstimated))),
						chunkSpeed,
						zap.String("state", state),
						remaining,
					)

				case <-checkQuotaChan:
					// verify the total space occupied by sorted-kv-dir is below the quota,
					// otherwise we perform an emergency import.
					rc.enforceDiskQuota(ctx)

				case <-glueProgressTicker.C:
					finished := metric.ReadCounter(metric.ChunkCounter.WithLabelValues(metric.ChunkStateFinished))
					rc.tidbGlue.Record(glue.RecordFinishedChunk, uint64(finished))
				}
			}
		}, func(do bool) {
			log.L().Info("cancel periodic actions", zap.Bool("do", do))
			for _, f := range cancelFuncs {
				f(do)
			}
		}
}

var checksumManagerKey struct{}

func (rc *Controller) restoreTables(ctx context.Context) error {
	logTask := log.L().Begin(zap.InfoLevel, "restore all tables data")

	if err := rc.metaMgrBuilder.Init(ctx); err != nil {
		return err
	}

	// for local backend, we should disable some pd scheduler and change some settings, to
	// make split region and ingest sst more stable
	// because importer backend is mostly use for v3.x cluster which doesn't support these api,
	// so we also don't do this for import backend
	finishSchedulers := func() {}
	// if one lightning failed abnormally, and can't determine whether it needs to switch back,
	// we do not do switch back automatically
	cleanupFunc := func() {}
	switchBack := false
	if rc.cfg.TikvImporter.Backend == config.BackendLocal {
		// disable some pd schedulers
		pdController, err := pdutil.NewPdController(ctx, rc.cfg.TiDB.PdAddr,
			rc.tls.TLSConfig(), rc.tls.ToPDSecurityOption())
		if err != nil {
			return errors.Trace(err)
		}

		mgr := rc.metaMgrBuilder.TaskMetaMgr(pdController)
		if err = mgr.InitTask(ctx); err != nil {
			return err
		}

		logTask.Info("removing PD leader&region schedulers")

		restoreFn, err := mgr.CheckAndPausePdSchedulers(ctx)
		finishSchedulers = func() {
			if restoreFn != nil {
				// use context.Background to make sure this restore function can still be executed even if ctx is canceled
				restoreCtx := context.Background()
				needSwitchBack, err := mgr.CheckAndFinishRestore(restoreCtx)
				if err != nil {
					logTask.Warn("check restore pd schedulers failed", zap.Error(err))
					return
				}
				switchBack = needSwitchBack
				if needSwitchBack {
					if restoreE := restoreFn(restoreCtx); restoreE != nil {
						logTask.Warn("failed to restore removed schedulers, you may need to restore them manually", zap.Error(restoreE))
					}
					// clean up task metas
					if cleanupErr := mgr.Cleanup(restoreCtx); cleanupErr != nil {
						logTask.Warn("failed to clean task metas, you may need to restore them manually", zap.Error(cleanupErr))
					}
					// cleanup table meta and schema db if needed.
					cleanupFunc = func() {
						if e := mgr.CleanupAllMetas(restoreCtx); err != nil {
							logTask.Warn("failed to clean table task metas, you may need to restore them manually", zap.Error(e))
						}
					}
				}

				logTask.Info("add back PD leader&region schedulers")
			}

			pdController.Close()
		}

		if err != nil {
			return errors.Trace(err)
		}
	}
	defer func() {
		if switchBack {
			cleanupFunc()
		}
	}()

	type task struct {
		tr *TableRestore
		cp *checkpoints.TableCheckpoint
	}

	totalTables := 0
	for _, dbMeta := range rc.dbMetas {
		totalTables += len(dbMeta.Tables)
	}
	postProcessTaskChan := make(chan task, totalTables)

	var wg sync.WaitGroup
	var restoreErr common.OnceError

	stopPeriodicActions := make(chan struct{})

	periodicActions, cancelFunc := rc.buildRunPeriodicActionAndCancelFunc(ctx, stopPeriodicActions)
	go periodicActions()
	finishFuncCalled := false
	defer func() {
		if !finishFuncCalled {
			finishSchedulers()
			cancelFunc(switchBack)
			finishFuncCalled = true
		}
	}()

	defer close(stopPeriodicActions)

	taskCh := make(chan task, rc.cfg.App.IndexConcurrency)
	defer close(taskCh)

	manager, err := newChecksumManager(ctx, rc)
	if err != nil {
		return errors.Trace(err)
	}
	ctx2 := context.WithValue(ctx, &checksumManagerKey, manager)
	for i := 0; i < rc.cfg.App.IndexConcurrency; i++ {
		go func() {
			for task := range taskCh {
				tableLogTask := task.tr.logger.Begin(zap.InfoLevel, "restore table")
				web.BroadcastTableCheckpoint(task.tr.tableName, task.cp)
				needPostProcess, err := task.tr.restoreTable(ctx2, rc, task.cp)
				err = errors.Annotatef(err, "restore table %s failed", task.tr.tableName)
				tableLogTask.End(zap.ErrorLevel, err)
				web.BroadcastError(task.tr.tableName, err)
				metric.RecordTableCount("completed", err)
				restoreErr.Set(err)
				if needPostProcess {
					postProcessTaskChan <- task
				}
				wg.Done()
			}
		}()
	}

	// first collect all tables where the checkpoint is invalid
	allInvalidCheckpoints := make(map[string]checkpoints.CheckpointStatus)
	// collect all tables whose checkpoint's tableID can't match current tableID
	allDirtyCheckpoints := make(map[string]struct{})
	for _, dbMeta := range rc.dbMetas {
		dbInfo, ok := rc.dbInfos[dbMeta.Name]
		if !ok {
			return errors.Errorf("database %s not found in rc.dbInfos", dbMeta.Name)
		}
		for _, tableMeta := range dbMeta.Tables {
			tableInfo, ok := dbInfo.Tables[tableMeta.Name]
			if !ok {
				return errors.Errorf("table info %s.%s not found", dbMeta.Name, tableMeta.Name)
			}

			tableName := common.UniqueTable(dbInfo.Name, tableInfo.Name)
			cp, err := rc.checkpointsDB.Get(ctx, tableName)
			if err != nil {
				return errors.Trace(err)
			}
			if cp.Status <= checkpoints.CheckpointStatusMaxInvalid {
				allInvalidCheckpoints[tableName] = cp.Status
			} else if cp.TableID > 0 && cp.TableID != tableInfo.ID {
				allDirtyCheckpoints[tableName] = struct{}{}
			}
		}
	}

	if len(allInvalidCheckpoints) != 0 {
		logger := log.L()
		logger.Error(
			"TiDB Lightning has failed last time. To prevent data loss, this run will stop now. Please resolve errors first",
			zap.Int("count", len(allInvalidCheckpoints)),
		)

		for tableName, status := range allInvalidCheckpoints {
			failedStep := status * 10
			var action strings.Builder
			action.WriteString("./tidb-lightning-ctl --checkpoint-error-")
			switch failedStep {
			case checkpoints.CheckpointStatusAlteredAutoInc, checkpoints.CheckpointStatusAnalyzed:
				action.WriteString("ignore")
			default:
				action.WriteString("destroy")
			}
			action.WriteString("='")
			action.WriteString(tableName)
			action.WriteString("' --config=...")

			logger.Info("-",
				zap.String("table", tableName),
				zap.Uint8("status", uint8(status)),
				zap.String("failedStep", failedStep.MetricName()),
				zap.Stringer("recommendedAction", &action),
			)
		}

		logger.Info("You may also run `./tidb-lightning-ctl --checkpoint-error-destroy=all --config=...` to start from scratch")
		logger.Info("For details of this failure, read the log file from the PREVIOUS run")

		return errors.New("TiDB Lightning has failed last time; please resolve these errors first")
	}
	if len(allDirtyCheckpoints) > 0 {
		logger := log.L()
		logger.Error(
			"TiDB Lightning has detected tables with illegal checkpoints. To prevent data mismatch, this run will stop now. Please remove these checkpoints first",
			zap.Int("count", len(allDirtyCheckpoints)),
		)

		for tableName := range allDirtyCheckpoints {
			logger.Info("-",
				zap.String("table", tableName),
				zap.String("recommendedAction", "./tidb-lightning-ctl --checkpoint-remove='"+tableName+"' --config=..."),
			)
		}

		logger.Info("You may also run `./tidb-lightning-ctl --checkpoint-remove=all --config=...` to start from scratch")

		return errors.New("TiDB Lightning has detected tables with illegal checkpoints; please remove these checkpoints first")
	}

	for _, dbMeta := range rc.dbMetas {
		dbInfo := rc.dbInfos[dbMeta.Name]
		for _, tableMeta := range dbMeta.Tables {
			tableInfo := dbInfo.Tables[tableMeta.Name]
			tableName := common.UniqueTable(dbInfo.Name, tableInfo.Name)
			cp, err := rc.checkpointsDB.Get(ctx, tableName)
			if err != nil {
				return errors.Trace(err)
			}
			igCols, err := rc.cfg.Mydumper.IgnoreColumns.GetIgnoreColumns(dbInfo.Name, tableInfo.Name, rc.cfg.Mydumper.CaseSensitive)
			if err != nil {
				return errors.Trace(err)
			}
			tr, err := NewTableRestore(tableName, tableMeta, dbInfo, tableInfo, cp, igCols.Columns)
			if err != nil {
				return errors.Trace(err)
			}

			wg.Add(1)
			select {
			case taskCh <- task{tr: tr, cp: cp}:
			case <-ctx.Done():
				return ctx.Err()
			}
		}
	}

	wg.Wait()
	// if context is done, should return directly
	select {
	case <-ctx.Done():
		err = restoreErr.Get()
		if err == nil {
			err = ctx.Err()
		}
		logTask.End(zap.ErrorLevel, err)
		return err
	default:
	}

	// stop periodic tasks for restore table such as pd schedulers and switch-mode tasks.
	// this can help make cluster switching back to normal state more quickly.
	// finishSchedulers()
	// cancelFunc(switchBack)
	// finishFuncCalled = true

	close(postProcessTaskChan)
	// otherwise, we should run all tasks in the post-process task chan
	for i := 0; i < rc.cfg.App.TableConcurrency; i++ {
		wg.Add(1)
		go func() {
			defer wg.Done()
			for task := range postProcessTaskChan {
				metaMgr := rc.metaMgrBuilder.TableMetaMgr(task.tr)
				// force all the remain post-process tasks to be executed
				_, err = task.tr.postProcess(ctx2, rc, task.cp, true, metaMgr)
				restoreErr.Set(err)
			}
		}()
	}
	wg.Wait()

	err = restoreErr.Get()
	logTask.End(zap.ErrorLevel, err)
	return err
}

<<<<<<< HEAD
=======
func (tr *TableRestore) restoreTable(
	ctx context.Context,
	rc *Controller,
	cp *checkpoints.TableCheckpoint,
) (bool, error) {
	// 1. Load the table info.

	select {
	case <-ctx.Done():
		return false, ctx.Err()
	default:
	}

	metaMgr := rc.metaMgrBuilder.TableMetaMgr(tr)
	// no need to do anything if the chunks are already populated
	if len(cp.Engines) > 0 {
		tr.logger.Info("reusing engines and files info from checkpoint",
			zap.Int("enginesCnt", len(cp.Engines)),
			zap.Int("filesCnt", cp.CountChunks()),
		)
	} else if cp.Status < checkpoints.CheckpointStatusAllWritten {
		versionStr, err := rc.tidbGlue.GetSQLExecutor().ObtainStringWithLog(
			ctx, "SELECT version()", "fetch tidb version", log.L())
		if err != nil {
			return false, errors.Trace(err)
		}

		tidbVersion, err := version.ExtractTiDBVersion(versionStr)
		if err != nil {
			return false, errors.Trace(err)
		}

		if err := tr.populateChunks(ctx, rc, cp); err != nil {
			return false, errors.Trace(err)
		}

		// fetch the max chunk row_id max value as the global max row_id
		rowIDMax := int64(0)
		for _, engine := range cp.Engines {
			if len(engine.Chunks) > 0 && engine.Chunks[len(engine.Chunks)-1].Chunk.RowIDMax > rowIDMax {
				rowIDMax = engine.Chunks[len(engine.Chunks)-1].Chunk.RowIDMax
			}
		}

		// "show table next_row_id" is only available after v4.0.0
		if tidbVersion.Major >= 4 && (rc.cfg.TikvImporter.Backend == config.BackendLocal || rc.cfg.TikvImporter.Backend == config.BackendImporter) {
			// first, insert a new-line into meta table
			if err = metaMgr.InitTableMeta(ctx); err != nil {
				return false, err
			}

			checksum, rowIDBase, err := metaMgr.AllocTableRowIDs(ctx, rowIDMax)
			if err != nil {
				return false, err
			}
			tr.RebaseChunkRowIDs(cp, rowIDBase)

			if checksum != nil {
				if cp.Checksum != *checksum {
					cp.Checksum = *checksum
					rc.saveCpCh <- saveCp{
						tableName: tr.tableName,
						merger: &checkpoints.TableChecksumMerger{
							Checksum: cp.Checksum,
						},
					}
				}
				tr.logger.Info("checksum before restore table", zap.Object("checksum", &cp.Checksum))
			}
		}
		if err := rc.checkpointsDB.InsertEngineCheckpoints(ctx, tr.tableName, cp.Engines); err != nil {
			return false, errors.Trace(err)
		}
		web.BroadcastTableCheckpoint(tr.tableName, cp)

		// rebase the allocator so it exceeds the number of rows.
		if tr.tableInfo.Core.PKIsHandle && tr.tableInfo.Core.ContainsAutoRandomBits() {
			cp.AllocBase = mathutil.MaxInt64(cp.AllocBase, tr.tableInfo.Core.AutoRandID)
			if err := tr.alloc.Get(autoid.AutoRandomType).Rebase(tr.tableInfo.ID, cp.AllocBase, false); err != nil {
				return false, err
			}
		} else {
			cp.AllocBase = mathutil.MaxInt64(cp.AllocBase, tr.tableInfo.Core.AutoIncID)
			if err := tr.alloc.Get(autoid.RowIDAllocType).Rebase(tr.tableInfo.ID, cp.AllocBase, false); err != nil {
				return false, err
			}
		}
		rc.saveCpCh <- saveCp{
			tableName: tr.tableName,
			merger: &checkpoints.RebaseCheckpointMerger{
				AllocBase: cp.AllocBase,
			},
		}
	}

	// 2. Restore engines (if still needed)
	err := tr.restoreEngines(ctx, rc, cp)
	if err != nil {
		return false, errors.Trace(err)
	}

	err = metaMgr.UpdateTableStatus(ctx, metaStatusRestoreFinished)
	if err != nil {
		return false, errors.Trace(err)
	}

	// 3. Post-process. With the last parameter set to false, we can allow delay analyze execute latter
	return tr.postProcess(ctx, rc, cp, false /* force-analyze */, metaMgr)
}

// estimate SST files compression threshold by total row file size
// with a higher compression threshold, the compression time increases, but the iteration time decreases.
// Try to limit the total SST files number under 500. But size compress 32GB SST files cost about 20min,
// we set the upper bound to 32GB to avoid too long compression time.
// factor is the non-clustered(1 for data engine and number of non-clustered index count for index engine).
func estimateCompactionThreshold(cp *checkpoints.TableCheckpoint, factor int64) int64 {
	totalRawFileSize := int64(0)
	var lastFile string
	for _, engineCp := range cp.Engines {
		for _, chunk := range engineCp.Chunks {
			if chunk.FileMeta.Path == lastFile {
				continue
			}
			size := chunk.FileMeta.FileSize
			if chunk.FileMeta.Type == mydump.SourceTypeParquet {
				// parquet file is compressed, thus estimates with a factor of 2
				size *= 2
			}
			totalRawFileSize += size
			lastFile = chunk.FileMeta.Path
		}
	}
	totalRawFileSize *= factor

	// try restrict the total file number within 512
	threshold := totalRawFileSize / 512
	threshold = utils.NextPowerOfTwo(threshold)
	if threshold < compactionLowerThreshold {
		// disable compaction if threshold is smaller than lower bound
		threshold = 0
	} else if threshold > compactionUpperThreshold {
		threshold = compactionUpperThreshold
	}

	return threshold
}

>>>>>>> 8408739b
// do full compaction for the whole data.
func (rc *Controller) fullCompact(ctx context.Context) error {
	if !rc.cfg.PostRestore.Compact {
		log.L().Info("skip full compaction")
		return nil
	}

	// wait until any existing level-1 compact to complete first.
	task := log.L().Begin(zap.InfoLevel, "wait for completion of existing level 1 compaction")
	for !rc.compactState.CAS(compactStateIdle, compactStateDoing) {
		time.Sleep(100 * time.Millisecond)
	}
	task.End(zap.ErrorLevel, nil)

	return errors.Trace(rc.doCompact(ctx, FullLevelCompact))
}

func (rc *Controller) doCompact(ctx context.Context, level int32) error {
	tls := rc.tls.WithHost(rc.cfg.TiDB.PdAddr)
	return tikv.ForAllStores(
		ctx,
		tls,
		tikv.StoreStateDisconnected,
		func(c context.Context, store *tikv.Store) error {
			return tikv.Compact(c, tls, store.Address, level)
		},
	)
}

func (rc *Controller) switchToImportMode(ctx context.Context) {
	rc.switchTiKVMode(ctx, sstpb.SwitchMode_Import)
}

func (rc *Controller) switchToNormalMode(ctx context.Context) error {
	rc.switchTiKVMode(ctx, sstpb.SwitchMode_Normal)
	return nil
}

func (rc *Controller) switchTiKVMode(ctx context.Context, mode sstpb.SwitchMode) {
	// It is fine if we miss some stores which did not switch to Import mode,
	// since we're running it periodically, so we exclude disconnected stores.
	// But it is essential all stores be switched back to Normal mode to allow
	// normal operation.
	var minState tikv.StoreState
	if mode == sstpb.SwitchMode_Import {
		minState = tikv.StoreStateOffline
	} else {
		minState = tikv.StoreStateDisconnected
	}
	tls := rc.tls.WithHost(rc.cfg.TiDB.PdAddr)
	// we ignore switch mode failure since it is not fatal.
	// no need log the error, it is done in kv.SwitchMode already.
	_ = tikv.ForAllStores(
		ctx,
		tls,
		minState,
		func(c context.Context, store *tikv.Store) error {
			return tikv.SwitchMode(c, tls, store.Address, mode)
		},
	)
}

func (rc *Controller) enforceDiskQuota(ctx context.Context) {
	if !rc.diskQuotaState.CAS(diskQuotaStateIdle, diskQuotaStateChecking) {
		// do not run multiple the disk quota check / import simultaneously.
		// (we execute the lock check in background to avoid blocking the cron thread)
		return
	}

	go func() {
		// locker is assigned when we detect the disk quota is exceeded.
		// before the disk quota is confirmed exceeded, we keep the diskQuotaLock
		// unlocked to avoid periodically interrupting the writer threads.
		var locker sync.Locker
		defer func() {
			rc.diskQuotaState.Store(diskQuotaStateIdle)
			if locker != nil {
				locker.Unlock()
			}
		}()

		isRetrying := false

		for {
			// sleep for a cycle if we are retrying because there is nothing new to import.
			if isRetrying {
				select {
				case <-ctx.Done():
					return
				case <-time.After(rc.cfg.Cron.CheckDiskQuota.Duration):
				}
			} else {
				isRetrying = true
			}

			quota := int64(rc.cfg.TikvImporter.DiskQuota)
			largeEngines, inProgressLargeEngines, totalDiskSize, totalMemSize := rc.backend.CheckDiskQuota(quota)
			metric.LocalStorageUsageBytesGauge.WithLabelValues("disk").Set(float64(totalDiskSize))
			metric.LocalStorageUsageBytesGauge.WithLabelValues("mem").Set(float64(totalMemSize))

			logger := log.With(
				zap.Int64("diskSize", totalDiskSize),
				zap.Int64("memSize", totalMemSize),
				zap.Int64("quota", quota),
				zap.Int("largeEnginesCount", len(largeEngines)),
				zap.Int("inProgressLargeEnginesCount", inProgressLargeEngines))

			if len(largeEngines) == 0 && inProgressLargeEngines == 0 {
				logger.Debug("disk quota respected")
				return
			}

			if locker == nil {
				// blocks all writers when we detected disk quota being exceeded.
				rc.diskQuotaLock.Lock()
				locker = rc.diskQuotaLock
			}

			logger.Warn("disk quota exceeded")
			if len(largeEngines) == 0 {
				logger.Warn("all large engines are already importing, keep blocking all writes")
				continue
			}

			// flush all engines so that checkpoints can be updated.
			if err := rc.backend.FlushAll(ctx); err != nil {
				logger.Error("flush engine for disk quota failed, check again later", log.ShortError(err))
				return
			}

			// at this point, all engines are synchronized on disk.
			// we then import every large engines one by one and complete.
			// if any engine failed to import, we just try again next time, since the data are still intact.
			rc.diskQuotaState.Store(diskQuotaStateImporting)
			task := logger.Begin(zap.WarnLevel, "importing large engines for disk quota")
			var importErr error
			for _, engine := range largeEngines {
				if err := rc.backend.UnsafeImportAndReset(ctx, engine); err != nil {
					importErr = multierr.Append(importErr, err)
				}
			}
			task.End(zap.ErrorLevel, importErr)
			return
		}
	}()
}

func (rc *Controller) setGlobalVariables(ctx context.Context) error {
	// set new collation flag base on tidb config
	enabled := ObtainNewCollationEnabled(ctx, rc.tidbGlue.GetSQLExecutor())
	// we should enable/disable new collation here since in server mode, tidb config
	// may be different in different tasks
	collate.SetNewCollationEnabledForTest(enabled)

	return nil
}

func (rc *Controller) waitCheckpointFinish() {
	// wait checkpoint process finish so that we can do cleanup safely
	close(rc.saveCpCh)
	rc.checkpointsWg.Wait()
}

func (rc *Controller) cleanCheckpoints(ctx context.Context) error {
	rc.waitCheckpointFinish()

	if !rc.cfg.Checkpoint.Enable {
		return nil
	}

	logger := log.With(
		zap.Bool("keepAfterSuccess", rc.cfg.Checkpoint.KeepAfterSuccess),
		zap.Int64("taskID", rc.cfg.TaskID),
	)

	task := logger.Begin(zap.InfoLevel, "clean checkpoints")
	var err error
	if rc.cfg.Checkpoint.KeepAfterSuccess {
		err = rc.checkpointsDB.MoveCheckpoints(ctx, rc.cfg.TaskID)
	} else {
		err = rc.checkpointsDB.RemoveCheckpoint(ctx, "all")
	}
	task.End(zap.ErrorLevel, err)
	return errors.Annotate(err, "clean checkpoints")
}

func (rc *Controller) isLocalBackend() bool {
	return rc.cfg.TikvImporter.Backend == config.BackendLocal
}

// preCheckRequirements checks
// 1. Cluster resource
// 2. Local node resource
// 3. Lightning configuration
// before restore tables start.
func (rc *Controller) preCheckRequirements(ctx context.Context) error {
	if !rc.cfg.App.CheckRequirements {
		log.L().Info("skip pre check due to user requirement")
		return nil
	}
	if err := rc.ClusterIsAvailable(ctx); err != nil {
		return errors.Trace(err)
	}

	if err := rc.StoragePermission(ctx); err != nil {
		return errors.Trace(err)
	}

	if err := rc.ClusterResource(ctx); err != nil {
		return errors.Trace(err)
	}

	if rc.isLocalBackend() {
		if err := rc.LocalResource(ctx); err != nil {
			return errors.Trace(err)
		}
	}
	return nil
}

// DataCheck checks the data schema which needs #rc.restoreSchema finished.
func (rc *Controller) DataCheck(ctx context.Context) error {
	if !rc.cfg.App.CheckRequirements {
		log.L().Info("skip data check due to user requirement")
		return nil
	}
	var err error
	err = rc.HasLargeCSV(rc.dbMetas)
	if err != nil {
		return errors.Trace(err)
	}
	checkPointCriticalMsgs := make([]string, 0, len(rc.dbMetas))
	schemaCriticalMsgs := make([]string, 0, len(rc.dbMetas))
	var msgs []string
	for _, dbInfo := range rc.dbMetas {
		for _, tableInfo := range dbInfo.Tables {
			// if hasCheckpoint is true, the table will start import from the checkpoint
			// so we can skip TableHasDataInCluster and SchemaIsValid check.
			var noCheckpoint bool
			if rc.cfg.Checkpoint.Enable {
				if msgs, noCheckpoint, err = rc.CheckpointIsValid(ctx, tableInfo); err != nil {
					return errors.Trace(err)
				}
				if len(msgs) != 0 {
					checkPointCriticalMsgs = append(checkPointCriticalMsgs, msgs...)
				}
			}
			if noCheckpoint && rc.cfg.TikvImporter.Backend != config.BackendTiDB {
				if msgs, err = rc.SchemaIsValid(ctx, tableInfo); err != nil {
					return errors.Trace(err)
				}
				if len(msgs) != 0 {
					schemaCriticalMsgs = append(schemaCriticalMsgs, msgs...)
				}
			}
		}
	}
	if len(checkPointCriticalMsgs) != 0 {
		rc.checkTemplate.Collect(Critical, false, strings.Join(checkPointCriticalMsgs, "\n"))
	} else {
		rc.checkTemplate.Collect(Critical, true, "checkpoints are valid")
	}
	if len(schemaCriticalMsgs) != 0 {
		rc.checkTemplate.Collect(Critical, false, strings.Join(schemaCriticalMsgs, "\n"))
	} else {
		rc.checkTemplate.Collect(Critical, true, "table schemas are valid")
	}
	return nil
<<<<<<< HEAD
=======
}

type chunkRestore struct {
	parser mydump.Parser
	index  int
	chunk  *checkpoints.ChunkCheckpoint
}

func newChunkRestore(
	ctx context.Context,
	index int,
	cfg *config.Config,
	chunk *checkpoints.ChunkCheckpoint,
	ioWorkers *worker.Pool,
	store storage.ExternalStorage,
	tableInfo *checkpoints.TidbTableInfo,
) (*chunkRestore, error) {
	blockBufSize := int64(cfg.Mydumper.ReadBlockSize)

	var reader storage.ReadSeekCloser
	var err error
	if chunk.FileMeta.Type == mydump.SourceTypeParquet {
		reader, err = mydump.OpenParquetReader(ctx, store, chunk.FileMeta.Path, chunk.FileMeta.FileSize)
	} else {
		reader, err = store.Open(ctx, chunk.FileMeta.Path)
	}
	if err != nil {
		return nil, errors.Trace(err)
	}

	var parser mydump.Parser
	switch chunk.FileMeta.Type {
	case mydump.SourceTypeCSV:
		hasHeader := cfg.Mydumper.CSV.Header && chunk.Chunk.Offset == 0
		parser = mydump.NewCSVParser(&cfg.Mydumper.CSV, reader, blockBufSize, ioWorkers, hasHeader)
	case mydump.SourceTypeSQL:
		parser = mydump.NewChunkParser(cfg.TiDB.SQLMode, reader, blockBufSize, ioWorkers)
	case mydump.SourceTypeParquet:
		parser, err = mydump.NewParquetParser(ctx, store, reader, chunk.FileMeta.Path)
		if err != nil {
			return nil, errors.Trace(err)
		}
	default:
		panic(fmt.Sprintf("file '%s' with unknown source type '%s'", chunk.Key.Path, chunk.FileMeta.Type.String()))
	}

	if err = parser.SetPos(chunk.Chunk.Offset, chunk.Chunk.PrevRowIDMax); err != nil {
		return nil, errors.Trace(err)
	}
	if len(chunk.ColumnPermutation) > 0 {
		parser.SetColumns(getColumnNames(tableInfo.Core, chunk.ColumnPermutation))
	}

	return &chunkRestore{
		parser: parser,
		index:  index,
		chunk:  chunk,
	}, nil
}

func (cr *chunkRestore) close() {
	cr.parser.Close()
}

func getColumnNames(tableInfo *model.TableInfo, permutation []int) []string {
	colIndexes := make([]int, 0, len(permutation))
	for i := 0; i < len(permutation); i++ {
		colIndexes = append(colIndexes, -1)
	}
	colCnt := 0
	for i, p := range permutation {
		if p >= 0 {
			colIndexes[p] = i
			colCnt++
		}
	}

	names := make([]string, 0, colCnt)
	for _, idx := range colIndexes {
		// skip columns with index -1
		if idx >= 0 {
			// original fields contains _tidb_rowid field
			if idx == len(tableInfo.Columns) {
				names = append(names, model.ExtraHandleName.O)
			} else {
				names = append(names, tableInfo.Columns[idx].Name.O)
			}
		}
	}
	return names
}

var (
	maxKVQueueSize         = 32             // Cache at most this number of rows before blocking the encode loop
	minDeliverBytes uint64 = 96 * units.KiB // 96 KB (data + index). batch at least this amount of bytes to reduce number of messages
)

type deliveredKVs struct {
	kvs     kv.Row // if kvs is nil, this indicated we've got the last message.
	columns []string
	offset  int64
	rowID   int64
}

type deliverResult struct {
	totalDur time.Duration
	err      error
}

//nolint:nakedret // TODO: refactor
func (cr *chunkRestore) deliverLoop(
	ctx context.Context,
	kvsCh <-chan []deliveredKVs,
	t *TableRestore,
	engineID int32,
	dataEngine, indexEngine *backend.LocalEngineWriter,
	rc *Controller,
) (deliverTotalDur time.Duration, err error) {
	var channelClosed bool

	deliverLogger := t.logger.With(
		zap.Int32("engineNumber", engineID),
		zap.Int("fileIndex", cr.index),
		zap.Stringer("path", &cr.chunk.Key),
		zap.String("task", "deliver"),
	)
	// Fetch enough KV pairs from the source.
	dataKVs := rc.backend.MakeEmptyRows()
	indexKVs := rc.backend.MakeEmptyRows()

	dataSynced := true
	for !channelClosed {
		var dataChecksum, indexChecksum verify.KVChecksum
		var columns []string
		var kvPacket []deliveredKVs
		// init these two field as checkpoint current value, so even if there are no kv pairs delivered,
		// chunk checkpoint should stay the same
		offset := cr.chunk.Chunk.Offset
		rowID := cr.chunk.Chunk.PrevRowIDMax

	populate:
		for dataChecksum.SumSize()+indexChecksum.SumSize() < minDeliverBytes {
			select {
			case kvPacket = <-kvsCh:
				if len(kvPacket) == 0 {
					channelClosed = true
					break populate
				}
				for _, p := range kvPacket {
					p.kvs.ClassifyAndAppend(&dataKVs, &dataChecksum, &indexKVs, &indexChecksum)
					columns = p.columns
					offset = p.offset
					rowID = p.rowID
				}
			case <-ctx.Done():
				err = ctx.Err()
				return
			}
		}

		err = func() error {
			// We use `TryRLock` with sleep here to avoid blocking current goroutine during importing when disk-quota is
			// triggered, so that we can save chunkCheckpoint as soon as possible after `FlushEngine` is called.
			// This implementation may not be very elegant or even completely correct, but it is currently a relatively
			// simple and effective solution.
			for !rc.diskQuotaLock.TryRLock() {
				// try to update chunk checkpoint, this can help save checkpoint after importing when disk-quota is triggered
				if !dataSynced {
					dataSynced = cr.maybeSaveCheckpoint(rc, t, engineID, cr.chunk, dataEngine, indexEngine)
				}
				time.Sleep(time.Millisecond)
			}
			defer rc.diskQuotaLock.RUnlock()

			// Write KVs into the engine
			start := time.Now()

			if err = dataEngine.WriteRows(ctx, columns, dataKVs); err != nil {
				if !common.IsContextCanceledError(err) {
					deliverLogger.Error("write to data engine failed", log.ShortError(err))
				}

				return errors.Trace(err)
			}
			if err = indexEngine.WriteRows(ctx, columns, indexKVs); err != nil {
				if !common.IsContextCanceledError(err) {
					deliverLogger.Error("write to index engine failed", log.ShortError(err))
				}
				return errors.Trace(err)
			}

			deliverDur := time.Since(start)
			deliverTotalDur += deliverDur
			metric.BlockDeliverSecondsHistogram.Observe(deliverDur.Seconds())
			metric.BlockDeliverBytesHistogram.WithLabelValues(metric.BlockDeliverKindData).Observe(float64(dataChecksum.SumSize()))
			metric.BlockDeliverBytesHistogram.WithLabelValues(metric.BlockDeliverKindIndex).Observe(float64(indexChecksum.SumSize()))
			metric.BlockDeliverKVPairsHistogram.WithLabelValues(metric.BlockDeliverKindData).Observe(float64(dataChecksum.SumKVS()))
			metric.BlockDeliverKVPairsHistogram.WithLabelValues(metric.BlockDeliverKindIndex).Observe(float64(indexChecksum.SumKVS()))
			return nil
		}()
		if err != nil {
			return
		}
		dataSynced = false

		dataKVs = dataKVs.Clear()
		indexKVs = indexKVs.Clear()

		// Update the table, and save a checkpoint.
		// (the write to the importer is effective immediately, thus update these here)
		// No need to apply a lock since this is the only thread updating `cr.chunk.**`.
		// In local mode, we should write these checkpoint after engine flushed.
		cr.chunk.Checksum.Add(&dataChecksum)
		cr.chunk.Checksum.Add(&indexChecksum)
		cr.chunk.Chunk.Offset = offset
		cr.chunk.Chunk.PrevRowIDMax = rowID

		if dataChecksum.SumKVS() != 0 || indexChecksum.SumKVS() != 0 {
			// No need to save checkpoint if nothing was delivered.
			dataSynced = cr.maybeSaveCheckpoint(rc, t, engineID, cr.chunk, dataEngine, indexEngine)
		}
		failpoint.Inject("SlowDownWriteRows", func() {
			deliverLogger.Warn("Slowed down write rows")
		})
		failpoint.Inject("FailAfterWriteRows", nil)
		// TODO: for local backend, we may save checkpoint more frequently, e.g. after written
		// 10GB kv pairs to data engine, we can do a flush for both data & index engine, then we
		// can safely update current checkpoint.

		failpoint.Inject("LocalBackendSaveCheckpoint", func() {
			if !rc.isLocalBackend() && (dataChecksum.SumKVS() != 0 || indexChecksum.SumKVS() != 0) {
				// No need to save checkpoint if nothing was delivered.
				saveCheckpoint(rc, t, engineID, cr.chunk)
			}
		})
	}

	return
}

func (cr *chunkRestore) maybeSaveCheckpoint(
	rc *Controller,
	t *TableRestore,
	engineID int32,
	chunk *checkpoints.ChunkCheckpoint,
	data, index *backend.LocalEngineWriter,
) bool {
	if data.IsSynced() && index.IsSynced() {
		saveCheckpoint(rc, t, engineID, chunk)
		return true
	}
	return false
}

func saveCheckpoint(rc *Controller, t *TableRestore, engineID int32, chunk *checkpoints.ChunkCheckpoint) {
	// We need to update the AllocBase every time we've finished a file.
	// The AllocBase is determined by the maximum of the "handle" (_tidb_rowid
	// or integer primary key), which can only be obtained by reading all data.

	var base int64
	if t.tableInfo.Core.PKIsHandle && t.tableInfo.Core.ContainsAutoRandomBits() {
		base = t.alloc.Get(autoid.AutoRandomType).Base() + 1
	} else {
		base = t.alloc.Get(autoid.RowIDAllocType).Base() + 1
	}
	rc.saveCpCh <- saveCp{
		tableName: t.tableName,
		merger: &checkpoints.RebaseCheckpointMerger{
			AllocBase: base,
		},
	}
	rc.saveCpCh <- saveCp{
		tableName: t.tableName,
		merger: &checkpoints.ChunkCheckpointMerger{
			EngineID:          engineID,
			Key:               chunk.Key,
			Checksum:          chunk.Checksum,
			Pos:               chunk.Chunk.Offset,
			RowID:             chunk.Chunk.PrevRowIDMax,
			ColumnPermutation: chunk.ColumnPermutation,
		},
	}
}

//nolint:nakedret // TODO: refactor
func (cr *chunkRestore) encodeLoop(
	ctx context.Context,
	kvsCh chan<- []deliveredKVs,
	t *TableRestore,
	logger log.Logger,
	kvEncoder kv.Encoder,
	deliverCompleteCh <-chan deliverResult,
	rc *Controller,
) (readTotalDur time.Duration, encodeTotalDur time.Duration, err error) {
	send := func(kvs []deliveredKVs) error {
		select {
		case kvsCh <- kvs:
			return nil
		case <-ctx.Done():
			return ctx.Err()
		case deliverResult, ok := <-deliverCompleteCh:
			if deliverResult.err == nil && !ok {
				deliverResult.err = ctx.Err()
			}
			if deliverResult.err == nil {
				deliverResult.err = errors.New("unexpected premature fulfillment")
				logger.DPanic("unexpected: deliverCompleteCh prematurely fulfilled with no error", zap.Bool("chIsOpen", ok))
			}
			return errors.Trace(deliverResult.err)
		}
	}

	pauser, maxKvPairsCnt := rc.pauser, rc.cfg.TikvImporter.MaxKVPairs
	initializedColumns, reachEOF := false, false
	for !reachEOF {
		if err = pauser.Wait(ctx); err != nil {
			return
		}
		offset, _ := cr.parser.Pos()
		if offset >= cr.chunk.Chunk.EndOffset {
			break
		}

		var readDur, encodeDur time.Duration
		canDeliver := false
		kvPacket := make([]deliveredKVs, 0, maxKvPairsCnt)
		curOffset := offset
		var newOffset, rowID int64
		var kvSize uint64
	outLoop:
		for !canDeliver {
			readDurStart := time.Now()
			err = cr.parser.ReadRow()
			columnNames := cr.parser.Columns()
			newOffset, rowID = cr.parser.Pos()

			switch errors.Cause(err) {
			case nil:
				if !initializedColumns {
					if len(cr.chunk.ColumnPermutation) == 0 {
						if err = t.initializeColumns(columnNames, cr.chunk); err != nil {
							return
						}
					}
					initializedColumns = true
				}
			case io.EOF:
				reachEOF = true
				break outLoop
			default:
				err = errors.Annotatef(err, "in file %s at offset %d", &cr.chunk.Key, newOffset)
				return
			}
			readDur += time.Since(readDurStart)
			encodeDurStart := time.Now()
			lastRow := cr.parser.LastRow()
			// sql -> kv
			kvs, encodeErr := kvEncoder.Encode(logger, lastRow.Row, lastRow.RowID, cr.chunk.ColumnPermutation, curOffset)
			encodeDur += time.Since(encodeDurStart)
			cr.parser.RecycleRow(lastRow)
			if encodeErr != nil {
				err = errors.Annotatef(encodeErr, "in file %s at offset %d", &cr.chunk.Key, newOffset)
				return
			}
			kvPacket = append(kvPacket, deliveredKVs{kvs: kvs, columns: columnNames, offset: newOffset, rowID: rowID})
			kvSize += kvs.Size()
			failpoint.Inject("mock-kv-size", func(val failpoint.Value) {
				kvSize += uint64(val.(int))
			})
			// pebble cannot allow > 4.0G kv in one batch.
			// we will meet pebble panic when import sql file and each kv has the size larger than 4G / maxKvPairsCnt.
			// so add this check.
			if kvSize >= minDeliverBytes || len(kvPacket) >= maxKvPairsCnt || newOffset == cr.chunk.Chunk.EndOffset {
				canDeliver = true
				kvSize = 0
			}
			curOffset = newOffset
		}
		encodeTotalDur += encodeDur
		metric.RowEncodeSecondsHistogram.Observe(encodeDur.Seconds())
		readTotalDur += readDur
		metric.RowReadSecondsHistogram.Observe(readDur.Seconds())
		metric.RowReadBytesHistogram.Observe(float64(newOffset - offset))

		if len(kvPacket) != 0 {
			deliverKvStart := time.Now()
			if err = send(kvPacket); err != nil {
				return
			}
			metric.RowKVDeliverSecondsHistogram.Observe(time.Since(deliverKvStart).Seconds())
		}
	}

	err = send([]deliveredKVs{})
	return
}

func (cr *chunkRestore) restore(
	ctx context.Context,
	t *TableRestore,
	engineID int32,
	dataEngine, indexEngine *backend.LocalEngineWriter,
	rc *Controller,
) error {
	// Create the encoder.
	kvEncoder, err := rc.backend.NewEncoder(t.encTable, &kv.SessionOptions{
		SQLMode:   rc.cfg.TiDB.SQLMode,
		Timestamp: cr.chunk.Timestamp,
		SysVars:   rc.sysVars,
		// use chunk.PrevRowIDMax as the auto random seed, so it can stay the same value after recover from checkpoint.
		AutoRandomSeed: cr.chunk.Chunk.PrevRowIDMax,
	})
	if err != nil {
		return err
	}

	kvsCh := make(chan []deliveredKVs, maxKVQueueSize)
	deliverCompleteCh := make(chan deliverResult)

	defer func() {
		kvEncoder.Close()
		kvEncoder = nil
		close(kvsCh)
	}()

	go func() {
		defer close(deliverCompleteCh)
		dur, err := cr.deliverLoop(ctx, kvsCh, t, engineID, dataEngine, indexEngine, rc)
		select {
		case <-ctx.Done():
		case deliverCompleteCh <- deliverResult{dur, err}:
		}
	}()

	logTask := t.logger.With(
		zap.Int32("engineNumber", engineID),
		zap.Int("fileIndex", cr.index),
		zap.Stringer("path", &cr.chunk.Key),
	).Begin(zap.InfoLevel, "restore file")

	readTotalDur, encodeTotalDur, err := cr.encodeLoop(ctx, kvsCh, t, logTask.Logger, kvEncoder, deliverCompleteCh, rc)
	if err != nil {
		return err
	}

	select {
	case deliverResult, ok := <-deliverCompleteCh:
		if ok {
			logTask.End(zap.ErrorLevel, deliverResult.err,
				zap.Duration("readDur", readTotalDur),
				zap.Duration("encodeDur", encodeTotalDur),
				zap.Duration("deliverDur", deliverResult.totalDur),
				zap.Object("checksum", &cr.chunk.Checksum),
			)
			return errors.Trace(deliverResult.err)
		}
		// else, this must cause by ctx cancel
		return ctx.Err()
	case <-ctx.Done():
		return ctx.Err()
	}
>>>>>>> 8408739b
}<|MERGE_RESOLUTION|>--- conflicted
+++ resolved
@@ -28,10 +28,6 @@
 	"github.com/pingcap/failpoint"
 	sstpb "github.com/pingcap/kvproto/pkg/import_sstpb"
 	"github.com/pingcap/parser/model"
-<<<<<<< HEAD
-=======
-	"github.com/pingcap/tidb/meta/autoid"
->>>>>>> 8408739b
 	"github.com/pingcap/tidb/util/collate"
 	"go.uber.org/atomic"
 	"go.uber.org/multierr"
@@ -1451,156 +1447,7 @@
 	return err
 }
 
-<<<<<<< HEAD
-=======
-func (tr *TableRestore) restoreTable(
-	ctx context.Context,
-	rc *Controller,
-	cp *checkpoints.TableCheckpoint,
-) (bool, error) {
-	// 1. Load the table info.
-
-	select {
-	case <-ctx.Done():
-		return false, ctx.Err()
-	default:
-	}
-
-	metaMgr := rc.metaMgrBuilder.TableMetaMgr(tr)
-	// no need to do anything if the chunks are already populated
-	if len(cp.Engines) > 0 {
-		tr.logger.Info("reusing engines and files info from checkpoint",
-			zap.Int("enginesCnt", len(cp.Engines)),
-			zap.Int("filesCnt", cp.CountChunks()),
-		)
-	} else if cp.Status < checkpoints.CheckpointStatusAllWritten {
-		versionStr, err := rc.tidbGlue.GetSQLExecutor().ObtainStringWithLog(
-			ctx, "SELECT version()", "fetch tidb version", log.L())
-		if err != nil {
-			return false, errors.Trace(err)
-		}
-
-		tidbVersion, err := version.ExtractTiDBVersion(versionStr)
-		if err != nil {
-			return false, errors.Trace(err)
-		}
-
-		if err := tr.populateChunks(ctx, rc, cp); err != nil {
-			return false, errors.Trace(err)
-		}
-
-		// fetch the max chunk row_id max value as the global max row_id
-		rowIDMax := int64(0)
-		for _, engine := range cp.Engines {
-			if len(engine.Chunks) > 0 && engine.Chunks[len(engine.Chunks)-1].Chunk.RowIDMax > rowIDMax {
-				rowIDMax = engine.Chunks[len(engine.Chunks)-1].Chunk.RowIDMax
-			}
-		}
-
-		// "show table next_row_id" is only available after v4.0.0
-		if tidbVersion.Major >= 4 && (rc.cfg.TikvImporter.Backend == config.BackendLocal || rc.cfg.TikvImporter.Backend == config.BackendImporter) {
-			// first, insert a new-line into meta table
-			if err = metaMgr.InitTableMeta(ctx); err != nil {
-				return false, err
-			}
-
-			checksum, rowIDBase, err := metaMgr.AllocTableRowIDs(ctx, rowIDMax)
-			if err != nil {
-				return false, err
-			}
-			tr.RebaseChunkRowIDs(cp, rowIDBase)
-
-			if checksum != nil {
-				if cp.Checksum != *checksum {
-					cp.Checksum = *checksum
-					rc.saveCpCh <- saveCp{
-						tableName: tr.tableName,
-						merger: &checkpoints.TableChecksumMerger{
-							Checksum: cp.Checksum,
-						},
-					}
-				}
-				tr.logger.Info("checksum before restore table", zap.Object("checksum", &cp.Checksum))
-			}
-		}
-		if err := rc.checkpointsDB.InsertEngineCheckpoints(ctx, tr.tableName, cp.Engines); err != nil {
-			return false, errors.Trace(err)
-		}
-		web.BroadcastTableCheckpoint(tr.tableName, cp)
-
-		// rebase the allocator so it exceeds the number of rows.
-		if tr.tableInfo.Core.PKIsHandle && tr.tableInfo.Core.ContainsAutoRandomBits() {
-			cp.AllocBase = mathutil.MaxInt64(cp.AllocBase, tr.tableInfo.Core.AutoRandID)
-			if err := tr.alloc.Get(autoid.AutoRandomType).Rebase(tr.tableInfo.ID, cp.AllocBase, false); err != nil {
-				return false, err
-			}
-		} else {
-			cp.AllocBase = mathutil.MaxInt64(cp.AllocBase, tr.tableInfo.Core.AutoIncID)
-			if err := tr.alloc.Get(autoid.RowIDAllocType).Rebase(tr.tableInfo.ID, cp.AllocBase, false); err != nil {
-				return false, err
-			}
-		}
-		rc.saveCpCh <- saveCp{
-			tableName: tr.tableName,
-			merger: &checkpoints.RebaseCheckpointMerger{
-				AllocBase: cp.AllocBase,
-			},
-		}
-	}
-
-	// 2. Restore engines (if still needed)
-	err := tr.restoreEngines(ctx, rc, cp)
-	if err != nil {
-		return false, errors.Trace(err)
-	}
-
-	err = metaMgr.UpdateTableStatus(ctx, metaStatusRestoreFinished)
-	if err != nil {
-		return false, errors.Trace(err)
-	}
-
-	// 3. Post-process. With the last parameter set to false, we can allow delay analyze execute latter
-	return tr.postProcess(ctx, rc, cp, false /* force-analyze */, metaMgr)
-}
-
-// estimate SST files compression threshold by total row file size
-// with a higher compression threshold, the compression time increases, but the iteration time decreases.
-// Try to limit the total SST files number under 500. But size compress 32GB SST files cost about 20min,
-// we set the upper bound to 32GB to avoid too long compression time.
-// factor is the non-clustered(1 for data engine and number of non-clustered index count for index engine).
-func estimateCompactionThreshold(cp *checkpoints.TableCheckpoint, factor int64) int64 {
-	totalRawFileSize := int64(0)
-	var lastFile string
-	for _, engineCp := range cp.Engines {
-		for _, chunk := range engineCp.Chunks {
-			if chunk.FileMeta.Path == lastFile {
-				continue
-			}
-			size := chunk.FileMeta.FileSize
-			if chunk.FileMeta.Type == mydump.SourceTypeParquet {
-				// parquet file is compressed, thus estimates with a factor of 2
-				size *= 2
-			}
-			totalRawFileSize += size
-			lastFile = chunk.FileMeta.Path
-		}
-	}
-	totalRawFileSize *= factor
-
-	// try restrict the total file number within 512
-	threshold := totalRawFileSize / 512
-	threshold = utils.NextPowerOfTwo(threshold)
-	if threshold < compactionLowerThreshold {
-		// disable compaction if threshold is smaller than lower bound
-		threshold = 0
-	} else if threshold > compactionUpperThreshold {
-		threshold = compactionUpperThreshold
-	}
-
-	return threshold
-}
-
->>>>>>> 8408739b
+
 // do full compaction for the whole data.
 func (rc *Controller) fullCompact(ctx context.Context) error {
 	if !rc.cfg.PostRestore.Compact {
@@ -1869,8 +1716,6 @@
 		rc.checkTemplate.Collect(Critical, true, "table schemas are valid")
 	}
 	return nil
-<<<<<<< HEAD
-=======
 }
 
 type chunkRestore struct {
@@ -2332,5 +2177,4 @@
 	case <-ctx.Done():
 		return ctx.Err()
 	}
->>>>>>> 8408739b
 }