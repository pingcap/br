--- conflicted
+++ resolved
@@ -142,41 +142,22 @@
 	diskQuotaStateImporting
 )
 
-<<<<<<< HEAD
 type Controller struct {
-	cfg             *config.Config
-	dbMetas         []*mydump.MDDatabaseMeta
-	dbInfos         map[string]*checkpoints.TidbDBInfo
-	tableWorkers    *worker.Pool
-	indexWorkers    *worker.Pool
-	regionWorkers   *worker.Pool
-	ioWorkers       *worker.Pool
-	checksumWorks   *worker.Pool
-	pauser          *common.Pauser
-	backend         backend.Backend
-	tidbGlue        glue.Glue
-	postProcessLock sync.Mutex // a simple way to ensure post-processing is not concurrent without using complicated goroutines
-	alterTableLock  sync.Mutex
-	sysVars         map[string]string
-	tls             *common.TLS
-=======
-type RestoreController struct {
-	cfg            *config.Config
-	dbMetas        []*mydump.MDDatabaseMeta
-	dbInfos        map[string]*TidbDBInfo
-	tableWorkers   *worker.Pool
-	indexWorkers   *worker.Pool
-	regionWorkers  *worker.Pool
-	ioWorkers      *worker.Pool
-	checksumWorks  *worker.Pool
-	pauser         *common.Pauser
-	backend        backend.Backend
-	tidbGlue       glue.Glue
+	cfg           *config.Config
+	dbMetas       []*mydump.MDDatabaseMeta
+	dbInfos       map[string]*checkpoints.TidbDBInfo
+	tableWorkers  *worker.Pool
+	indexWorkers  *worker.Pool
+	regionWorkers *worker.Pool
+	ioWorkers     *worker.Pool
+	checksumWorks *worker.Pool
+	pauser        *common.Pauser
+	backend       backend.Backend
+	tidbGlue      glue.Glue
+
 	alterTableLock sync.Mutex
-	compactState   int32
 	sysVars        map[string]string
 	tls            *common.TLS
->>>>>>> 3e8b2e42
 
 	errorSummaries errorSummaries
 
@@ -1319,25 +1300,8 @@
 	// if index-engine checkpoint is lower than `CheckpointStatusClosed`, there must be
 	// data-engines that need to be restore or import. Otherwise, all data-engines should
 	// be finished already.
-<<<<<<< HEAD
+
 	if indexEngineCp.Status < checkpoints.CheckpointStatusClosed {
-		indexWorker := rc.indexWorkers.Apply()
-		defer rc.indexWorkers.Recycle(indexWorker)
-
-		indexEngine, err := rc.backend.OpenEngine(ctx, tr.tableName, indexEngineID, rc.ts)
-		if err != nil {
-			return errors.Trace(err)
-		}
-
-		// The table checkpoint status less than `CheckpointStatusIndexImported` implies
-		// that index engine checkpoint status less than `CheckpointStatusImported`.
-		// So the index engine must be found in above process
-		if indexEngine == nil {
-			return errors.Errorf("table checkpoint status %v incompatible with index engine checkpoint status %v",
-				cp.Status, indexEngineCp.Status)
-=======
-
-	if indexEngineCp.Status < CheckpointStatusClosed {
 		indexWorker := rc.indexWorkers.Apply()
 		defer rc.indexWorkers.Recycle(indexWorker)
 
@@ -1349,14 +1313,13 @@
 			if engineID == indexEngineID {
 				continue
 			}
-			if engine.Status < CheckpointStatusAllWritten {
-				indexEngine, err = rc.backend.OpenEngine(ctx, t.tableName, indexEngineID, rc.ts)
+			if engine.Status < checkpoints.CheckpointStatusAllWritten {
+				indexEngine, err = rc.backend.OpenEngine(ctx, tr.tableName, indexEngineID, rc.ts)
 				if err != nil {
 					return errors.Trace(err)
 				}
 				break
 			}
->>>>>>> 3e8b2e42
 		}
 
 		logTask := tr.logger.Begin(zap.InfoLevel, "import whole table")
@@ -1370,7 +1333,7 @@
 
 		type engineCheckpoint struct {
 			engineID   int32
-			checkpoint *EngineCheckpoint
+			checkpoint *checkpoints.EngineCheckpoint
 		}
 		allEngines := make([]engineCheckpoint, 0, len(cp.Engines))
 		for engineID, engine := range cp.Engines {
@@ -1439,20 +1402,14 @@
 			return errors.Trace(restoreErr)
 		}
 
-<<<<<<< HEAD
-		closedIndexEngine, restoreErr = indexEngine.Close(ctx)
-		rc.saveStatusCheckpoint(tr.tableName, indexEngineID, err, checkpoints.CheckpointStatusClosed)
-	} else if indexEngineCp.Status == checkpoints.CheckpointStatusClosed {
-=======
 		if indexEngine != nil {
 			closedIndexEngine, restoreErr = indexEngine.Close(ctx)
 		} else {
-			closedIndexEngine, restoreErr = rc.backend.UnsafeCloseEngine(ctx, t.tableName, indexEngineID)
-		}
-
-		rc.saveStatusCheckpoint(t.tableName, indexEngineID, restoreErr, CheckpointStatusClosed)
-	} else if indexEngineCp.Status == CheckpointStatusClosed {
->>>>>>> 3e8b2e42
+			closedIndexEngine, restoreErr = rc.backend.UnsafeCloseEngine(ctx, tr.tableName, indexEngineID)
+		}
+
+		rc.saveStatusCheckpoint(tr.tableName, indexEngineID, restoreErr, checkpoints.CheckpointStatusClosed)
+	} else if indexEngineCp.Status == checkpoints.CheckpointStatusClosed {
 		// If index engine file has been closed but not imported only if context cancel occurred
 		// when `importKV()` execution, so `UnsafeCloseEngine` and continue import it.
 		closedIndexEngine, restoreErr = rc.backend.UnsafeCloseEngine(ctx, tr.tableName, indexEngineID)
@@ -1463,21 +1420,8 @@
 
 	if cp.Status < checkpoints.CheckpointStatusIndexImported {
 		var err error
-<<<<<<< HEAD
 		if indexEngineCp.Status < checkpoints.CheckpointStatusImported {
-			// the lock ensures the import() step will not be concurrent.
-			if !rc.isLocalBackend() {
-				rc.postProcessLock.Lock()
-			}
 			err = tr.importKV(ctx, closedIndexEngine, rc, indexEngineID)
-			rc.saveStatusCheckpoint(tr.tableName, indexEngineID, err, checkpoints.CheckpointStatusImported)
-			if !rc.isLocalBackend() {
-				rc.postProcessLock.Unlock()
-			}
-=======
-		if indexEngineCp.Status < CheckpointStatusImported {
-			err = t.importKV(ctx, closedIndexEngine, rc, indexEngineID)
->>>>>>> 3e8b2e42
 		}
 
 		failpoint.Inject("FailBeforeIndexEngineImported", func() {
@@ -1668,24 +1612,8 @@
 		return nil
 	}
 
-<<<<<<< HEAD
-	// 1. close engine, then calling import
-	// FIXME: flush is an asynchronous operation, what if flush failed?
-
-	// the lock ensures the import() step will not be concurrent.
-	if !rc.isLocalBackend() {
-		rc.postProcessLock.Lock()
-	}
-	err := tr.importKV(ctx, closedEngine, rc, engineID)
-	rc.saveStatusCheckpoint(tr.tableName, engineID, err, checkpoints.CheckpointStatusImported)
-	if !rc.isLocalBackend() {
-		rc.postProcessLock.Unlock()
-	}
-	if err != nil {
-=======
 	// 1. calling import
-	if err := t.importKV(ctx, closedEngine, rc, engineID); err != nil {
->>>>>>> 3e8b2e42
+	if err := tr.importKV(ctx, closedEngine, rc, engineID); err != nil {
 		return errors.Trace(err)
 	}
 
