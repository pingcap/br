--- conflicted
+++ resolved
@@ -1332,12 +1332,10 @@
 	// if index-engine checkpoint is lower than `CheckpointStatusClosed`, there must be
 	// data-engines that need to be restore or import. Otherwise, all data-engines should
 	// be finished already.
-
 	if indexEngineCp.Status < CheckpointStatusClosed {
 		indexWorker := rc.indexWorkers.Apply()
 		defer rc.indexWorkers.Recycle(indexWorker)
 
-<<<<<<< HEAD
 		engineCfg := &backend.EngineConfig{}
 		if rc.cfg.TikvImporter.Backend == config.BackendLocal {
 			idxCnt := len(t.tableInfo.Core.Indices)
@@ -1351,18 +1349,6 @@
 				CompactThreshold:   threshold,
 			}
 		}
-		indexEngine, err := rc.backend.OpenEngine(ctx, engineCfg, t.tableName, indexEngineID, rc.ts)
-		if err != nil {
-			return errors.Trace(err)
-		}
-
-		// The table checkpoint status less than `CheckpointStatusIndexImported` implies
-		// that index engine checkpoint status less than `CheckpointStatusImported`.
-		// So the index engine must be found in above process
-		if indexEngine == nil {
-			return errors.Errorf("table checkpoint status %v incompitable with index engine checkpoint status %v",
-				cp.Status, indexEngineCp.Status)
-=======
 		// import backend can't reopen engine if engine is closed, so
 		// only open index engine if any data engines don't finish writing.
 		var indexEngine *backend.OpenedEngine
@@ -1372,13 +1358,12 @@
 				continue
 			}
 			if engine.Status < CheckpointStatusAllWritten {
-				indexEngine, err = rc.backend.OpenEngine(ctx, t.tableName, indexEngineID, rc.ts)
+				indexEngine, err = rc.backend.OpenEngine(ctx, engineCfg, t.tableName, indexEngineID, rc.ts)
 				if err != nil {
 					return errors.Trace(err)
 				}
 				break
 			}
->>>>>>> 3e8b2e42
 		}
 
 		logTask := t.logger.Begin(zap.InfoLevel, "import whole table")
