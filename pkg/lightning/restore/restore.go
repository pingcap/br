--- conflicted
+++ resolved
@@ -235,7 +235,7 @@
 	}
 	// reuse task id to reuse task meta correctly.
 	if taskCp != nil {
-		cfg.TaskID = taskCp.TaskId
+		cfg.TaskID = taskCp.TaskID
 	}
 
 	var backend backend.Backend
@@ -601,22 +601,6 @@
 	}
 }
 
-<<<<<<< HEAD
-func (rc *RestoreController) restoreSchema(ctx context.Context) error {
-	executor := rc.tidbGlue.GetSQLExecutor()
-	// set pessimistic transation mode
-	if err := executor.ExecuteWithLog(ctx, "SET GLOBAL tidb_txn_mode = 'pessimistic';", "switch to pessimistic mode",
-		log.L()); err != nil {
-		return errors.Annotate(err, "switch txn mode failed")
-	}
-
-	// TODO: maybe we should not create this table here since user may not have write permission to the `mysql` db.
-	// ensure meta table exists
-	if err := executor.ExecuteWithLog(ctx, CreateBRIESubJobTable, "create meta table", log.L()); err != nil {
-		return errors.Annotate(err, "create meta table failed")
-	}
-
-=======
 func (rc *Controller) checkTableEmpty(ctx context.Context, tableName string) error {
 	db, err := rc.tidbGlue.GetDB()
 	if err != nil {
@@ -638,7 +622,6 @@
 }
 
 func (rc *Controller) restoreSchema(ctx context.Context) error {
->>>>>>> 921e0da6
 	if !rc.cfg.Mydumper.NoSchema {
 		logTask := log.L().Begin(zap.InfoLevel, "restore all schema")
 		concurrency := utils.MinInt(rc.cfg.App.RegionConcurrency, 8)
@@ -708,6 +691,12 @@
 	go rc.listenCheckpointUpdates()
 
 	rc.sysVars = ObtainImportantVariables(ctx, rc.tidbGlue.GetSQLExecutor())
+
+	// TODO: maybe we should not create this table here since user may not have write permission to the `mysql` db.
+	// ensure meta table exists
+	if err := rc.tidbGlue.GetSQLExecutor().ExecuteWithLog(ctx, CreateBRIESubJobTable, "create meta table", log.L()); err != nil {
+		return errors.Annotate(err, "create meta table failed")
+	}
 
 	// Estimate the number of chunks for progress reporting
 	err = rc.estimateChunkCountIntoMetrics(ctx)
@@ -1342,7 +1331,7 @@
 	metaMgr := &tableMetaMgr{
 		session: db,
 		taskID:  rc.cfg.TaskID,
-		tr:      t,
+		tr:      tr,
 	}
 
 	// no need to do anything if the chunks are already populated
@@ -1351,8 +1340,7 @@
 			zap.Int("enginesCnt", len(cp.Engines)),
 			zap.Int("filesCnt", cp.CountChunks()),
 		)
-<<<<<<< HEAD
-	} else if cp.Status < CheckpointStatusAllWritten {
+	} else if cp.Status < checkpoints.CheckpointStatusAllWritten {
 		versionStr, err := rc.tidbGlue.GetSQLExecutor().ObtainStringWithLog(
 			ctx, "SELECT version()", "fetch tidb version", log.L())
 		if err != nil {
@@ -1364,7 +1352,7 @@
 			return false, errors.Trace(err)
 		}
 
-		if err := t.populateChunks(ctx, rc, cp); err != nil {
+		if err := tr.populateChunks(ctx, rc, cp); err != nil {
 			return false, errors.Trace(err)
 		}
 
@@ -1378,39 +1366,32 @@
 
 		// "show table next_row_id" is only available after v4.0.0
 		if tidbVersion.Major >= 4 && rc.cfg.TikvImporter.Backend != config.BackendTiDB &&
-			(common.TableHasAutoRowID(t.tableInfo.Core) || t.tableInfo.Core.GetAutoIncrementColInfo() != nil || t.tableInfo.Core.ContainsAutoRandomBits()) {
+			(common.TableHasAutoRowID(tr.tableInfo.Core) || tr.tableInfo.Core.GetAutoIncrementColInfo() != nil || tr.tableInfo.Core.ContainsAutoRandomBits()) {
 			// first, insert a new-line into meta table
 			if err = metaMgr.InitTableMeta(ctx); err != nil {
 				return false, err
 			}
 
-			checksum, rowIDBase, err := metaMgr.AllocTableRowIDs(ctx, t, rowIDMax)
+			checksum, rowIDBase, err := metaMgr.AllocTableRowIDs(ctx, rowIDMax)
 			if err != nil {
 				return false, err
 			}
-			t.RebaseChunkRowIDs(cp, rowIDBase)
+			tr.RebaseChunkRowIDs(cp, rowIDBase)
 
 			if checksum != nil {
 				if cp.Checksum != *checksum {
 					cp.Checksum = *checksum
 					rc.saveCpCh <- saveCp{
-						tableName: t.tableName,
-						merger: &TableChecksumMerger{
+						tableName: tr.tableName,
+						merger: &checkpoints.TableChecksumMerger{
 							Checksum: cp.Checksum,
 						},
 					}
 				}
-				t.logger.Info("checksum before restore table", zap.Object("checksum", &cp.Checksum))
-			}
-		}
-		if err := rc.checkpointsDB.InsertEngineCheckpoints(ctx, t.tableName, cp.Engines); err != nil {
-=======
-	} else if cp.Status < checkpoints.CheckpointStatusAllWritten {
-		if err := tr.populateChunks(ctx, rc, cp); err != nil {
-			return false, errors.Trace(err)
+				tr.logger.Info("checksum before restore table", zap.Object("checksum", &cp.Checksum))
+			}
 		}
 		if err := rc.checkpointsDB.InsertEngineCheckpoints(ctx, tr.tableName, cp.Engines); err != nil {
->>>>>>> 921e0da6
 			return false, errors.Trace(err)
 		}
 		web.BroadcastTableCheckpoint(tr.tableName, cp)
@@ -1436,26 +1417,18 @@
 	}
 
 	// 2. Restore engines (if still needed)
-<<<<<<< HEAD
-	err = t.restoreEngines(ctx, rc, cp)
+	err = tr.restoreEngines(ctx, rc, cp)
 	if err != nil {
 		return false, errors.Trace(err)
 	}
 
 	err = metaMgr.updateTableStatus(ctx, metaStatusRestoreFinished)
-=======
-	err := tr.restoreEngines(ctx, rc, cp)
->>>>>>> 921e0da6
 	if err != nil {
 		return false, errors.Trace(err)
 	}
 
 	// 3. Post-process. With the last parameter set to false, we can allow delay analyze execute latter
-<<<<<<< HEAD
-	return t.postProcess(ctx, rc, cp, false /* force-analyze */, metaMgr)
-=======
-	return tr.postProcess(ctx, rc, cp, false /* force-analyze */)
->>>>>>> 921e0da6
+	return tr.postProcess(ctx, rc, cp, false /* force-analyze */, metaMgr)
 }
 
 func (tr *TableRestore) restoreEngines(pCtx context.Context, rc *Controller, cp *checkpoints.TableCheckpoint) error {
@@ -1867,29 +1840,22 @@
 						localChecksum.Add(&chunk.Checksum)
 					}
 				}
-<<<<<<< HEAD
-				t.logger.Info("local checksum", zap.Object("checksum", &localChecksum))
+				tr.logger.Info("local checksum", zap.Object("checksum", &localChecksum))
 
 				needChecksum, baseTotalChecksum, err := metaMgr.checkAndUpdateLocalChecksum(ctx, &localChecksum)
 				if err != nil {
 					return false, err
 				}
-
 				if !needChecksum {
 					return false, nil
 				}
-
 				if cp.Checksum.SumKVS() > 0 || baseTotalChecksum.SumKVS() > 0 {
 					localChecksum.Add(&cp.Checksum)
 					localChecksum.Add(baseTotalChecksum)
-					t.logger.Info("merged local checksum", zap.Object("checksum", &localChecksum))
-				}
-
-				err = t.compareChecksum(ctx, localChecksum)
-=======
-				tr.logger.Info("local checksum", zap.Object("checksum", &localChecksum))
-				err := tr.compareChecksum(ctx, localChecksum)
->>>>>>> 921e0da6
+					tr.logger.Info("merged local checksum", zap.Object("checksum", &localChecksum))
+				}
+
+				err = tr.compareChecksum(ctx, localChecksum)
 				// with post restore level 'optional', we will skip checksum error
 				if rc.cfg.PostRestore.Checksum == config.OpLevelOptional {
 					if err != nil {
@@ -1897,24 +1863,16 @@
 						err = nil
 					}
 				}
-<<<<<<< HEAD
 				if err == nil {
 					err = metaMgr.FinishTable(ctx)
 				}
 
-				rc.saveStatusCheckpoint(t.tableName, WholeTableEngineID, err, CheckpointStatusChecksummed)
-				if err != nil {
-					return false, errors.Trace(err)
-				}
-
-				cp.Status = CheckpointStatusChecksummed
-=======
 				rc.saveStatusCheckpoint(tr.tableName, checkpoints.WholeTableEngineID, err, checkpoints.CheckpointStatusChecksummed)
 				if err != nil {
 					return false, errors.Trace(err)
 				}
+
 				cp.Status = checkpoints.CheckpointStatusChecksummed
->>>>>>> 921e0da6
 			} else {
 				finished = false
 			}
@@ -2305,7 +2263,7 @@
 	return err
 }
 
-func (t *TableRestore) RebaseChunkRowIDs(cp *TableCheckpoint, rowIDBase int64) {
+func (t *TableRestore) RebaseChunkRowIDs(cp *checkpoints.TableCheckpoint, rowIDBase int64) {
 	if rowIDBase == 0 {
 		return
 	}
@@ -2887,7 +2845,7 @@
 	}
 }
 
-func (m *tableMetaMgr) AllocTableRowIDs(ctx context.Context, tr *TableRestore, rawRowIDMax int64) (*verify.KVChecksum, int64, error) {
+func (m *tableMetaMgr) AllocTableRowIDs(ctx context.Context, rawRowIDMax int64) (*verify.KVChecksum, int64, error) {
 	conn, err := m.session.Conn(ctx)
 	if err != nil {
 		return nil, 0, errors.Trace(err)
@@ -2963,20 +2921,20 @@
 				// NOTE: currently, if a table contains auto_incremental unique key and _tidb_rowid,
 				// the `show table next_row_id` will returns the unique key field only.
 				var autoIDField string
-				for _, col := range tr.tableInfo.Core.Columns {
+				for _, col := range m.tr.tableInfo.Core.Columns {
 					if mysql.HasAutoIncrementFlag(col.Flag) {
 						autoIDField = col.Name.L
 						break
-					} else if mysql.HasPriKeyFlag(col.Flag) && tr.tableInfo.Core.AutoRandomBits > 0 {
+					} else if mysql.HasPriKeyFlag(col.Flag) && m.tr.tableInfo.Core.AutoRandomBits > 0 {
 						autoIDField = col.Name.L
 						break
 					}
 				}
-				if len(autoIDField) == 0 && common.TableHasAutoRowID(tr.tableInfo.Core) {
+				if len(autoIDField) == 0 && common.TableHasAutoRowID(m.tr.tableInfo.Core) {
 					autoIDField = model.ExtraHandleName.L
 				}
 				if len(autoIDField) == 0 {
-					return errors.Errorf("table %s contains auto increment id or _tidb_rowid, but target field not found", tr.tableName)
+					return errors.Errorf("table %s contains auto increment id or _tidb_rowid, but target field not found", m.tr.tableName)
 				}
 
 				autoIDInfos, err := tidb.FetchTableAutoIDInfos(ctx, tx, m.tr.tableName)
@@ -2992,7 +2950,7 @@
 					}
 				}
 				if !found {
-					return errors.Errorf("can't fetch previous auto id base for table %s field '%s'", tr.tableName, autoIDField)
+					return errors.Errorf("can't fetch previous auto id base for table %s field '%s'", m.tr.tableName, autoIDField)
 				}
 			}
 			newRowIDBase = maxRowIDMax
@@ -3020,7 +2978,7 @@
 	if curStatus < metaStatusRestoreStarted {
 		// table contains data but haven't do checksum yet
 		if newRowIDBase > 0 && baseTotalKvs == 0 {
-			remoteCk, err := DoChecksum(ctx, tr.tableInfo)
+			remoteCk, err := DoChecksum(ctx, m.tr.tableInfo)
 			if err != nil {
 				return nil, 0, errors.Trace(err)
 			}
@@ -3037,7 +2995,7 @@
 				return nil, 0, errors.Trace(err)
 			}
 
-			tr.logger.Info("checksum before restore table", zap.Object("checksum", checksum))
+			m.tr.logger.Info("checksum before restore table", zap.Object("checksum", checksum))
 		} else if err = m.updateTableStatus(ctx, metaStatusRestoreStarted); err != nil {
 			return nil, 0, errors.Trace(err)
 		}
