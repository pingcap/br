--- conflicted
+++ resolved
@@ -1346,9 +1346,8 @@
 	// if index-engine checkpoint is lower than `CheckpointStatusClosed`, there must be
 	// data-engines that need to be restore or import. Otherwise, all data-engines should
 	// be finished already.
-<<<<<<< HEAD
-
-	if indexEngineCp.Status < CheckpointStatusClosed {
+
+	if indexEngineCp.Status < checkpoints.CheckpointStatusClosed {
 		indexWorker := rc.indexWorkers.Apply()
 		defer rc.indexWorkers.Recycle(indexWorker)
 
@@ -1360,30 +1359,13 @@
 			if engineID == indexEngineID {
 				continue
 			}
-			if engine.Status < CheckpointStatusAllWritten {
-				indexEngine, err = rc.backend.OpenEngine(ctx, t.tableName, indexEngineID, rc.ts)
+			if engine.Status < checkpoints.CheckpointStatusAllWritten {
+				indexEngine, err = rc.backend.OpenEngine(ctx, tr.tableName, indexEngineID, rc.ts)
 				if err != nil {
 					return errors.Trace(err)
 				}
 				break
 			}
-=======
-	if indexEngineCp.Status < checkpoints.CheckpointStatusClosed {
-		indexWorker := rc.indexWorkers.Apply()
-		defer rc.indexWorkers.Recycle(indexWorker)
-
-		indexEngine, err := rc.backend.OpenEngine(ctx, tr.tableName, indexEngineID, rc.ts)
-		if err != nil {
-			return errors.Trace(err)
-		}
-
-		// The table checkpoint status less than `CheckpointStatusIndexImported` implies
-		// that index engine checkpoint status less than `CheckpointStatusImported`.
-		// So the index engine must be found in above process
-		if indexEngine == nil {
-			return errors.Errorf("table checkpoint status %v incompitable with index engine checkpoint status %v",
-				cp.Status, indexEngineCp.Status)
->>>>>>> 13d4f851
 		}
 
 		logTask := tr.logger.Begin(zap.InfoLevel, "import whole table")
@@ -1466,20 +1448,13 @@
 			return errors.Trace(restoreErr)
 		}
 
-<<<<<<< HEAD
 		if indexEngine != nil {
 			closedIndexEngine, restoreErr = indexEngine.Close(ctx)
 		} else {
-			closedIndexEngine, restoreErr = rc.backend.UnsafeCloseEngine(ctx, t.tableName, indexEngineID)
-		}
-
-		rc.saveStatusCheckpoint(t.tableName, indexEngineID, restoreErr, CheckpointStatusClosed)
-	} else if indexEngineCp.Status == CheckpointStatusClosed {
-=======
-		closedIndexEngine, restoreErr = indexEngine.Close(ctx)
-		rc.saveStatusCheckpoint(tr.tableName, indexEngineID, err, checkpoints.CheckpointStatusClosed)
+			closedIndexEngine, restoreErr = rc.backend.UnsafeCloseEngine(ctx, tr.tableName, indexEngineID)
+		}
+		rc.saveStatusCheckpoint(tr.tableName, indexEngineID, restoreErr, checkpoints.CheckpointStatusClosed)
 	} else if indexEngineCp.Status == checkpoints.CheckpointStatusClosed {
->>>>>>> 13d4f851
 		// If index engine file has been closed but not imported only if context cancel occurred
 		// when `importKV()` execution, so `UnsafeCloseEngine` and continue import it.
 		closedIndexEngine, restoreErr = rc.backend.UnsafeCloseEngine(ctx, tr.tableName, indexEngineID)
