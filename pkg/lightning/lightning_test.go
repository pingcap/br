--- conflicted
+++ resolved
@@ -193,13 +193,8 @@
 			c.Assert(taskCfg.TiDB.Host, Equals, "test.invalid")
 			c.Assert(taskCfg.Mydumper.SourceDir, Equals, fmt.Sprintf("file://demo-path-%d", i))
 			c.Assert(taskCfg.Mydumper.CSV.Separator, Equals, "/")
-<<<<<<< HEAD
 		case <-time.After(5 * time.Second):
 			c.Fatalf("task is not queued after 5 seconds (i = %d)", i)
-=======
-		case <-time.After(1500 * time.Millisecond):
-			c.Fatalf("task is not queued after 1500ms (i = %d)", i)
->>>>>>> 169c0f0a
 		}
 	}
 }
