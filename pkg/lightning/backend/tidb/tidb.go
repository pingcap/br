--- conflicted
+++ resolved
@@ -582,17 +582,12 @@
 	return errors.New("cannot reset an engine in TiDB backend")
 }
 
-<<<<<<< HEAD
 func (be *tidbBackend) LocalWriter(
 	ctx context.Context,
 	cfg *backend.LocalWriterConfig,
 	engineUUID uuid.UUID,
 ) (backend.EngineWriter, error) {
-	return &TiDBWriter{be: be, engineUUID: engineUUID}, nil
-=======
-func (be *tidbBackend) LocalWriter(ctx context.Context, engineUUID uuid.UUID) (backend.EngineWriter, error) {
 	return &Writer{be: be, engineUUID: engineUUID}, nil
->>>>>>> be552371
 }
 
 type Writer struct {
@@ -600,11 +595,7 @@
 	engineUUID uuid.UUID
 }
 
-<<<<<<< HEAD
-func (w *TiDBWriter) Close(ctx context.Context) error {
-=======
-func (w *Writer) Close() error {
->>>>>>> be552371
+func (w *Writer) Close(ctx context.Context) error {
 	return nil
 }
 
