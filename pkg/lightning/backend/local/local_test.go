--- conflicted
+++ resolved
@@ -328,11 +328,10 @@
 	c.Assert(err, IsNil)
 
 	_, engineUUID := backend.MakeUUID("ww", 0)
-<<<<<<< HEAD
 	engineCtx, cancel := context.WithCancel(context.Background())
 	f := &File{
 		db:           db,
-		Uuid:         engineUUID,
+		UUID:         engineUUID,
 		sstDir:       tmpPath,
 		ctx:          engineCtx,
 		cancel:       cancel,
@@ -345,10 +344,6 @@
 	sorted := needSort && !partitialSort
 	w, err := openLocalWriter(context.Background(), &backend.LocalWriterConfig{IsKVSorted: sorted}, f, 1<<20)
 	c.Assert(err, IsNil)
-=======
-	f := File{localFileMeta: meta, db: db, UUID: engineUUID}
-	w := openLocalWriter(&f, tmpPath, 1024*1024)
->>>>>>> be552371
 
 	ctx := context.Background()
 	var kvs []common.KvPair
@@ -551,7 +546,7 @@
 	engineCtx, cancel := context.WithCancel(context.Background())
 	f := File{
 		db:           db,
-		Uuid:         engineUUID,
+		UUID:         engineUUID,
 		sstDir:       "",
 		ctx:          engineCtx,
 		cancel:       cancel,
