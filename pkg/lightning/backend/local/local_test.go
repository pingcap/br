// Copyright 2019 PingCAP, Inc.
//
// Licensed under the Apache License, Version 2.0 (the "License");
// you may not use this file except in compliance with the License.
// You may obtain a copy of the License at
//
//     http://www.apache.org/licenses/LICENSE-2.0
//
// Unless required by applicable law or agreed to in writing, software
// distributed under the License is distributed on an "AS IS" BASIS,
// See the License for the specific language governing permissions and
// limitations under the License.

package local

import (
	"bytes"
	"context"
	"encoding/binary"
	"math"
	"math/rand"
	"os"
	"path/filepath"
	"sort"
	"sync"
	"sync/atomic"
	"testing"

	"github.com/cockroachdb/pebble"
	"github.com/coreos/go-semver/semver"
	"github.com/docker/go-units"
	"github.com/golang/mock/gomock"
	. "github.com/pingcap/check"
	"github.com/pingcap/errors"
	"github.com/pingcap/kvproto/pkg/errorpb"
	sst "github.com/pingcap/kvproto/pkg/import_sstpb"
	"github.com/pingcap/kvproto/pkg/metapb"
	tidbkv "github.com/pingcap/tidb/kv"
	"github.com/pingcap/tidb/sessionctx/stmtctx"
	"github.com/pingcap/tidb/tablecodec"
	"github.com/pingcap/tidb/types"
	"github.com/pingcap/tidb/util/codec"
	"github.com/pingcap/tidb/util/hack"

	"github.com/pingcap/br/pkg/lightning/backend"
	"github.com/pingcap/br/pkg/lightning/backend/kv"
	"github.com/pingcap/br/pkg/lightning/common"
	"github.com/pingcap/br/pkg/lightning/mydump"
	"github.com/pingcap/br/pkg/mock"
	"github.com/pingcap/br/pkg/restore"
)

type localSuite struct{}

var _ = Suite(&localSuite{})

func Test(t *testing.T) {
	TestingT(t)
}

func (s *localSuite) TestNextKey(c *C) {
	c.Assert(nextKey([]byte{}), DeepEquals, []byte{})

	cases := [][]byte{
		{0},
		{255},
		{1, 255},
	}
	for _, b := range cases {
		next := nextKey(b)
		c.Assert(next, DeepEquals, append(b, 0))
	}

	// in the old logic, this should return []byte{} which is not the actually smallest eky
	next := nextKey([]byte{1, 255})
	c.Assert(bytes.Compare(next, []byte{2}), Equals, -1)

	// another test case, nextkey()'s return should be smaller than key with a prefix of the origin key
	next = nextKey([]byte{1, 255})
	c.Assert(bytes.Compare(next, []byte{1, 255, 0, 1, 2}), Equals, -1)

	// test recode key
	// key with int handle
	for _, handleId := range []int64{1, 255, math.MaxInt32} {
		key := tablecodec.EncodeRowKeyWithHandle(1, tidbkv.IntHandle(handleId))
		c.Assert(nextKey(key), DeepEquals, []byte(tablecodec.EncodeRowKeyWithHandle(1, tidbkv.IntHandle(handleId+1))))
	}

	testDatums := [][]types.Datum{
		{types.NewIntDatum(1), types.NewIntDatum(2)},
		{types.NewIntDatum(255), types.NewIntDatum(256)},
		{types.NewIntDatum(math.MaxInt32), types.NewIntDatum(math.MaxInt32 + 1)},
		{types.NewStringDatum("test"), types.NewStringDatum("test\000")},
		{types.NewStringDatum("test\255"), types.NewStringDatum("test\255\000")},
	}

	stmtCtx := new(stmtctx.StatementContext)
	for _, datums := range testDatums {
		keyBytes, err := codec.EncodeKey(stmtCtx, nil, types.NewIntDatum(123), datums[0])
		c.Assert(err, IsNil)
		h, err := tidbkv.NewCommonHandle(keyBytes)
		c.Assert(err, IsNil)
		key := tablecodec.EncodeRowKeyWithHandle(1, h)
		nextKeyBytes, err := codec.EncodeKey(stmtCtx, nil, types.NewIntDatum(123), datums[1])
		c.Assert(err, IsNil)
		nextHdl, err := tidbkv.NewCommonHandle(nextKeyBytes)
		c.Assert(err, IsNil)
		expectNextKey := []byte(tablecodec.EncodeRowKeyWithHandle(1, nextHdl))
		c.Assert(nextKey(key), DeepEquals, expectNextKey)
	}

	// dIAAAAAAAAD/PV9pgAAAAAD/AAABA4AAAAD/AAAAAQOAAAD/AAAAAAEAAAD8
	// a index key with: table: 61, index: 1, int64: 1, int64: 1
	a := []byte{116, 128, 0, 0, 0, 0, 0, 0, 255, 61, 95, 105, 128, 0, 0, 0, 0, 255, 0, 0, 1, 3, 128, 0, 0, 0, 255, 0, 0, 0, 1, 3, 128, 0, 0, 255, 0, 0, 0, 0, 1, 0, 0, 0, 252}
	c.Assert(nextKey(a), DeepEquals, append(a, 0))
}

// The first half of this test is same as the test in tikv:
// https://github.com/tikv/tikv/blob/dbfe7730dd0fddb34cb8c3a7f8a079a1349d2d41/components/engine_rocks/src/properties.rs#L572
func (s *localSuite) TestRangeProperties(c *C) {
	type testCase struct {
		key   []byte
		vLen  int
		count int
	}
	cases := []testCase{
		// handle "a": size(size = 1, offset = 1),keys(1,1)
		{[]byte("a"), 0, 1},
		{[]byte("b"), defaultPropSizeIndexDistance / 8, 1},
		{[]byte("c"), defaultPropSizeIndexDistance / 4, 1},
		{[]byte("d"), defaultPropSizeIndexDistance / 2, 1},
		{[]byte("e"), defaultPropSizeIndexDistance / 8, 1},
		// handle "e": size(size = DISTANCE + 4, offset = DISTANCE + 5),keys(4,5)
		{[]byte("f"), defaultPropSizeIndexDistance / 4, 1},
		{[]byte("g"), defaultPropSizeIndexDistance / 2, 1},
		{[]byte("h"), defaultPropSizeIndexDistance / 8, 1},
		{[]byte("i"), defaultPropSizeIndexDistance / 4, 1},
		// handle "i": size(size = DISTANCE / 8 * 9 + 4, offset = DISTANCE / 8 * 17 + 9),keys(4,5)
		{[]byte("j"), defaultPropSizeIndexDistance / 2, 1},
		{[]byte("k"), defaultPropSizeIndexDistance / 2, 1},
		// handle "k": size(size = DISTANCE + 2, offset = DISTANCE / 8 * 25 + 11),keys(2,11)
		{[]byte("l"), 0, defaultPropKeysIndexDistance / 2},
		{[]byte("m"), 0, defaultPropKeysIndexDistance / 2},
		// handle "m": keys = DEFAULT_PROP_KEYS_INDEX_DISTANCE,offset = 11+DEFAULT_PROP_KEYS_INDEX_DISTANCE
		{[]byte("n"), 1, defaultPropKeysIndexDistance},
		// handle "n": keys = DEFAULT_PROP_KEYS_INDEX_DISTANCE, offset = 11+2*DEFAULT_PROP_KEYS_INDEX_DISTANCE
		{[]byte("o"), 1, 1},
		// handle　"o": keys = 1, offset = 12 + 2*DEFAULT_PROP_KEYS_INDEX_DISTANCE
	}

	collector := newRangePropertiesCollector()
	for _, p := range cases {
		v := make([]byte, p.vLen)
		for i := 0; i < p.count; i++ {
			_ = collector.Add(pebble.InternalKey{UserKey: p.key}, v)
		}
	}

	userProperties := make(map[string]string, 1)
	_ = collector.Finish(userProperties)

	props, err := decodeRangeProperties(hack.Slice(userProperties[propRangeIndex]))
	c.Assert(err, IsNil)

	// Smallest key in props.
	c.Assert(props[0].Key, DeepEquals, cases[0].key)
	// Largest key in props.
	c.Assert(props[len(props)-1].Key, DeepEquals, cases[len(cases)-1].key)
	c.Assert(len(props), Equals, 7)

	a := props.get([]byte("a"))
	c.Assert(a.Size, Equals, uint64(1))
	e := props.get([]byte("e"))
	c.Assert(e.Size, Equals, uint64(defaultPropSizeIndexDistance+5))
	i := props.get([]byte("i"))
	c.Assert(i.Size, Equals, uint64(defaultPropSizeIndexDistance/8*17+9))
	k := props.get([]byte("k"))
	c.Assert(k.Size, Equals, uint64(defaultPropSizeIndexDistance/8*25+11))
	m := props.get([]byte("m"))
	c.Assert(m.Keys, Equals, uint64(defaultPropKeysIndexDistance+11))
	n := props.get([]byte("n"))
	c.Assert(n.Keys, Equals, uint64(defaultPropKeysIndexDistance*2+11))
	o := props.get([]byte("o"))
	c.Assert(o.Keys, Equals, uint64(defaultPropKeysIndexDistance*2+12))

	props2 := rangeProperties([]rangeProperty{
		{[]byte("b"), rangeOffsets{defaultPropSizeIndexDistance + 10, defaultPropKeysIndexDistance / 2}},
		{[]byte("h"), rangeOffsets{defaultPropSizeIndexDistance * 3 / 2, defaultPropKeysIndexDistance * 3 / 2}},
		{[]byte("k"), rangeOffsets{defaultPropSizeIndexDistance * 3, defaultPropKeysIndexDistance * 7 / 4}},
		{[]byte("mm"), rangeOffsets{defaultPropSizeIndexDistance * 5, defaultPropKeysIndexDistance * 2}},
		{[]byte("q"), rangeOffsets{defaultPropSizeIndexDistance * 7, defaultPropKeysIndexDistance*9/4 + 10}},
		{[]byte("y"), rangeOffsets{defaultPropSizeIndexDistance*7 + 100, defaultPropKeysIndexDistance*9/4 + 1010}},
	})

	sizeProps := newSizeProperties()
	sizeProps.addAll(props)
	sizeProps.addAll(props2)

	res := []*rangeProperty{
		{[]byte("a"), rangeOffsets{1, 1}},
		{[]byte("b"), rangeOffsets{defaultPropSizeIndexDistance + 10, defaultPropKeysIndexDistance / 2}},
		{[]byte("e"), rangeOffsets{defaultPropSizeIndexDistance + 4, 4}},
		{[]byte("h"), rangeOffsets{defaultPropSizeIndexDistance/2 - 10, defaultPropKeysIndexDistance}},
		{[]byte("i"), rangeOffsets{defaultPropSizeIndexDistance*9/8 + 4, 4}},
		{[]byte("k"), rangeOffsets{defaultPropSizeIndexDistance*5/2 + 2, defaultPropKeysIndexDistance/4 + 2}},
		{[]byte("m"), rangeOffsets{defaultPropKeysIndexDistance, defaultPropKeysIndexDistance}},
		{[]byte("mm"), rangeOffsets{defaultPropSizeIndexDistance * 2, defaultPropKeysIndexDistance / 4}},
		{[]byte("n"), rangeOffsets{defaultPropKeysIndexDistance * 2, defaultPropKeysIndexDistance}},
		{[]byte("o"), rangeOffsets{2, 1}},
		{[]byte("q"), rangeOffsets{defaultPropSizeIndexDistance * 2, defaultPropKeysIndexDistance/4 + 10}},
		{[]byte("y"), rangeOffsets{100, 1000}},
	}

	c.Assert(sizeProps.indexHandles.Len(), Equals, 12)
	idx := 0
	sizeProps.iter(func(p *rangeProperty) bool {
		c.Assert(p, DeepEquals, res[idx])
		idx++
		return true
	})

	fullRange := Range{start: []byte("a"), end: []byte("z")}
	ranges := splitRangeBySizeProps(fullRange, sizeProps, 2*defaultPropSizeIndexDistance, defaultPropKeysIndexDistance*5/2)

	c.Assert(ranges, DeepEquals, []Range{
		{start: []byte("a"), end: []byte("e")},
		{start: []byte("e"), end: []byte("k")},
		{start: []byte("k"), end: []byte("mm")},
		{start: []byte("mm"), end: []byte("q")},
		{start: []byte("q"), end: []byte("z")},
	})

	ranges = splitRangeBySizeProps(fullRange, sizeProps, 2*defaultPropSizeIndexDistance, defaultPropKeysIndexDistance)
	c.Assert(ranges, DeepEquals, []Range{
		{start: []byte("a"), end: []byte("e")},
		{start: []byte("e"), end: []byte("h")},
		{start: []byte("h"), end: []byte("k")},
		{start: []byte("k"), end: []byte("m")},
		{start: []byte("m"), end: []byte("mm")},
		{start: []byte("mm"), end: []byte("n")},
		{start: []byte("n"), end: []byte("q")},
		{start: []byte("q"), end: []byte("z")},
	})
}

func (s *localSuite) TestRangePropertiesWithPebble(c *C) {
	dir := c.MkDir()

	sizeDistance := uint64(500)
	keysDistance := uint64(20)
	opt := &pebble.Options{
		MemTableSize:             512 * units.MiB,
		MaxConcurrentCompactions: 16,
		L0CompactionThreshold:    math.MaxInt32, // set to max try to disable compaction
		L0StopWritesThreshold:    math.MaxInt32, // set to max try to disable compaction
		MaxOpenFiles:             10000,
		DisableWAL:               true,
		ReadOnly:                 false,
		TablePropertyCollectors: []func() pebble.TablePropertyCollector{
			func() pebble.TablePropertyCollector {
				return &RangePropertiesCollector{
					props:               make([]rangeProperty, 0, 1024),
					propSizeIdxDistance: sizeDistance,
					propKeysIdxDistance: keysDistance,
				}
			},
		},
	}
	db, err := pebble.Open(filepath.Join(dir, "test"), opt)
	c.Assert(err, IsNil)
	defer db.Close()

	// local collector
	collector := &RangePropertiesCollector{
		props:               make([]rangeProperty, 0, 1024),
		propSizeIdxDistance: sizeDistance,
		propKeysIdxDistance: keysDistance,
	}
	writeOpt := &pebble.WriteOptions{Sync: false}
	value := make([]byte, 100)
	for i := 0; i < 10; i++ {
		wb := db.NewBatch()
		for j := 0; j < 100; j++ {
			key := make([]byte, 8)
			valueLen := rand.Intn(50)
			binary.BigEndian.PutUint64(key, uint64(i*100+j))
			err = wb.Set(key, value[:valueLen], writeOpt)
			c.Assert(err, IsNil)
			err = collector.Add(pebble.InternalKey{UserKey: key}, value[:valueLen])
			c.Assert(err, IsNil)
		}
		c.Assert(wb.Commit(writeOpt), IsNil)
	}
	// flush one sst
	c.Assert(db.Flush(), IsNil)

	props := make(map[string]string, 1)
	c.Assert(collector.Finish(props), IsNil)

	sstMetas, err := db.SSTables(pebble.WithProperties())
	c.Assert(err, IsNil)
	for i, level := range sstMetas {
		if i == 0 {
			c.Assert(len(level), Equals, 1)
		} else {
			c.Assert(len(level), Equals, 0)
		}
	}

	c.Assert(sstMetas[0][0].Properties.UserProperties, DeepEquals, props)
}

func testLocalWriter(c *C, needSort bool, partitialSort bool) {
	dir := c.MkDir()
	opt := &pebble.Options{
		MemTableSize:             1024 * 1024,
		MaxConcurrentCompactions: 16,
		L0CompactionThreshold:    math.MaxInt32, // set to max try to disable compaction
		L0StopWritesThreshold:    math.MaxInt32, // set to max try to disable compaction
		DisableWAL:               true,
		ReadOnly:                 false,
	}
	db, err := pebble.Open(filepath.Join(dir, "test"), opt)
	c.Assert(err, IsNil)
	defer db.Close()
	tmpPath := filepath.Join(dir, "test.sst")
	err = os.Mkdir(tmpPath, 0o755)
	c.Assert(err, IsNil)

	_, engineUUID := backend.MakeUUID("ww", 0)
	engineCtx, cancel := context.WithCancel(context.Background())
	f := &File{
		db:           db,
		Uuid:         engineUUID,
		sstDir:       tmpPath,
		ctx:          engineCtx,
		cancel:       cancel,
		sstMetasChan: make(chan *sstMeta, 64),
		flushChan:    make(chan chan struct{}, 1),
	}
	f.sstIngester = dbSSTIngester{e: f}
	f.wg.Add(1)
	go f.ingestSSTLoop()
	sorted := needSort && !partitialSort
	w, err := openLocalWriter(context.Background(), &backend.LocalWriterConfig{IsKVSorted: sorted}, f, 1<<20)
	c.Assert(err, IsNil)

	ctx := context.Background()
	var kvs []common.KvPair
	value := make([]byte, 128)
	for i := 0; i < 16; i++ {
		binary.BigEndian.PutUint64(value[i*8:], uint64(i))
	}
	var keys [][]byte
	for i := 1; i <= 20000; i++ {
		var kv common.KvPair
		kv.Key = make([]byte, 16)
		kv.Val = make([]byte, 128)
		copy(kv.Val, value)
		key := rand.Intn(1000)
		binary.BigEndian.PutUint64(kv.Key, uint64(key))
		binary.BigEndian.PutUint64(kv.Key[8:], uint64(i))
		kvs = append(kvs, kv)
		keys = append(keys, kv.Key)
	}
	var rows1 []common.KvPair
	var rows2 []common.KvPair
	var rows3 []common.KvPair
	rows4 := kvs[:12000]
	if partitialSort {
		sort.Slice(rows4, func(i, j int) bool {
			return bytes.Compare(rows4[i].Key, rows4[j].Key) < 0
		})
		rows1 = rows4[:6000]
		rows3 = rows4[6000:]
		rows2 = kvs[12000:]
	} else {
		if needSort {
			sort.Slice(kvs, func(i, j int) bool {
				return bytes.Compare(kvs[i].Key, kvs[j].Key) < 0
			})
		}
		rows1 = kvs[:6000]
		rows2 = kvs[6000:12000]
		rows3 = kvs[12000:]
	}
	err = w.AppendRows(ctx, "", []string{}, 1, kv.MakeRowsFromKvPairs(rows1))
	c.Assert(err, IsNil)
	err = w.AppendRows(ctx, "", []string{}, 1, kv.MakeRowsFromKvPairs(rows2))
	c.Assert(err, IsNil)
	err = w.AppendRows(ctx, "", []string{}, 1, kv.MakeRowsFromKvPairs(rows3))
	c.Assert(err, IsNil)
	err = w.Close(context.Background())
	c.Assert(err, IsNil)
	c.Assert(f.flushEngineWithoutLock(ctx), IsNil)
	o := &pebble.IterOptions{}
	it := db.NewIter(o)

	sort.Slice(keys, func(i, j int) bool {
		return bytes.Compare(keys[i], keys[j]) < 0
	})
	c.Assert(int(f.Length.Load()), Equals, 20000)
	c.Assert(int(f.TotalSize.Load()), Equals, 144*20000)
	valid := it.SeekGE(keys[0])
	c.Assert(valid, IsTrue)
	for _, k := range keys {
		c.Assert(it.Key(), DeepEquals, k)
		it.Next()
	}
	close(f.sstMetasChan)
	f.wg.Wait()
}

func (s *localSuite) TestLocalWriterWithSort(c *C) {
	testLocalWriter(c, false, false)
}

func (s *localSuite) TestLocalWriterWithIngest(c *C) {
	testLocalWriter(c, true, false)
}

func (s *localSuite) TestLocalWriterWithIngestUnsort(c *C) {
	testLocalWriter(c, true, true)
}

type mockSplitClient struct {
	restore.SplitClient
}

func (c *mockSplitClient) GetRegion(ctx context.Context, key []byte) (*restore.RegionInfo, error) {
	return &restore.RegionInfo{
		Leader: &metapb.Peer{Id: 1},
		Region: &metapb.Region{
			Id:       1,
			StartKey: key,
		},
	}, nil
}

func (s *localSuite) TestIsIngestRetryable(c *C) {
	local := &local{
		splitCli: &mockSplitClient{},
	}

	resp := &sst.IngestResponse{
		Error: &errorpb.Error{
			NotLeader: &errorpb.NotLeader{
				Leader: &metapb.Peer{Id: 2},
			},
		},
	}
	ctx := context.Background()
	region := &restore.RegionInfo{
		Leader: &metapb.Peer{Id: 1},
		Region: &metapb.Region{
			Id:       1,
			StartKey: []byte{1},
			EndKey:   []byte{3},
			RegionEpoch: &metapb.RegionEpoch{
				ConfVer: 1,
				Version: 1,
			},
		},
	}
	meta := &sst.SSTMeta{
		Range: &sst.Range{
			Start: []byte{1},
			End:   []byte{2},
		},
	}
	retryType, newRegion, err := local.isIngestRetryable(ctx, resp, region, meta)
	c.Assert(retryType, Equals, retryWrite)
	c.Assert(newRegion.Leader.Id, Equals, uint64(2))
	c.Assert(err, NotNil)

	resp.Error = &errorpb.Error{
		EpochNotMatch: &errorpb.EpochNotMatch{
			CurrentRegions: []*metapb.Region{
				{
					Id:       1,
					StartKey: []byte{1},
					EndKey:   []byte{3},
					RegionEpoch: &metapb.RegionEpoch{
						ConfVer: 1,
						Version: 2,
					},
					Peers: []*metapb.Peer{{Id: 1}},
				},
			},
		},
	}
	retryType, newRegion, err = local.isIngestRetryable(ctx, resp, region, meta)
	c.Assert(retryType, Equals, retryWrite)
	c.Assert(newRegion.Region.RegionEpoch.Version, Equals, uint64(2))
	c.Assert(err, NotNil)

	resp.Error = &errorpb.Error{Message: "raft: proposal dropped"}
	retryType, newRegion, err = local.isIngestRetryable(ctx, resp, region, meta)
	c.Assert(retryType, Equals, retryWrite)

	resp.Error = &errorpb.Error{Message: "unknown error"}
	retryType, newRegion, err = local.isIngestRetryable(ctx, resp, region, meta)
	c.Assert(retryType, Equals, retryNone)
	c.Assert(err, ErrorMatches, "non-retryable error: unknown error")
}

<<<<<<< HEAD
type testIngester struct{}

func (i testIngester) mergeSSTs(metas []*sstMeta, dir string) (*sstMeta, error) {
	if len(metas) == 0 {
		return nil, errors.New("sst metas is empty")
	} else if len(metas) == 1 {
		return metas[0], nil
	}

	newMeta := &sstMeta{}
	for _, m := range metas {
		newMeta.totalSize += m.totalSize
		newMeta.totalCount += m.totalCount
	}
	return newMeta, nil
}

func (i testIngester) ingest([]*sstMeta) error {
	return nil
}

func (s *localSuite) TestLocalIngestLoop(c *C) {
	dir := c.MkDir()
	opt := &pebble.Options{
		MemTableSize:             1024 * 1024,
		MaxConcurrentCompactions: 16,
		L0CompactionThreshold:    math.MaxInt32, // set to max try to disable compaction
		L0StopWritesThreshold:    math.MaxInt32, // set to max try to disable compaction
		DisableWAL:               true,
		ReadOnly:                 false,
	}
	db, err := pebble.Open(filepath.Join(dir, "test"), opt)
	c.Assert(err, IsNil)
	defer db.Close()
	tmpPath := filepath.Join(dir, "test.sst")
	err = os.Mkdir(tmpPath, 0o755)
	c.Assert(err, IsNil)
	_, engineUUID := backend.MakeUUID("ww", 0)
	engineCtx, cancel := context.WithCancel(context.Background())
	f := File{
		db:           db,
		Uuid:         engineUUID,
		sstDir:       "",
		ctx:          engineCtx,
		cancel:       cancel,
		sstMetasChan: make(chan *sstMeta, 64),
		flushChan:    make(chan chan struct{}, 1),
		config: backend.LocalEngineConfig{
			Compact:            true,
			CompactThreshold:   100,
			CompactConcurrency: 4,
		},
	}
	f.sstIngester = testIngester{}
	f.wg.Add(1)
	go f.ingestSSTLoop()

	// add some routines to add ssts
	var wg sync.WaitGroup
	wg.Add(4)
	totalSize := int64(0)
	concurrency := 4
	count := 500
	for i := 0; i < concurrency; i++ {
		go func() {
			defer wg.Done()
			flushCnt := rand.Int31n(10) + 1
			for i := 0; i < count; i++ {
				size := int64(rand.Int31n(50) + 1)
				m := &sstMeta{totalSize: size, totalCount: 1}
				atomic.AddInt64(&totalSize, size)
				err := f.addSST(engineCtx, m)
				c.Assert(err, IsNil)
				if int32(i) >= flushCnt {
					f.mutex.RLock()
					err = f.flushEngineWithoutLock(engineCtx)
					c.Assert(err, IsNil)
					f.mutex.RUnlock()
					flushCnt += rand.Int31n(10) + 1
				}
			}
		}()
	}
	wg.Wait()

	f.mutex.RLock()
	err = f.flushEngineWithoutLock(engineCtx)
	c.Assert(err, IsNil)
	f.mutex.RUnlock()

	close(f.sstMetasChan)
	f.wg.Wait()
	c.Assert(f.ingestErr.Get(), IsNil)
	c.Assert(totalSize, Equals, f.TotalSize.Load())
	c.Assert(f.Length.Load(), Equals, int64(concurrency*count))
=======
func (s *localSuite) TestCheckRequirementsTiFlash(c *C) {
	controller := gomock.NewController(c)
	defer controller.Finish()
	glue := mock.NewMockGlue(controller)
	exec := mock.NewMockSQLExecutor(controller)
	ctx := context.Background()

	dbMetas := []*mydump.MDDatabaseMeta{
		{
			Name: "test",
			Tables: []*mydump.MDTableMeta{
				{
					DB:        "test",
					Name:      "t1",
					DataFiles: []mydump.FileInfo{{}},
				},
				{
					DB:        "test",
					Name:      "tbl",
					DataFiles: []mydump.FileInfo{{}},
				},
			},
		},
		{
			Name: "test1",
			Tables: []*mydump.MDTableMeta{
				{
					DB:        "test1",
					Name:      "t",
					DataFiles: []mydump.FileInfo{{}},
				},
				{
					DB:        "test1",
					Name:      "tbl",
					DataFiles: []mydump.FileInfo{{}},
				},
			},
		},
	}
	checkCtx := &backend.CheckCtx{DBMetas: dbMetas}

	glue.EXPECT().GetSQLExecutor().Return(exec)
	exec.EXPECT().QueryStringsWithLog(ctx, tiFlashReplicaQuery, gomock.Any(), gomock.Any()).
		Return([][]string{{"db", "tbl"}, {"test", "t1"}, {"test1", "tbl"}}, nil)

	err := checkTiFlashVersion(ctx, glue, checkCtx, *semver.New("4.0.2"))
	c.Assert(err, ErrorMatches, "lightning local backend doesn't support TiFlash in this TiDB version. conflict tables: \\[`test`.`t1`, `test1`.`tbl`\\].*")
>>>>>>> 76934268
}<|MERGE_RESOLUTION|>--- conflicted
+++ resolved
@@ -504,7 +504,6 @@
 	c.Assert(err, ErrorMatches, "non-retryable error: unknown error")
 }
 
-<<<<<<< HEAD
 type testIngester struct{}
 
 func (i testIngester) mergeSSTs(metas []*sstMeta, dir string) (*sstMeta, error) {
@@ -600,7 +599,8 @@
 	c.Assert(f.ingestErr.Get(), IsNil)
 	c.Assert(totalSize, Equals, f.TotalSize.Load())
 	c.Assert(f.Length.Load(), Equals, int64(concurrency*count))
-=======
+}
+
 func (s *localSuite) TestCheckRequirementsTiFlash(c *C) {
 	controller := gomock.NewController(c)
 	defer controller.Finish()
@@ -648,5 +648,4 @@
 
 	err := checkTiFlashVersion(ctx, glue, checkCtx, *semver.New("4.0.2"))
 	c.Assert(err, ErrorMatches, "lightning local backend doesn't support TiFlash in this TiDB version. conflict tables: \\[`test`.`t1`, `test1`.`tbl`\\].*")
->>>>>>> 76934268
 }