--- conflicted
+++ resolved
@@ -798,13 +798,10 @@
 
 	engineMemCacheSize      int
 	localWriterMemCacheSize int64
-<<<<<<< HEAD
-
-	duplicateDetection bool
+	supportMultiIngest      bool
+  
+  duplicateDetection bool
 	duplicateDB        *pebble.DB
-=======
-	supportMultiIngest      bool
->>>>>>> 701909b2
 }
 
 // connPool is a lazy pool of gRPC channels.
