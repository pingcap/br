// Copyright 2020 PingCAP, Inc.
//
// Licensed under the Apache License, Version 2.0 (the "License");
// you may not use this file except in compliance with the License.
// You may obtain a copy of the License at
//
//     http://www.apache.org/licenses/LICENSE-2.0
//
// Unless required by applicable law or agreed to in writing, software
// distributed under the License is distributed on an "AS IS" BASIS,
// See the License for the specific language governing permissions and
// limitations under the License.

package local

import (
	"bytes"
	"context"
	"encoding/binary"
	"encoding/json"
	"io"
	"math"
	"os"
	"path/filepath"
	"sort"
	"strings"
	"sync"
	"time"

	"github.com/cockroachdb/pebble"
	"github.com/cockroachdb/pebble/sstable"
	"github.com/coreos/go-semver/semver"
	"github.com/docker/go-units"
	"github.com/google/btree"
	"github.com/google/uuid"
	"github.com/pingcap/errors"
	"github.com/pingcap/failpoint"
	"github.com/pingcap/kvproto/pkg/errorpb"
	sst "github.com/pingcap/kvproto/pkg/import_sstpb"
	"github.com/pingcap/kvproto/pkg/kvrpcpb"
	"github.com/pingcap/kvproto/pkg/metapb"
	"github.com/pingcap/parser/model"
	"github.com/pingcap/tidb/table"
	"github.com/pingcap/tidb/tablecodec"
	"github.com/pingcap/tidb/util/codec"
	"github.com/pingcap/tidb/util/hack"
	pd "github.com/tikv/pd/client"
	"go.uber.org/atomic"
	"go.uber.org/multierr"
	"go.uber.org/zap"
	"golang.org/x/sync/errgroup"
	"google.golang.org/grpc"
	"google.golang.org/grpc/backoff"
	"google.golang.org/grpc/codes"
	"google.golang.org/grpc/credentials"
	"google.golang.org/grpc/keepalive"
	"google.golang.org/grpc/status"

	"github.com/pingcap/br/pkg/conn"
	"github.com/pingcap/br/pkg/lightning/backend"
	"github.com/pingcap/br/pkg/lightning/backend/kv"
	"github.com/pingcap/br/pkg/lightning/common"
	"github.com/pingcap/br/pkg/lightning/config"
	"github.com/pingcap/br/pkg/lightning/glue"
	"github.com/pingcap/br/pkg/lightning/log"
	"github.com/pingcap/br/pkg/lightning/manual"
	"github.com/pingcap/br/pkg/lightning/metric"
	"github.com/pingcap/br/pkg/lightning/tikv"
	"github.com/pingcap/br/pkg/lightning/worker"
	"github.com/pingcap/br/pkg/logutil"
	split "github.com/pingcap/br/pkg/restore"
	"github.com/pingcap/br/pkg/utils"
	"github.com/pingcap/br/pkg/version"
)

const (
	dialTimeout             = 5 * time.Second
	bigValueSize            = 1 << 16 // 64K
	maxRetryTimes           = 3
	defaultRetryBackoffTime = 3 * time.Second

	gRPCKeepAliveTime    = 10 * time.Second
	gRPCKeepAliveTimeout = 3 * time.Second
	gRPCBackOffMaxDelay  = 3 * time.Second

	// See: https://github.com/tikv/tikv/blob/e030a0aae9622f3774df89c62f21b2171a72a69e/etc/config-template.toml#L360
	regionMaxKeyCount = 1_440_000

	propRangeIndex = "tikv.range_index"

	defaultPropSizeIndexDistance = 4 * units.MiB
	defaultPropKeysIndexDistance = 40 * 1024

	// defaultLocalWriterKVsChannelCap is the capacity of the
	// LocalWriter.kvsChan field, which acts as the buffer between local writer
	// and deliverLoop. Each entry in the channel can be observed from metrics
	//
	//		2 * sum(lightning_block_deliver_bytes_sum) / sum(lightning_block_deliver_bytes_count)
	//
	// which has a minimum size of 64 KB and a maximum size depending on the KV
	// encoding of each row. It can be as high as 1 MiB.
	defaultLocalWriterKVsChannelCap = 16

	// the lower threshold of max open files for pebble db.
	openFilesLowerThreshold = 128
)

var (
	// Local backend is compatible with TiDB [4.0.0, NextMajorVersion).
	localMinTiDBVersion = *semver.New("4.0.0")
	localMinTiKVVersion = *semver.New("4.0.0")
	localMinPDVersion   = *semver.New("4.0.0")
	localMaxTiDBVersion = version.NextMajorVersion()
	localMaxTiKVVersion = version.NextMajorVersion()
	localMaxPDVersion   = version.NextMajorVersion()
	tiFlashMinVersion   = *semver.New("4.0.5")
)

var (
	engineMetaKey      = []byte{0, 'm', 'e', 't', 'a'}
	normalIterStartKey = []byte{1}
)

// Range record start and end key for localStoreDir.DB
// so we can write it to tikv in streaming
type Range struct {
	start []byte
	end   []byte
}

// localFileMeta contains some field that is necessary to continue the engine restore/import process.
// These field should be written to disk when we update chunk checkpoint
type localFileMeta struct {
	TS uint64 `json:"ts"`
	// Length is the number of KV pairs stored by the engine.
	Length atomic.Int64 `json:"length"`
	// TotalSize is the total pre-compressed KV byte size stored by engine.
	TotalSize atomic.Int64 `json:"total_size"`
}

type importMutexState uint32

const (
	importMutexStateImport importMutexState = 1 << iota
	importMutexStateFlush
	importMutexStateClose
	importMutexStateLocalIngest
)

type File struct {
	localFileMeta
	db           *pebble.DB
	UUID         uuid.UUID
	localWriters sync.Map

	// isImportingAtomic is an atomic variable indicating whether this engine is importing.
	// This should not be used as a "spin lock" indicator.
	isImportingAtomic atomic.Uint32
	mutex             sync.Mutex
}

func (e *File) Close() error {
	log.L().Debug("closing local engine", zap.Stringer("engine", e.UUID), zap.Stack("stack"))
	if e.db == nil {
		return nil
	}
	err := errors.Trace(e.db.Close())
	e.db = nil
	return err
}

// Cleanup remove meta and db files
func (e *File) Cleanup(dataDir string) error {
	dbPath := filepath.Join(dataDir, e.UUID.String())
	return os.RemoveAll(dbPath)
}

// Exist checks if db folder existing (meta sometimes won't flush before lightning exit)
func (e *File) Exist(dataDir string) error {
	dbPath := filepath.Join(dataDir, e.UUID.String())
	if _, err := os.Stat(dbPath); err != nil {
		return err
	}
	return nil
}

func (e *File) getSizeProperties() (*sizeProperties, error) {
	sstables, err := e.db.SSTables(pebble.WithProperties())
	if err != nil {
		log.L().Warn("get table properties failed", zap.Stringer("engine", e.UUID), log.ShortError(err))
		return nil, errors.Trace(err)
	}

	sizeProps := newSizeProperties()
	for _, level := range sstables {
		for _, info := range level {
			if prop, ok := info.Properties.UserProperties[propRangeIndex]; ok {
				data := hack.Slice(prop)
				rangeProps, err := decodeRangeProperties(data)
				if err != nil {
					log.L().Warn("decodeRangeProperties failed", zap.Stringer("engine", e.UUID),
						zap.Stringer("fileNum", info.FileNum), log.ShortError(err))
					return nil, errors.Trace(err)
				}

				sizeProps.addAll(rangeProps)
			}
		}
	}

	return sizeProps, nil
}

func (e *File) isLocked() bool {
	return e.isImportingAtomic.Load() != 0
}

func (e *File) getEngineFileSize() backend.EngineFileSize {
	metrics := e.db.Metrics()
	total := metrics.Total()
	var memSize int64
	e.localWriters.Range(func(k, v interface{}) bool {
		w := k.(*Writer)
		memSize += w.writeBatch.totalSize
		if w.writer != nil {
			total.Size += int64(w.writer.writer.EstimatedSize())
		}
		return true
	})

	return backend.EngineFileSize{
		UUID:        e.UUID,
		DiskSize:    total.Size,
		MemSize:     memSize,
		IsImporting: e.isLocked(),
	}
}

// lock locks the local file for importing.
func (e *File) lock(state importMutexState) {
	e.mutex.Lock()
	e.isImportingAtomic.Store(uint32(state))
}

// lockUnless tries to lock the local file unless it is already locked into the state given by
// ignoreStateMask. Returns whether the lock is successful.
func (e *File) lockUnless(newState, ignoreStateMask importMutexState) bool {
	curState := e.isImportingAtomic.Load()
	if curState&uint32(ignoreStateMask) != 0 {
		return false
	}
	e.lock(newState)
	return true
}

func (e *File) unlock() {
	if e == nil {
		return
	}
	e.isImportingAtomic.Store(0)
	e.mutex.Unlock()
}

func (e *File) flushLocalWriters(parentCtx context.Context) error {
	eg, ctx := errgroup.WithContext(parentCtx)
	e.localWriters.Range(func(k, v interface{}) bool {
		eg.Go(func() error {
			w := k.(*Writer)
			replyErrCh := make(chan error, 1)
			w.flushChMutex.RLock()
			if w.flushCh != nil {
				w.flushCh <- replyErrCh
			} else {
				replyErrCh <- nil
			}
			w.flushChMutex.RUnlock()
			select {
			case <-ctx.Done():
				return ctx.Err()
			case err := <-replyErrCh:
				return err
			}
		})
		return true
	})
	return eg.Wait()
}

func (e *File) flushEngineWithoutLock(ctx context.Context) error {
	if err := e.flushLocalWriters(ctx); err != nil {
		return err
	}
	if err := e.saveEngineMeta(); err != nil {
		return err
	}
	flushFinishedCh, err := e.db.AsyncFlush()
	if err != nil {
		return err
	}
	select {
	case <-flushFinishedCh:
		return nil
	case <-ctx.Done():
		return ctx.Err()
	}
}

// saveEngineMeta saves the metadata about the DB into the DB itself.
// This method should be followed by a Flush to ensure the data is actually synchronized
func (e *File) saveEngineMeta() error {
	jsonBytes, err := json.Marshal(&e.localFileMeta)
	if err != nil {
		return errors.Trace(err)
	}
	// note: we can't set Sync to true since we disabled WAL.
	return errors.Trace(e.db.Set(engineMetaKey, jsonBytes, &pebble.WriteOptions{Sync: false}))
}

func (e *File) loadEngineMeta() {
	jsonBytes, closer, err := e.db.Get(engineMetaKey)
	if err != nil {
		log.L().Debug("local db missing engine meta", zap.Stringer("uuid", e.UUID), zap.Error(err))
		return
	}
	defer closer.Close()

	err = json.Unmarshal(jsonBytes, &e.localFileMeta)
	if err != nil {
		log.L().Warn("local db failed to deserialize meta", zap.Stringer("uuid", e.UUID), zap.ByteString("content", jsonBytes), zap.Error(err))
	}
}

type gRPCConns struct {
	mu    sync.Mutex
	conns map[uint64]*connPool
}

func (conns *gRPCConns) Close() {
	conns.mu.Lock()
	defer conns.mu.Unlock()

	for _, cp := range conns.conns {
		cp.Close()
	}
}

type local struct {
	engines sync.Map // sync version of map[uuid.UUID]*File

	conns    gRPCConns
	splitCli split.SplitClient
	tls      *common.TLS
	pdAddr   string
	g        glue.Glue

	localStoreDir   string
	regionSplitSize int64

	rangeConcurrency  *worker.Pool
	ingestConcurrency *worker.Pool
	batchWriteKVPairs int
	checkpointEnabled bool

	tcpConcurrency int
	maxOpenFiles   int

	engineMemCacheSize      int
	localWriterMemCacheSize int64
	supportMultiIngest      bool
}

// connPool is a lazy pool of gRPC channels.
// When `Get` called, it lazily allocates new connection if connection not full.
// If it's full, then it will return allocated channels round-robin.
type connPool struct {
	mu sync.Mutex

	conns   []*grpc.ClientConn
	next    int
	cap     int
	newConn func(ctx context.Context) (*grpc.ClientConn, error)
}

func (p *connPool) takeConns() (conns []*grpc.ClientConn) {
	p.mu.Lock()
	defer p.mu.Unlock()
	p.conns, conns = nil, p.conns
	p.next = 0
	return conns
}

// Close closes the conn pool.
func (p *connPool) Close() {
	for _, c := range p.takeConns() {
		if err := c.Close(); err != nil {
			log.L().Warn("failed to close clientConn", zap.String("target", c.Target()), log.ShortError(err))
		}
	}
}

// get tries to get an existing connection from the pool, or make a new one if the pool not full.
func (p *connPool) get(ctx context.Context) (*grpc.ClientConn, error) {
	p.mu.Lock()
	defer p.mu.Unlock()
	if len(p.conns) < p.cap {
		c, err := p.newConn(ctx)
		if err != nil {
			return nil, err
		}
		p.conns = append(p.conns, c)
		return c, nil
	}

	conn := p.conns[p.next]
	p.next = (p.next + 1) % p.cap
	return conn, nil
}

// newConnPool creates a new connPool by the specified conn factory function and capacity.
func newConnPool(cap int, newConn func(ctx context.Context) (*grpc.ClientConn, error)) *connPool {
	return &connPool{
		cap:     cap,
		conns:   make([]*grpc.ClientConn, 0, cap),
		newConn: newConn,

		mu: sync.Mutex{},
	}
}

// NewLocalBackend creates new connections to tikv.
func NewLocalBackend(
	ctx context.Context,
	tls *common.TLS,
	pdAddr string,
	cfg *config.TikvImporter,
	enableCheckpoint bool,
	g glue.Glue,
	maxOpenFiles int,
) (backend.Backend, error) {
	localFile := cfg.SortedKVDir
	rangeConcurrency := cfg.RangeConcurrency

	pdCli, err := pd.NewClientWithContext(ctx, []string{pdAddr}, tls.ToPDSecurityOption())
	if err != nil {
		return backend.MakeBackend(nil), errors.Annotate(err, "construct pd client failed")
	}
	splitCli := split.NewSplitClient(pdCli, tls.TLSConfig())

	shouldCreate := true
	if enableCheckpoint {
		if info, err := os.Stat(localFile); err != nil {
			if !os.IsNotExist(err) {
				return backend.MakeBackend(nil), err
			}
		} else if info.IsDir() {
			shouldCreate = false
		}
	}

	if shouldCreate {
		err = os.Mkdir(localFile, 0o700)
		if err != nil {
			return backend.MakeBackend(nil), errors.Annotate(err, "invalid sorted-kv-dir for local backend, please change the config or delete the path")
		}
	}

	local := &local{
		engines:  sync.Map{},
		splitCli: splitCli,
		tls:      tls,
		pdAddr:   pdAddr,
		g:        g,

		localStoreDir:   localFile,
		regionSplitSize: int64(cfg.RegionSplitSize),

		rangeConcurrency:  worker.NewPool(ctx, rangeConcurrency, "range"),
		ingestConcurrency: worker.NewPool(ctx, rangeConcurrency*2, "ingest"),
		tcpConcurrency:    rangeConcurrency,
		batchWriteKVPairs: cfg.SendKVPairs,
		checkpointEnabled: enableCheckpoint,
		maxOpenFiles:      utils.MaxInt(maxOpenFiles, openFilesLowerThreshold),

		engineMemCacheSize:      int(cfg.EngineMemCacheSize),
		localWriterMemCacheSize: int64(cfg.LocalWriterMemCacheSize),
	}
	local.conns.conns = make(map[uint64]*connPool)
	if err = local.checkMultiIngestSupport(ctx, pdCli); err != nil {
		return backend.MakeBackend(nil), err
	}

	return backend.MakeBackend(local), nil
}

func (local *local) checkMultiIngestSupport(ctx context.Context, pdClient pd.Client) error {
	stores, err := conn.GetAllTiKVStores(ctx, pdClient, conn.SkipTiFlash)
	if err != nil {
		return errors.Trace(err)
	}
	for _, s := range stores {
		client, err := local.getImportClient(ctx, s.Id)
		if err != nil {
			return errors.Trace(err)
		}
		_, err = client.MultiIngest(ctx, &sst.MultiIngestRequest{})
		if err != nil {
			if st, ok := status.FromError(err); ok {
				if st.Code() == codes.Unimplemented {
					log.L().Info("multi ingest not support", zap.Any("unsupported store", s))
					local.supportMultiIngest = false
					return nil
				}
			}
			return errors.Trace(err)
		}
	}

	local.supportMultiIngest = true
	log.L().Info("multi ingest support")
	return nil
}

// lock locks a local file and returns the File instance if it exists.
func (local *local) lockEngine(engineID uuid.UUID, state importMutexState) *File {
	if e, ok := local.engines.Load(engineID); ok {
		engine := e.(*File)
		engine.lock(state)
		return engine
	}
	return nil
}

// lockAllEnginesUnless tries to lock all engines, unless those which are already locked in the
// state given by ignoreStateMask. Returns the list of locked engines.
func (local *local) lockAllEnginesUnless(newState, ignoreStateMask importMutexState) []*File {
	var allEngines []*File
	local.engines.Range(func(k, v interface{}) bool {
		engine := v.(*File)
		if engine.lockUnless(newState, ignoreStateMask) {
			allEngines = append(allEngines, engine)
		}
		return true
	})
	return allEngines
}

func (local *local) makeConn(ctx context.Context, storeID uint64) (*grpc.ClientConn, error) {
	store, err := local.splitCli.GetStore(ctx, storeID)
	if err != nil {
		return nil, errors.Trace(err)
	}
	opt := grpc.WithInsecure()
	if local.tls.TLSConfig() != nil {
		opt = grpc.WithTransportCredentials(credentials.NewTLS(local.tls.TLSConfig()))
	}
	ctx, cancel := context.WithTimeout(ctx, dialTimeout)

	bfConf := backoff.DefaultConfig
	bfConf.MaxDelay = gRPCBackOffMaxDelay
	// we should use peer address for tiflash. for tikv, peer address is empty
	addr := store.GetPeerAddress()
	if addr == "" {
		addr = store.GetAddress()
	}
	conn, err := grpc.DialContext(
		ctx,
		addr,
		opt,
		grpc.WithConnectParams(grpc.ConnectParams{Backoff: bfConf}),
		grpc.WithKeepaliveParams(keepalive.ClientParameters{
			Time:                gRPCKeepAliveTime,
			Timeout:             gRPCKeepAliveTimeout,
			PermitWithoutStream: true,
		}),
	)
	cancel()
	if err != nil {
		return nil, errors.Trace(err)
	}
	return conn, nil
}

func (local *local) getGrpcConnLocked(ctx context.Context, storeID uint64) (*grpc.ClientConn, error) {
	if _, ok := local.conns.conns[storeID]; !ok {
		local.conns.conns[storeID] = newConnPool(local.tcpConcurrency, func(ctx context.Context) (*grpc.ClientConn, error) {
			return local.makeConn(ctx, storeID)
		})
	}
	return local.conns.conns[storeID].get(ctx)
}

// Close the local backend.
func (local *local) Close() {
	allEngines := local.lockAllEnginesUnless(importMutexStateClose, 0)
	local.engines = sync.Map{}

	for _, engine := range allEngines {
		engine.Close()
		engine.unlock()
	}
	local.conns.Close()

	// if checkpoint is disable or we finish load all data successfully, then files in this
	// dir will be useless, so we clean up this dir and all files in it.
	if !local.checkpointEnabled || common.IsEmptyDir(local.localStoreDir) {
		err := os.RemoveAll(local.localStoreDir)
		if err != nil {
			log.L().Warn("remove local db file failed", zap.Error(err))
		}
	}
}

// FlushEngine ensure the written data is saved successfully, to make sure no data lose after restart
func (local *local) FlushEngine(ctx context.Context, engineID uuid.UUID) error {
	engineFile := local.lockEngine(engineID, importMutexStateFlush)

	// the engine cannot be deleted after while we've acquired the lock identified by UUID.

	if engineFile == nil {
		return errors.Errorf("engine '%s' not found", engineID)
	}
	defer engineFile.unlock()
	return engineFile.flushEngineWithoutLock(ctx)
}

func (local *local) FlushAllEngines(parentCtx context.Context) (err error) {
	allEngines := local.lockAllEnginesUnless(importMutexStateFlush, ^importMutexStateLocalIngest)
	defer func() {
		for _, engine := range allEngines {
			engine.unlock()
		}
	}()

	eg, ctx := errgroup.WithContext(parentCtx)
	for _, engineFile := range allEngines {
		ef := engineFile
		eg.Go(func() error {
			return ef.flushEngineWithoutLock(ctx)
		})
	}
	return eg.Wait()
}

func (local *local) RetryImportDelay() time.Duration {
	return defaultRetryBackoffTime
}

func (local *local) MaxChunkSize() int {
	// a batch size write to leveldb
	return int(local.regionSplitSize)
}

func (local *local) ShouldPostProcess() bool {
	return true
}

func (local *local) openEngineDB(engineUUID uuid.UUID, readOnly bool) (*pebble.DB, error) {
	opt := &pebble.Options{
		MemTableSize: local.engineMemCacheSize,
		// the default threshold value may cause write stall.
		MemTableStopWritesThreshold: 8,
		MaxConcurrentCompactions:    16,
		// set threshold to a big value to avoid trigger compaction
		L0CompactionThreshold: math.MaxInt32,
		L0StopWritesThreshold: math.MaxInt32,
		MaxOpenFiles:          local.maxOpenFiles,
		DisableWAL:            true,
		ReadOnly:              readOnly,
		TablePropertyCollectors: []func() pebble.TablePropertyCollector{
			newRangePropertiesCollector,
		},
	}
	dbPath := filepath.Join(local.localStoreDir, engineUUID.String())
	return pebble.Open(dbPath, opt)
}

// This method must be called with holding mutex of File
func (local *local) OpenEngine(ctx context.Context, engineUUID uuid.UUID) error {
	db, err := local.openEngineDB(engineUUID, false)
	if err != nil {
		return err
	}
	e, _ := local.engines.LoadOrStore(engineUUID, &File{UUID: engineUUID})
	engine := e.(*File)
	engine.db = db
	engine.loadEngineMeta()
	return nil
}

// Close backend engine by uuid
// NOTE: we will return nil if engine is not exist. This will happen if engine import&cleanup successfully
// but exit before update checkpoint. Thus after restart, we will try to import this engine again.
func (local *local) CloseEngine(ctx context.Context, engineUUID uuid.UUID) error {
	// flush mem table to storage, to free memory,
	// ask others' advise, looks like unnecessary, but with this we can control memory precisely.
	engine, ok := local.engines.Load(engineUUID)
	if !ok {
		// recovery mode, we should reopen this engine file
		db, err := local.openEngineDB(engineUUID, true)
		if err != nil {
			// if engine db does not exist, just skip
			if os.IsNotExist(errors.Cause(err)) {
				return nil
			}
			return err
		}
		engineFile := &File{
			UUID: engineUUID,
			db:   db,
		}
		engineFile.loadEngineMeta()
		local.engines.Store(engineUUID, engineFile)
		return nil
	}
	engineFile := engine.(*File)
	engineFile.lock(importMutexStateFlush)
	defer engineFile.unlock()
	return engineFile.flushEngineWithoutLock(ctx)
}

func (local *local) getImportClient(ctx context.Context, storeID uint64) (sst.ImportSSTClient, error) {
	local.conns.mu.Lock()
	defer local.conns.mu.Unlock()

	conn, err := local.getGrpcConnLocked(ctx, storeID)
	if err != nil {
		return nil, err
	}
	return sst.NewImportSSTClient(conn), nil
}

type rangeStats struct {
	count      int64
	totalBytes int64
}

// WriteToTiKV writer engine key-value pairs to tikv and return the sst meta generated by tikv.
// we don't need to do cleanup for the pairs written to tikv if encounters an error,
// tikv will takes the responsibility to do so.
func (local *local) WriteToTiKV(
	ctx context.Context,
	engineFile *File,
	region *split.RegionInfo,
	start, end []byte,
) ([]*sst.SSTMeta, *Range, rangeStats, error) {
	begin := time.Now()
	regionRange := intersectRange(region.Region, Range{start: start, end: end})
	opt := &pebble.IterOptions{LowerBound: regionRange.start, UpperBound: regionRange.end}
	iter := engineFile.db.NewIter(opt)
	defer iter.Close()

	stats := rangeStats{}

	iter.First()
	if iter.Error() != nil {
		return nil, nil, stats, errors.Annotate(iter.Error(), "failed to read the first key")
	}
	if !iter.Valid() {
		log.L().Info("keys within region is empty, skip ingest", logutil.Key("start", start),
			logutil.Key("regionStart", region.Region.StartKey), logutil.Key("end", end),
			logutil.Key("regionEnd", region.Region.EndKey))
		return nil, nil, stats, nil
	}

	firstKey := codec.EncodeBytes([]byte{}, iter.Key())
	iter.Last()
	if iter.Error() != nil {
		return nil, nil, stats, errors.Annotate(iter.Error(), "failed to seek to the last key")
	}
	lastKey := codec.EncodeBytes([]byte{}, iter.Key())

	u := uuid.New()
	meta := &sst.SSTMeta{
		Uuid:        u[:],
		RegionId:    region.Region.GetId(),
		RegionEpoch: region.Region.GetRegionEpoch(),
		Range: &sst.Range{
			Start: firstKey,
			End:   lastKey,
		},
	}

	leaderID := region.Leader.GetId()
	clients := make([]sst.ImportSST_WriteClient, 0, len(region.Region.GetPeers()))
	requests := make([]*sst.WriteRequest, 0, len(region.Region.GetPeers()))
	for _, peer := range region.Region.GetPeers() {
		cli, err := local.getImportClient(ctx, peer.StoreId)
		if err != nil {
			return nil, nil, stats, err
		}

		wstream, err := cli.Write(ctx)
		if err != nil {
			return nil, nil, stats, errors.Trace(err)
		}

		// Bind uuid for this write request
		req := &sst.WriteRequest{
			Chunk: &sst.WriteRequest_Meta{
				Meta: meta,
			},
		}
		if err = wstream.Send(req); err != nil {
			return nil, nil, stats, errors.Trace(err)
		}
		req.Chunk = &sst.WriteRequest_Batch{
			Batch: &sst.WriteBatch{
				CommitTs: engineFile.TS,
			},
		}
		clients = append(clients, wstream)
		requests = append(requests, req)
	}

	bytesBuf := newBytesBuffer()
	defer bytesBuf.destroy()
	pairs := make([]*sst.Pair, 0, local.batchWriteKVPairs)
	count := 0
	size := int64(0)
	totalCount := int64(0)
	firstLoop := true
	regionMaxSize := local.regionSplitSize * 4 / 3

	for iter.First(); iter.Valid(); iter.Next() {
		size += int64(len(iter.Key()) + len(iter.Value()))
		// here we reuse the `*sst.Pair`s to optimize object allocation
		if firstLoop {
			pair := &sst.Pair{
				Key:   bytesBuf.addBytes(iter.Key()),
				Value: bytesBuf.addBytes(iter.Value()),
			}
			pairs = append(pairs, pair)
		} else {
			pairs[count].Key = bytesBuf.addBytes(iter.Key())
			pairs[count].Value = bytesBuf.addBytes(iter.Value())
		}
		count++
		totalCount++

		if count >= local.batchWriteKVPairs {
			for i := range clients {
				requests[i].Chunk.(*sst.WriteRequest_Batch).Batch.Pairs = pairs[:count]
				if err := clients[i].Send(requests[i]); err != nil {
					return nil, nil, stats, err
				}
			}
			count = 0
			bytesBuf.reset()
			firstLoop = false
		}
		if size >= regionMaxSize || totalCount >= regionMaxKeyCount {
			break
		}
	}

	if iter.Error() != nil {
		return nil, nil, stats, errors.Trace(iter.Error())
	}

	if count > 0 {
		for i := range clients {
			requests[i].Chunk.(*sst.WriteRequest_Batch).Batch.Pairs = pairs[:count]
			if err := clients[i].Send(requests[i]); err != nil {
				return nil, nil, stats, err
			}
		}
	}

	var leaderPeerMetas []*sst.SSTMeta
	for i, wStream := range clients {
		resp, closeErr := wStream.CloseAndRecv()
		if closeErr != nil {
			return nil, nil, stats, errors.Trace(closeErr)
		}
		if resp.Error != nil {
			return nil, nil, stats, errors.New(resp.Error.Message)
		}
		if leaderID == region.Region.Peers[i].GetId() {
			leaderPeerMetas = resp.Metas
			log.L().Debug("get metas after write kv stream to tikv", zap.Reflect("metas", leaderPeerMetas))
		}
	}

	// if there is not leader currently, we should directly return an error
<<<<<<< HEAD
	if leaderPeerMetas == nil {
=======
	if len(leaderPeerMetas) == 0 {
>>>>>>> 8aa8fcb4
		log.L().Warn("write to tikv no leader", logutil.Region(region.Region), logutil.Leader(region.Leader),
			zap.Uint64("leader_id", leaderID), logutil.SSTMeta(meta),
			zap.Int64("kv_pairs", totalCount), zap.Int64("total_bytes", size))
		return nil, nil, stats, errors.Errorf("write to tikv with no leader returned, region '%d', leader: %d",
			region.Region.Id, leaderID)
	}

	log.L().Debug("write to kv", zap.Reflect("region", region), zap.Uint64("leader", leaderID),
		zap.Reflect("meta", meta), zap.Reflect("return metas", leaderPeerMetas),
		zap.Int64("kv_pairs", totalCount), zap.Int64("total_bytes", size),
		zap.Int64("buf_size", bytesBuf.totalSize()),
		zap.Stringer("takeTime", time.Since(begin)))

	var remainRange *Range
	if iter.Valid() && iter.Next() {
		firstKey := append([]byte{}, iter.Key()...)
		remainRange = &Range{start: firstKey, end: regionRange.end}
		log.L().Info("write to tikv partial finish", zap.Int64("count", totalCount),
			zap.Int64("size", size), logutil.Key("startKey", regionRange.start), logutil.Key("endKey", regionRange.end),
			logutil.Key("remainStart", remainRange.start), logutil.Key("remainEnd", remainRange.end),
			logutil.Region(region.Region), logutil.Leader(region.Leader))
	}
	stats.count = totalCount
	stats.totalBytes = size

	return leaderPeerMetas, remainRange, stats, nil
}

func (local *local) Ingest(ctx context.Context, metas []*sst.SSTMeta, region *split.RegionInfo) (*sst.IngestResponse, error) {
	leader := region.Leader
	if leader == nil {
		leader = region.Region.GetPeers()[0]
	}

	cli, err := local.getImportClient(ctx, leader.StoreId)
	if err != nil {
		return nil, err
	}
	reqCtx := &kvrpcpb.Context{
		RegionId:    region.Region.GetId(),
		RegionEpoch: region.Region.GetRegionEpoch(),
		Peer:        leader,
	}

	if !local.supportMultiIngest {
		if len(metas) != 1 {
			return nil, errors.New("batch ingest is not support")
		}
		req := &sst.IngestRequest{
			Context: reqCtx,
			Sst:     metas[0],
		}
		resp, err := cli.Ingest(ctx, req)
		return resp, errors.Trace(err)
	}

	req := &sst.MultiIngestRequest{
		Context: reqCtx,
		Ssts:    metas,
	}
	resp, err := cli.MultiIngest(ctx, req)
	return resp, errors.Trace(err)
}

func splitRangeBySizeProps(fullRange Range, sizeProps *sizeProperties, sizeLimit int64, keysLimit int64) []Range {
	ranges := make([]Range, 0, sizeProps.totalSize/uint64(sizeLimit))
	curSize := uint64(0)
	curKeys := uint64(0)
	curKey := fullRange.start
	sizeProps.iter(func(p *rangeProperty) bool {
		curSize += p.Size
		curKeys += p.Keys
		if int64(curSize) >= sizeLimit || int64(curKeys) >= keysLimit {
			ranges = append(ranges, Range{start: curKey, end: p.Key})
			curKey = p.Key
			curSize = 0
			curKeys = 0
		}
		return true
	})

	if curKeys > 0 {
		ranges = append(ranges, Range{start: curKey, end: fullRange.end})
	} else {
		ranges[len(ranges)-1].end = fullRange.end
	}
	return ranges
}

func (local *local) readAndSplitIntoRange(engineFile *File) ([]Range, error) {
	iter := engineFile.db.NewIter(&pebble.IterOptions{LowerBound: normalIterStartKey})
	defer iter.Close()

	iterError := func(e string) error {
		err := iter.Error()
		if err != nil {
			return errors.Annotate(err, e)
		}
		return errors.New(e)
	}

	var firstKey, lastKey []byte
	if iter.First() {
		firstKey = append([]byte{}, iter.Key()...)
	} else {
		return nil, iterError("could not find first pair")
	}
	if iter.Last() {
		lastKey = append([]byte{}, iter.Key()...)
	} else {
		return nil, iterError("could not find last pair")
	}
	endKey := nextKey(lastKey)

	engineFileTotalSize := engineFile.TotalSize.Load()
	engineFileLength := engineFile.Length.Load()

	// <= 96MB no need to split into range
	if engineFileTotalSize <= local.regionSplitSize && engineFileLength <= regionMaxKeyCount {
		ranges := []Range{{start: firstKey, end: endKey}}
		return ranges, nil
	}

	sizeProps, err := engineFile.getSizeProperties()
	if err != nil {
		return nil, errors.Trace(err)
	}

	ranges := splitRangeBySizeProps(Range{start: firstKey, end: endKey}, sizeProps,
		local.regionSplitSize, regionMaxKeyCount*2/3)

	log.L().Info("split engine key ranges", zap.Stringer("engine", engineFile.UUID),
		zap.Int64("totalSize", engineFileTotalSize), zap.Int64("totalCount", engineFileLength),
		logutil.Key("firstKey", firstKey), logutil.Key("lastKey", lastKey),
		zap.Int("ranges", len(ranges)))

	return ranges, nil
}

type bytesRecycleChan struct {
	ch chan []byte
}

// recycleChan is used for reusing allocated []byte so we can use memory more efficiently
//
// NOTE: we don't used a `sync.Pool` because when will sync.Pool release is depending on the
// garbage collector which always release the memory so late. Use a fixed size chan to reuse
// can decrease the memory usage to 1/3 compare with sync.Pool.
var recycleChan = &bytesRecycleChan{
	ch: make(chan []byte, 1024),
}

func (c *bytesRecycleChan) Acquire() []byte {
	select {
	case b := <-c.ch:
		return b
	default:
		return manual.New(1 << 20) // 1M
	}
}

func (c *bytesRecycleChan) Release(w []byte) {
	select {
	case c.ch <- w:
		return
	default:
		manual.Free(w)
	}
}

type bytesBuffer struct {
	bufs      [][]byte
	curBuf    []byte
	curIdx    int
	curBufIdx int
	curBufLen int
}

func newBytesBuffer() *bytesBuffer {
	return &bytesBuffer{bufs: make([][]byte, 0, 128), curBufIdx: -1}
}

func (b *bytesBuffer) addBuf() {
	if b.curBufIdx < len(b.bufs)-1 {
		b.curBufIdx++
		b.curBuf = b.bufs[b.curBufIdx]
	} else {
		buf := recycleChan.Acquire()
		b.bufs = append(b.bufs, buf)
		b.curBuf = buf
		b.curBufIdx = len(b.bufs) - 1
	}

	b.curBufLen = len(b.curBuf)
	b.curIdx = 0
}

func (b *bytesBuffer) reset() {
	if len(b.bufs) > 0 {
		b.curBuf = b.bufs[0]
		b.curBufLen = len(b.bufs[0])
		b.curBufIdx = 0
		b.curIdx = 0
	}
}

func (b *bytesBuffer) destroy() {
	for _, buf := range b.bufs {
		recycleChan.Release(buf)
	}
	b.bufs = b.bufs[:0]
}

func (b *bytesBuffer) totalSize() int64 {
	return int64(len(b.bufs)) * int64(1<<20)
}

func (b *bytesBuffer) addBytes(bytes []byte) []byte {
	if len(bytes) > bigValueSize {
		return append([]byte{}, bytes...)
	}

	if b.curIdx+len(bytes) > b.curBufLen {
		b.addBuf()
	}
	idx := b.curIdx
	copy(b.curBuf[idx:], bytes)
	b.curIdx += len(bytes)
	return b.curBuf[idx:b.curIdx]
}

func (local *local) writeAndIngestByRange(
	ctxt context.Context,
	engineFile *File,
	start, end []byte,
	remainRanges *syncdRanges,
) error {
	ito := &pebble.IterOptions{
		LowerBound: start,
		UpperBound: end,
	}

	iter := engineFile.db.NewIter(ito)
	defer iter.Close()
	// Needs seek to first because NewIter returns an iterator that is unpositioned
	hasKey := iter.First()
	if iter.Error() != nil {
		return errors.Annotate(iter.Error(), "failed to read the first key")
	}
	if !hasKey {
		log.L().Info("There is no pairs in iterator",
			logutil.Key("start", start),
			logutil.Key("end", end),
			logutil.Key("next end", nextKey(end)))
		return nil
	}
	pairStart := append([]byte{}, iter.Key()...)
	iter.Last()
	if iter.Error() != nil {
		return errors.Annotate(iter.Error(), "failed to seek to the last key")
	}
	pairEnd := append([]byte{}, iter.Key()...)

	var regions []*split.RegionInfo
	var err error
	ctx, cancel := context.WithCancel(ctxt)
	defer cancel()

WriteAndIngest:
	for retry := 0; retry < maxRetryTimes; {
		if retry != 0 {
			select {
			case <-time.After(time.Second):
			case <-ctx.Done():
				return ctx.Err()
			}
		}
		startKey := codec.EncodeBytes([]byte{}, pairStart)
		endKey := codec.EncodeBytes([]byte{}, nextKey(pairEnd))
		regions, err = paginateScanRegion(ctx, local.splitCli, startKey, endKey, 128)
		if err != nil || len(regions) == 0 {
			log.L().Warn("scan region failed", log.ShortError(err), zap.Int("region_len", len(regions)),
				logutil.Key("startKey", startKey), logutil.Key("endKey", endKey), zap.Int("retry", retry))
			retry++
			continue WriteAndIngest
		}

		for _, region := range regions {
			log.L().Debug("get region", zap.Int("retry", retry), zap.Binary("startKey", startKey),
				zap.Binary("endKey", endKey), zap.Uint64("id", region.Region.GetId()),
				zap.Stringer("epoch", region.Region.GetRegionEpoch()), zap.Binary("start", region.Region.GetStartKey()),
				zap.Binary("end", region.Region.GetEndKey()), zap.Reflect("peers", region.Region.GetPeers()))

			w := local.ingestConcurrency.Apply()
			var rg *Range
			rg, err = local.writeAndIngestPairs(ctx, engineFile, region, pairStart, end)
			local.ingestConcurrency.Recycle(w)
			if err != nil {
				if common.IsContextCanceledError(err) {
					return err
				}
				_, regionStart, _ := codec.DecodeBytes(region.Region.StartKey, []byte{})
				// if we have at least succeeded one region, retry without increasing the retry count
				if bytes.Compare(regionStart, pairStart) > 0 {
					pairStart = regionStart
				} else {
					retry++
				}
				log.L().Info("retry write and ingest kv pairs", logutil.Key("startKey", pairStart),
					logutil.Key("endKey", end), log.ShortError(err), zap.Int("retry", retry))
				continue WriteAndIngest
			}
			if rg != nil {
				remainRanges.add(*rg)
			}
		}

		return err
	}

	return err
}

type retryType int

const (
	retryNone retryType = iota
	retryWrite
	retryIngest
)

func (local *local) writeAndIngestPairs(
	ctx context.Context,
	engineFile *File,
	region *split.RegionInfo,
	start, end []byte,
) (*Range, error) {
	var err error
	var remainRange *Range
	var rangeStats rangeStats
loopWrite:
	for i := 0; i < maxRetryTimes; i++ {
		var metas []*sst.SSTMeta
		metas, remainRange, rangeStats, err = local.WriteToTiKV(ctx, engineFile, region, start, end)
		if err != nil {
			if !common.IsContextCanceledError(err) {
				log.L().Warn("write to tikv failed", log.ShortError(err))
			}
			return nil, err
		}

		if len(metas) == 0 {
			return nil, nil
		}

		batch := 1
		if local.supportMultiIngest {
			batch = len(metas)
		}

		for i := 0; i < len(metas); i += batch {
			start := i * batch
			end := utils.MinInt((i+1)*batch, len(metas))
			ingestMetas := metas[start:end]
			errCnt := 0
			for errCnt < maxRetryTimes {
				log.L().Debug("ingest meta", zap.Reflect("meta", ingestMetas))
				var resp *sst.IngestResponse
				failpoint.Inject("FailIngestMeta", func(val failpoint.Value) {
					// only inject the error once
					switch val.(string) {
					case "notleader":
						resp = &sst.IngestResponse{
							Error: &errorpb.Error{
								NotLeader: &errorpb.NotLeader{
									RegionId: region.Region.Id,
									Leader:   region.Leader,
								},
							},
						}
					case "epochnotmatch":
						resp = &sst.IngestResponse{
							Error: &errorpb.Error{
								EpochNotMatch: &errorpb.EpochNotMatch{
									CurrentRegions: []*metapb.Region{region.Region},
								},
							},
						}
					}
					if resp != nil {
						err = nil
					}
				})
				if resp == nil {
					resp, err = local.Ingest(ctx, ingestMetas, region)
				}
				if err != nil {
					if common.IsContextCanceledError(err) {
						return nil, err
					}
<<<<<<< HEAD
					log.L().Warn("ingest failed", log.ShortError(err), logutil.SSTMeta(meta),
=======
					log.L().Warn("ingest failed", log.ShortError(err), logutil.SSTMetas(ingestMetas),
>>>>>>> 8aa8fcb4
						logutil.Region(region.Region), logutil.Leader(region.Leader))
					errCnt++
					continue
				}
				var retryTy retryType
				var newRegion *split.RegionInfo
				retryTy, newRegion, err = local.isIngestRetryable(ctx, resp, region, ingestMetas)
				if common.IsContextCanceledError(err) {
					return nil, err
				}
				if err == nil {
					// ingest next meta
					break
				}
				switch retryTy {
				case retryNone:
<<<<<<< HEAD
					log.L().Warn("ingest failed noretry", log.ShortError(err), logutil.SSTMeta(meta),
=======
					log.L().Warn("ingest failed noretry", log.ShortError(err), logutil.SSTMetas(ingestMetas),
>>>>>>> 8aa8fcb4
						logutil.Region(region.Region), logutil.Leader(region.Leader))
					// met non-retryable error retry whole Write procedure
					return remainRange, err
				case retryWrite:
					region = newRegion
					continue loopWrite
				case retryIngest:
					region = newRegion
					continue
				}
			}
		}

		if err != nil {
			log.L().Warn("write and ingest region, will retry import full range", log.ShortError(err),
				logutil.Region(region.Region), logutil.Key("start", start),
				logutil.Key("end", end))
		} else {
			metric.BytesCounter.WithLabelValues(metric.TableStateImported).Add(float64(rangeStats.totalBytes))
		}
		return remainRange, errors.Trace(err)
	}

	return remainRange, errors.Trace(err)
}

func (local *local) writeAndIngestByRanges(ctx context.Context, engineFile *File, ranges []Range, remainRanges *syncdRanges) error {
	if engineFile.Length.Load() == 0 {
		// engine is empty, this is likes because it's a index engine but the table contains no index
		log.L().Info("engine contains no data", zap.Stringer("uuid", engineFile.UUID))
		return nil
	}
	log.L().Debug("the ranges Length write to tikv", zap.Int("Length", len(ranges)))

	var allErrLock sync.Mutex
	var allErr error
	var wg sync.WaitGroup

	wg.Add(len(ranges))

	for _, r := range ranges {
		startKey := r.start
		endKey := r.end
		w := local.rangeConcurrency.Apply()
		go func(w *worker.Worker) {
			defer func() {
				local.rangeConcurrency.Recycle(w)
				wg.Done()
			}()
			var err error
			for i := 0; i < maxRetryTimes; i++ {
				err = local.writeAndIngestByRange(ctx, engineFile, startKey, endKey, remainRanges)
				if err == nil || errors.Cause(err) == context.Canceled {
					return
				}
				log.L().Warn("write and ingest by range failed",
					zap.Int("retry time", i+1), log.ShortError(err))
			}

			allErrLock.Lock()
			allErr = multierr.Append(allErr, err)
			allErrLock.Unlock()
		}(w)
	}

	// wait for all sub tasks finish to avoid panic. if we return on the first error,
	// the outer tasks may close the pebble db but some sub tasks still read from the db
	wg.Wait()
	return allErr
}

type syncdRanges struct {
	sync.Mutex
	ranges []Range
}

func (r *syncdRanges) add(g Range) {
	r.Lock()
	r.ranges = append(r.ranges, g)
	r.Unlock()
}

func (r *syncdRanges) take() []Range {
	r.Lock()
	rg := r.ranges
	r.ranges = []Range{}
	r.Unlock()
	if len(rg) > 0 {
		sort.Slice(rg, func(i, j int) bool {
			return bytes.Compare(rg[i].start, rg[j].start) < 0
		})
	}
	return rg
}

func (local *local) ImportEngine(ctx context.Context, engineUUID uuid.UUID) error {
	lf := local.lockEngine(engineUUID, importMutexStateImport)
	if lf == nil {
		// skip if engine not exist. See the comment of `CloseEngine` for more detail.
		return nil
	}
	defer lf.unlock()

	lfTotalSize := lf.TotalSize.Load()
	lfLength := lf.Length.Load()

	if lfTotalSize == 0 {
		log.L().Info("engine contains no kv, skip import", zap.Stringer("engine", engineUUID))
		return nil
	}

	// split sorted file into range by 96MB size per file
	ranges, err := local.readAndSplitIntoRange(lf)
	if err != nil {
		return err
	}
	remains := &syncdRanges{}

	for {
		log.L().Info("start import engine", zap.Stringer("uuid", engineUUID),
			zap.Int("ranges", len(ranges)))

		// if all the kv can fit in one region, skip split regions. TiDB will split one region for
		// the table when table is created.
		needSplit := len(ranges) > 1 || lfTotalSize > local.regionSplitSize || lfLength > regionMaxKeyCount

		// split region by given ranges
		for i := 0; i < maxRetryTimes; i++ {
			err = local.SplitAndScatterRegionByRanges(ctx, ranges, needSplit)
			if err == nil || common.IsContextCanceledError(err) {
				break
			}

			log.L().Warn("split and scatter failed in retry", zap.Stringer("uuid", engineUUID),
				log.ShortError(err), zap.Int("retry", i))
		}
		if err != nil {
			log.L().Error("split & scatter ranges failed", zap.Stringer("uuid", engineUUID), log.ShortError(err))
			return err
		}

		// start to write to kv and ingest
		err = local.writeAndIngestByRanges(ctx, lf, ranges, remains)
		if err != nil {
			log.L().Error("write and ingest engine failed", log.ShortError(err))
			return err
		}

		unfinishedRanges := remains.take()
		if len(unfinishedRanges) == 0 {
			break
		}
		log.L().Info("ingest ranges unfinished", zap.Int("remain ranges", len(unfinishedRanges)))
		ranges = unfinishedRanges
	}

	log.L().Info("import engine success", zap.Stringer("uuid", engineUUID),
		zap.Int64("size", lfTotalSize), zap.Int64("kvs", lfLength))
	return nil
}

func (local *local) ResetEngine(ctx context.Context, engineUUID uuid.UUID) error {
	// the only way to reset the engine + reclaim the space is to delete and reopen it 🤷
	localEngine := local.lockEngine(engineUUID, importMutexStateClose)
	if localEngine == nil {
		log.L().Warn("could not find engine in cleanupEngine", zap.Stringer("uuid", engineUUID))
		return nil
	}
	defer localEngine.unlock()
	if err := localEngine.Close(); err != nil {
		return err
	}
	if err := localEngine.Cleanup(local.localStoreDir); err != nil {
		return err
	}
	db, err := local.openEngineDB(engineUUID, false)
	if err == nil {
		localEngine.db = db
		localEngine.localFileMeta = localFileMeta{}
	}
	return err
}

func (local *local) CleanupEngine(ctx context.Context, engineUUID uuid.UUID) error {
	localEngine := local.lockEngine(engineUUID, importMutexStateClose)
	// release this engine after import success
	if localEngine == nil {
		log.L().Warn("could not find engine in cleanupEngine", zap.Stringer("uuid", engineUUID))
		return nil
	}
	defer localEngine.unlock()

	// since closing the engine causes all subsequent operations on it panic,
	// we make sure to delete it from the engine map before calling Close().
	// (note that Close() returning error does _not_ mean the pebble DB
	// remains open/usable.)
	local.engines.Delete(engineUUID)
	err := localEngine.Close()
	if err != nil {
		return err
	}
	err = localEngine.Cleanup(local.localStoreDir)
	if err != nil {
		return err
	}
	localEngine.TotalSize.Store(0)
	localEngine.Length.Store(0)
	return nil
}

func (local *local) CheckRequirements(ctx context.Context, checkCtx *backend.CheckCtx) error {
	versionStr, err := local.g.GetSQLExecutor().ObtainStringWithLog(
		ctx,
		"SELECT version();",
		"check TiDB version",
		log.L())
	if err != nil {
		return errors.Trace(err)
	}
	if err := checkTiDBVersion(ctx, versionStr, localMinTiDBVersion, localMaxTiDBVersion); err != nil {
		return err
	}
	if err := tikv.CheckPDVersion(ctx, local.tls, local.pdAddr, localMinPDVersion, localMaxPDVersion); err != nil {
		return err
	}
	if err := tikv.CheckTiKVVersion(ctx, local.tls, local.pdAddr, localMinTiKVVersion, localMaxTiKVVersion); err != nil {
		return err
	}

	tidbVersion, _ := version.ExtractTiDBVersion(versionStr)

	return checkTiFlashVersion(ctx, local.g, checkCtx, *tidbVersion)
}

func checkTiDBVersion(_ context.Context, versionStr string, requiredMinVersion, requiredMaxVersion semver.Version) error {
	return version.CheckTiDBVersion(versionStr, requiredMinVersion, requiredMaxVersion)
}

var tiFlashReplicaQuery = "SELECT TABLE_SCHEMA, TABLE_NAME FROM information_schema.TIFLASH_REPLICA WHERE REPLICA_COUNT > 0;"

type tblName struct {
	schema string
	name   string
}

type tblNames []tblName

func (t tblNames) String() string {
	var b strings.Builder
	b.WriteByte('[')
	for i, n := range t {
		if i > 0 {
			b.WriteString(", ")
		}
		b.WriteString(common.UniqueTable(n.schema, n.name))
	}
	b.WriteByte(']')
	return b.String()
}

// check TiFlash replicas.
// local backend doesn't support TiFlash before tidb v4.0.5
func checkTiFlashVersion(ctx context.Context, g glue.Glue, checkCtx *backend.CheckCtx, tidbVersion semver.Version) error {
	if tidbVersion.Compare(tiFlashMinVersion) >= 0 {
		return nil
	}

	res, err := g.GetSQLExecutor().QueryStringsWithLog(ctx, tiFlashReplicaQuery, "fetch tiflash replica info", log.L())
	if err != nil {
		return errors.Annotate(err, "fetch tiflash replica info failed")
	}

	tiFlashTablesMap := make(map[tblName]struct{}, len(res))
	for _, tblInfo := range res {
		name := tblName{schema: tblInfo[0], name: tblInfo[1]}
		tiFlashTablesMap[name] = struct{}{}
	}

	tiFlashTables := make(tblNames, 0)
	for _, dbMeta := range checkCtx.DBMetas {
		for _, tblMeta := range dbMeta.Tables {
			if len(tblMeta.DataFiles) == 0 {
				continue
			}
			name := tblName{schema: tblMeta.DB, name: tblMeta.Name}
			if _, ok := tiFlashTablesMap[name]; ok {
				tiFlashTables = append(tiFlashTables, name)
			}
		}
	}

	if len(tiFlashTables) > 0 {
		helpInfo := "Please either upgrade TiDB to version >= 4.0.5 or add TiFlash replica after load data."
		return errors.Errorf("lightning local backend doesn't support TiFlash in this TiDB version. conflict tables: %s. "+helpInfo, tiFlashTables)
	}
	return nil
}

func (local *local) FetchRemoteTableModels(ctx context.Context, schemaName string) ([]*model.TableInfo, error) {
	return tikv.FetchRemoteTableModelsFromTLS(ctx, local.tls, schemaName)
}

func (local *local) MakeEmptyRows() kv.Rows {
	return kv.MakeRowsFromKvPairs(nil)
}

func (local *local) NewEncoder(tbl table.Table, options *kv.SessionOptions) (kv.Encoder, error) {
	return kv.NewTableKVEncoder(tbl, options)
}

func (local *local) LocalWriter(ctx context.Context, engineUUID uuid.UUID) (backend.EngineWriter, error) {
	e, ok := local.engines.Load(engineUUID)
	if !ok {
		return nil, errors.Errorf("could not find engine for %s", engineUUID.String())
	}
	engineFile := e.(*File)
	return openLocalWriter(engineFile, local.localStoreDir, local.localWriterMemCacheSize), nil
}

func openLocalWriter(f *File, sstDir string, memtableSizeLimit int64) *Writer {
	w := &Writer{
		sstDir:            sstDir,
		kvsChan:           make(chan []common.KvPair, defaultLocalWriterKVsChannelCap),
		flushCh:           make(chan chan error),
		consumeCh:         make(chan struct{}, 1),
		local:             f,
		memtableSizeLimit: memtableSizeLimit,
	}
	f.localWriters.Store(w, nil)
	go w.writeRowsLoop()
	return w
}

func (local *local) isIngestRetryable(
	ctx context.Context,
	resp *sst.IngestResponse,
	region *split.RegionInfo,
	metas []*sst.SSTMeta,
) (retryType, *split.RegionInfo, error) {
	if resp.GetError() == nil {
		return retryNone, nil, nil
	}

	getRegion := func() (*split.RegionInfo, error) {
		for i := 0; ; i++ {
			newRegion, err := local.splitCli.GetRegion(ctx, region.Region.GetStartKey())
			if err != nil {
				return nil, errors.Trace(err)
			}
			if newRegion != nil {
				return newRegion, nil
			}
			log.L().Warn("get region by key return nil, will retry", logutil.Region(region.Region), logutil.Leader(region.Leader),
				zap.Int("retry", i))
			select {
			case <-ctx.Done():
				return nil, ctx.Err()
			case <-time.After(time.Second):
			}
		}
	}

	var newRegion *split.RegionInfo
	var err error
	switch errPb := resp.GetError(); {
	case errPb.NotLeader != nil:
		if newLeader := errPb.GetNotLeader().GetLeader(); newLeader != nil {
			newRegion = &split.RegionInfo{
				Leader: newLeader,
				Region: region.Region,
			}
		} else {
			newRegion, err = getRegion()
			if err != nil {
				return retryNone, nil, errors.Trace(err)
			}
		}
		// TODO: because in some case, TiKV may return retryable error while the ingest is succeeded.
		// Thus directly retry ingest may cause TiKV panic. So always return retryWrite here to avoid
		// this issue.
		// See: https://github.com/tikv/tikv/issues/9496
		return retryWrite, newRegion, errors.Errorf("not leader: %s", errPb.GetMessage())
	case errPb.EpochNotMatch != nil:
		if currentRegions := errPb.GetEpochNotMatch().GetCurrentRegions(); currentRegions != nil {
			var currentRegion *metapb.Region
			for _, r := range currentRegions {
				if insideRegion(r, metas) {
					currentRegion = r
					break
				}
			}
			if currentRegion != nil {
				var newLeader *metapb.Peer
				for _, p := range currentRegion.Peers {
					if p.GetStoreId() == region.Leader.GetStoreId() {
						newLeader = p
						break
					}
				}
				if newLeader != nil {
					newRegion = &split.RegionInfo{
						Leader: newLeader,
						Region: currentRegion,
					}
				}
			}
		}
		retryTy := retryNone
		if newRegion != nil {
			retryTy = retryWrite
		}
		return retryTy, newRegion, errors.Errorf("epoch not match: %s", errPb.GetMessage())
	case strings.Contains(errPb.Message, "raft: proposal dropped"):
		// TODO: we should change 'Raft raft: proposal dropped' to a error type like 'NotLeader'
		newRegion, err = getRegion()
		if err != nil {
			return retryNone, nil, errors.Trace(err)
		}
		return retryWrite, newRegion, errors.New(errPb.GetMessage())
	}
	return retryNone, nil, errors.Errorf("non-retryable error: %s", resp.GetError().GetMessage())
}

// return the smallest []byte that is bigger than current bytes.
// special case when key is empty, empty bytes means infinity in our context, so directly return itself.
func nextKey(key []byte) []byte {
	if len(key) == 0 {
		return []byte{}
	}

	// in tikv <= 4.x, tikv will truncate the row key, so we should fetch the next valid row key
	// See: https://github.com/tikv/tikv/blob/f7f22f70e1585d7ca38a59ea30e774949160c3e8/components/raftstore/src/coprocessor/split_observer.rs#L36-L41
	if tablecodec.IsRecordKey(key) {
		tableID, handle, _ := tablecodec.DecodeRecordKey(key)
		return tablecodec.EncodeRowKeyWithHandle(tableID, handle.Next())
	}

	// if key is an index, directly append a 0x00 to the key.
	res := make([]byte, 0, len(key)+1)
	res = append(res, key...)
	res = append(res, 0)
	return res
}

type rangeOffsets struct {
	Size uint64
	Keys uint64
}

type rangeProperty struct {
	Key []byte
	rangeOffsets
}

func (r *rangeProperty) Less(than btree.Item) bool {
	ta := than.(*rangeProperty)
	return bytes.Compare(r.Key, ta.Key) < 0
}

var _ btree.Item = &rangeProperty{}

type rangeProperties []rangeProperty

func decodeRangeProperties(data []byte) (rangeProperties, error) {
	r := make(rangeProperties, 0, 16)
	for len(data) > 0 {
		if len(data) < 4 {
			return nil, io.ErrUnexpectedEOF
		}
		keyLen := int(binary.BigEndian.Uint32(data[:4]))
		data = data[4:]
		if len(data) < keyLen+8*2 {
			return nil, io.ErrUnexpectedEOF
		}
		key := data[:keyLen]
		data = data[keyLen:]
		size := binary.BigEndian.Uint64(data[:8])
		keys := binary.BigEndian.Uint64(data[8:])
		data = data[16:]
		r = append(r, rangeProperty{Key: key, rangeOffsets: rangeOffsets{Size: size, Keys: keys}})
	}

	return r, nil
}

func (r rangeProperties) Encode() []byte {
	b := make([]byte, 0, 1024)
	idx := 0
	for _, p := range r {
		b = append(b, 0, 0, 0, 0)
		binary.BigEndian.PutUint32(b[idx:], uint32(len(p.Key)))
		idx += 4
		b = append(b, p.Key...)
		idx += len(p.Key)

		b = append(b, 0, 0, 0, 0, 0, 0, 0, 0)
		binary.BigEndian.PutUint64(b[idx:], p.Size)
		idx += 8

		b = append(b, 0, 0, 0, 0, 0, 0, 0, 0)
		binary.BigEndian.PutUint64(b[idx:], p.Keys)
		idx += 8
	}
	return b
}

func (r rangeProperties) get(key []byte) rangeOffsets {
	idx := sort.Search(len(r), func(i int) bool {
		return bytes.Compare(r[i].Key, key) >= 0
	})
	return r[idx].rangeOffsets
}

type RangePropertiesCollector struct {
	props               rangeProperties
	lastOffsets         rangeOffsets
	lastKey             []byte
	currentOffsets      rangeOffsets
	propSizeIdxDistance uint64
	propKeysIdxDistance uint64
}

func newRangePropertiesCollector() pebble.TablePropertyCollector {
	return &RangePropertiesCollector{
		props:               make([]rangeProperty, 0, 1024),
		propSizeIdxDistance: defaultPropSizeIndexDistance,
		propKeysIdxDistance: defaultPropKeysIndexDistance,
	}
}

func (c *RangePropertiesCollector) sizeInLastRange() uint64 {
	return c.currentOffsets.Size - c.lastOffsets.Size
}

func (c *RangePropertiesCollector) keysInLastRange() uint64 {
	return c.currentOffsets.Keys - c.lastOffsets.Keys
}

func (c *RangePropertiesCollector) insertNewPoint(key []byte) {
	c.lastOffsets = c.currentOffsets
	c.props = append(c.props, rangeProperty{Key: append([]byte{}, key...), rangeOffsets: c.currentOffsets})
}

// implement `pebble.TablePropertyCollector`
// implement `TablePropertyCollector.Add`
func (c *RangePropertiesCollector) Add(key pebble.InternalKey, value []byte) error {
	c.currentOffsets.Size += uint64(len(value)) + uint64(len(key.UserKey))
	c.currentOffsets.Keys++
	if len(c.lastKey) == 0 || c.sizeInLastRange() >= c.propSizeIdxDistance ||
		c.keysInLastRange() >= c.propKeysIdxDistance {
		c.insertNewPoint(key.UserKey)
	}
	c.lastKey = append(c.lastKey[:0], key.UserKey...)
	return nil
}

func (c *RangePropertiesCollector) Finish(userProps map[string]string) error {
	if c.sizeInLastRange() > 0 || c.keysInLastRange() > 0 {
		c.insertNewPoint(c.lastKey)
	}

	userProps[propRangeIndex] = string(c.props.Encode())
	return nil
}

// The name of the property collector.
func (c *RangePropertiesCollector) Name() string {
	return propRangeIndex
}

type sizeProperties struct {
	totalSize    uint64
	indexHandles *btree.BTree
}

func newSizeProperties() *sizeProperties {
	return &sizeProperties{indexHandles: btree.New(32)}
}

func (s *sizeProperties) add(item *rangeProperty) {
	if old := s.indexHandles.ReplaceOrInsert(item); old != nil {
		o := old.(*rangeProperty)
		item.Keys += o.Keys
		item.Size += o.Size
	}
}

func (s *sizeProperties) addAll(props rangeProperties) {
	prevRange := rangeOffsets{}
	for _, r := range props {
		s.add(&rangeProperty{
			Key:          r.Key,
			rangeOffsets: rangeOffsets{Keys: r.Keys - prevRange.Keys, Size: r.Size - prevRange.Size},
		})
		prevRange = r.rangeOffsets
	}
	if len(props) > 0 {
		s.totalSize = props[len(props)-1].Size
	}
}

// iter the tree until f return false
func (s *sizeProperties) iter(f func(p *rangeProperty) bool) {
	s.indexHandles.Ascend(func(i btree.Item) bool {
		prop := i.(*rangeProperty)
		return f(prop)
	})
}

func (local *local) EngineFileSizes() (res []backend.EngineFileSize) {
	local.engines.Range(func(k, v interface{}) bool {
		engine := v.(*File)
		res = append(res, engine.getEngineFileSize())
		return true
	})
	return
}

type Writer struct {
	writeErr          common.OnceError
	local             *File
	consumeCh         chan struct{}
	kvsChan           chan []common.KvPair
	flushChMutex      sync.RWMutex
	flushCh           chan chan error
	sstDir            string
	memtableSizeLimit int64
	writeBatch        kvMemCache
	writer            *sstWriter
}

// TODO: temporarily replace this async append rows with the former write-batch approach before addressing the performance issue.
func (w *Writer) AppendRowsAsync(ctx context.Context, tableName string, columnNames []string, ts uint64, rows kv.Rows) error {
	kvs := kv.KvPairsFromRows(rows)
	if len(kvs) == 0 {
		return nil
	}
	if err := w.writeErr.Get(); err != nil {
		return err
	}
	w.kvsChan <- kvs
	w.local.TS = ts
	return nil
}

// TODO: replace the implementation back with `AppendRowsAsync` after addressing the performance issue.
func (w *Writer) AppendRows(ctx context.Context, tableName string, columnNames []string, ts uint64, rows kv.Rows) error {
	kvs := kv.KvPairsFromRows(rows)
	if len(kvs) == 0 {
		return nil
	}
	size := 0
	wb := w.local.db.NewBatch()
	for _, kv := range kvs {
		if err := wb.Set(kv.Key, kv.Val, pebble.NoSync); err != nil {
			return errors.Trace(err)
		}
		size += len(kv.Key) + len(kv.Val)
	}
	err := wb.Commit(pebble.NoSync)
	if err == nil {
		w.local.Length.Add(int64(len(kvs)))
		w.local.TotalSize.Add(int64(size))
		w.local.TS = ts
	}
	return errors.Trace(err)
}

func (w *Writer) Close() error {
	w.local.localWriters.Delete(w)
	close(w.kvsChan)

	w.flushChMutex.Lock()
	flushCh := w.flushCh
	w.flushCh = nil
	w.flushChMutex.Unlock()

	// after closing kvsChan, the writeRowsLoop will ingest all cached KVs.
	// during this time, the flushCh might still be receiving data.
	// so we have this extra loop to immediately consume them to avoid AsyncFlush
	for {
		select {
		case <-w.consumeCh:
			return w.writeErr.Get()
		case replyErrCh := <-flushCh:
			replyErrCh <- nil
		}
	}
}

func (w *Writer) genSSTPath() string {
	return filepath.Join(w.sstDir, uuid.New().String()+".sst")
}

func (w *Writer) writeRowsLoop() {
	defer func() {
		if w.writer != nil {
			w.writer.cleanUp()
			w.writer = nil
		}
		w.consumeCh <- struct{}{}
	}()
	var err error
outside:
	for {
		w.flushChMutex.RLock()
		flushCh := w.flushCh
		w.flushChMutex.RUnlock()

		select {
		case kvs, ok := <-w.kvsChan:
			if !ok {
				break outside
			}

			w.writeBatch.append(kvs)
			if w.writeBatch.totalSize <= w.memtableSizeLimit {
				break
			}
			if w.writer == nil {
				w.writer, err = newSSTWriter(w.genSSTPath())
				if err != nil {
					w.writeErr.Set(err)
					return
				}
			}

			if err = w.writeKVsOrIngest(0); err != nil {
				w.writeErr.Set(err)
				return
			}

		case replyErrCh := <-flushCh:
			err = w.writeKVsOrIngest(localIngestDescriptionFlushed)
			if w.writer != nil {
				err = w.writer.ingestInto(w.local, localIngestDescriptionFlushed)
				if err == nil {
					err = w.writer.reopen()
				}
			}
			replyErrCh <- err
			if err != nil {
				w.writeErr.Set(err)
				return
			}
		}
	}

	if err = w.writeKVsOrIngest(0); err != nil {
		w.writeErr.Set(err)
		return
	}
	if w.writer != nil {
		if err := w.writer.ingestInto(w.local, 0); err != nil {
			w.writeErr.Set(err)
		}
	}
}

func (w *Writer) writeKVsOrIngest(desc localIngestDescription) error {
	if w.writer != nil {
		if err := w.writer.writeKVs(&w.writeBatch); err != errorUnorderedSSTInsertion {
			return err
		}
	}

	if w.writeBatch.totalSize == 0 {
		return nil
	}
	// if write failed only because of unorderedness, we immediately ingest the memcache.
	immWriter, err := newSSTWriter(w.genSSTPath())
	if err != nil {
		return err
	}
	defer immWriter.cleanUp()

	if err = immWriter.writeKVs(&w.writeBatch); err != nil {
		return err
	}

	return immWriter.ingestInto(w.local, desc|localIngestDescriptionImmediate)
}

var errorUnorderedSSTInsertion = errors.New("inserting KVs into SST without order")

type localIngestDescription uint8

const (
	localIngestDescriptionFlushed localIngestDescription = 1 << iota
	localIngestDescriptionImmediate
)

type sstWriter struct {
	path       string
	writer     *sstable.Writer
	lastKey    []byte
	totalSize  int64
	totalCount int64
}

func newSSTWriter(path string) (*sstWriter, error) {
	sw := &sstWriter{path: path}
	if err := sw.reopen(); err != nil {
		return nil, err
	}
	return sw, nil
}

// writeKVs moves the KV pairs in the cache into the SST writer.
// On success, the cache will be cleared.
func (sw *sstWriter) writeKVs(m *kvMemCache) error {
	if len(m.kvs) == 0 {
		return nil
	}
	m.sort()
	if bytes.Compare(m.kvs[0].Key, sw.lastKey) <= 0 {
		return errorUnorderedSSTInsertion
	}

	internalKey := sstable.InternalKey{
		Trailer: uint64(sstable.InternalKeyKindSet),
	}
	for _, p := range m.kvs {
		internalKey.UserKey = p.Key
		if err := sw.writer.Add(internalKey, p.Val); err != nil {
			return errors.Trace(err)
		}
	}
	sw.totalSize += m.totalSize
	sw.totalCount += int64(len(m.kvs))
	sw.lastKey = m.kvs[len(m.kvs)-1].Key
	m.clear()
	return nil
}

// ingestInto finishes the SST file, and ingests itself into the target File database.
// On success, the entire writer will be reset as empty.
func (sw *sstWriter) ingestInto(e *File, desc localIngestDescription) error {
	if sw.totalCount > 0 {
		if err := sw.writer.Close(); err != nil {
			return errors.Trace(err)
		}
		if desc&localIngestDescriptionFlushed == 0 {
			// No need to acquire lock around ingestion when flushing.
			// we already held the lock before flushing.
			e.lock(importMutexStateLocalIngest)
			defer e.unlock()
		}
		meta, _ := sw.writer.Metadata() // this method returns error only if it has not been closed yet.
		log.L().Info("write data to local DB",
			zap.Int64("size", sw.totalSize),
			zap.Int64("kvs", sw.totalCount),
			zap.Uint8("description", uint8(desc)),
			zap.Uint64("sstFileSize", meta.Size),
			logutil.Key("firstKey", meta.SmallestPoint.UserKey),
			logutil.Key("lastKey", meta.LargestPoint.UserKey))

		if err := e.db.Ingest([]string{sw.path}); err != nil {
			return errors.Trace(err)
		}
		e.TotalSize.Add(sw.totalSize)
		e.Length.Add(sw.totalCount)
		sw.totalSize = 0
		sw.totalCount = 0
		sw.lastKey = nil
	}
	sw.writer = nil
	return nil
}

// reopen creates a new SST file after ingestInto is successful.
// Returns error if the SST file was not ingested.
func (sw *sstWriter) reopen() error {
	if sw.writer != nil {
		return errors.New("cannot reopen an SST writer without ingesting it first")
	}
	f, err := os.Create(sw.path)
	if err != nil {
		return errors.Trace(err)
	}
	sw.writer = sstable.NewWriter(f, sstable.WriterOptions{
		TablePropertyCollectors: []func() pebble.TablePropertyCollector{
			newRangePropertiesCollector,
		},
		BlockSize: 16 * 1024,
	})
	return nil
}

// cleanUp removes any un-ingested SST file.
func (sw *sstWriter) cleanUp() {
	if sw.writer != nil {
		sw.writer.Close()
		os.Remove(sw.path)
	}
}

// kvMemCache is an array of KV pairs. It also keep tracks of the total KV size and whether the array is already sorted.
type kvMemCache struct {
	kvs       []common.KvPair
	totalSize int64
	notSorted bool // record "not sorted" instead of "sorted" so that the zero value is correct.
}

// append more KV pairs to the kvMemCache.
func (m *kvMemCache) append(kvs []common.KvPair) {
	if !m.notSorted {
		var lastKey []byte
		if len(m.kvs) > 0 {
			lastKey = m.kvs[len(m.kvs)-1].Key
		}
		for _, kv := range kvs {
			if bytes.Compare(kv.Key, lastKey) <= 0 {
				m.notSorted = true
				break
			}
			lastKey = kv.Key
		}
	}

	m.kvs = append(m.kvs, kvs...)
	for _, kv := range kvs {
		m.totalSize += int64(len(kv.Key)) + int64(len(kv.Val))
	}
}

// sort ensures the content is actually sorted.
func (m *kvMemCache) sort() {
	if m.notSorted {
		sort.Slice(m.kvs, func(i, j int) bool { return bytes.Compare(m.kvs[i].Key, m.kvs[j].Key) < 0 })
		m.notSorted = false
	}
}

// clear resets the cache to contain nothing.
func (m *kvMemCache) clear() {
	m.kvs = m.kvs[:0]
	m.totalSize = 0
	m.notSorted = false
}<|MERGE_RESOLUTION|>--- conflicted
+++ resolved
@@ -882,11 +882,7 @@
 	}
 
 	// if there is not leader currently, we should directly return an error
-<<<<<<< HEAD
-	if leaderPeerMetas == nil {
-=======
 	if len(leaderPeerMetas) == 0 {
->>>>>>> 8aa8fcb4
 		log.L().Warn("write to tikv no leader", logutil.Region(region.Region), logutil.Leader(region.Leader),
 			zap.Uint64("leader_id", leaderID), logutil.SSTMeta(meta),
 			zap.Int64("kv_pairs", totalCount), zap.Int64("total_bytes", size))
@@ -1287,11 +1283,7 @@
 					if common.IsContextCanceledError(err) {
 						return nil, err
 					}
-<<<<<<< HEAD
-					log.L().Warn("ingest failed", log.ShortError(err), logutil.SSTMeta(meta),
-=======
 					log.L().Warn("ingest failed", log.ShortError(err), logutil.SSTMetas(ingestMetas),
->>>>>>> 8aa8fcb4
 						logutil.Region(region.Region), logutil.Leader(region.Leader))
 					errCnt++
 					continue
@@ -1308,11 +1300,7 @@
 				}
 				switch retryTy {
 				case retryNone:
-<<<<<<< HEAD
-					log.L().Warn("ingest failed noretry", log.ShortError(err), logutil.SSTMeta(meta),
-=======
 					log.L().Warn("ingest failed noretry", log.ShortError(err), logutil.SSTMetas(ingestMetas),
->>>>>>> 8aa8fcb4
 						logutil.Region(region.Region), logutil.Leader(region.Leader))
 					// met non-retryable error retry whole Write procedure
 					return remainRange, err
