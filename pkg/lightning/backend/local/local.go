// Copyright 2020 PingCAP, Inc.
//
// Licensed under the Apache License, Version 2.0 (the "License");
// you may not use this file except in compliance with the License.
// You may obtain a copy of the License at
//
//     http://www.apache.org/licenses/LICENSE-2.0
//
// Unless required by applicable law or agreed to in writing, software
// distributed under the License is distributed on an "AS IS" BASIS,
// See the License for the specific language governing permissions and
// limitations under the License.

package local

import (
	"bytes"
	"context"
	"encoding/binary"
	"encoding/json"
	"io"
	"math"
	"os"
	"path/filepath"
	"sort"
	"strings"
	"sync"
	"time"

	"github.com/cockroachdb/pebble"
	"github.com/cockroachdb/pebble/sstable"
	"github.com/coreos/go-semver/semver"
	"github.com/docker/go-units"
	"github.com/google/btree"
	"github.com/google/uuid"
	"github.com/pingcap/errors"
	"github.com/pingcap/failpoint"
	"github.com/pingcap/kvproto/pkg/errorpb"
	sst "github.com/pingcap/kvproto/pkg/import_sstpb"
	"github.com/pingcap/kvproto/pkg/kvrpcpb"
	"github.com/pingcap/kvproto/pkg/metapb"
	"github.com/pingcap/parser/model"
	"github.com/pingcap/tidb/table"
	"github.com/pingcap/tidb/tablecodec"
	"github.com/pingcap/tidb/util/codec"
	"github.com/pingcap/tidb/util/hack"
	pd "github.com/tikv/pd/client"
	"go.uber.org/atomic"
	"go.uber.org/multierr"
	"go.uber.org/zap"
	"golang.org/x/sync/errgroup"
	"google.golang.org/grpc"
	"google.golang.org/grpc/backoff"
	"google.golang.org/grpc/credentials"
	"google.golang.org/grpc/keepalive"

	"github.com/pingcap/br/pkg/lightning/backend"
	"github.com/pingcap/br/pkg/lightning/backend/kv"
	"github.com/pingcap/br/pkg/lightning/common"
	"github.com/pingcap/br/pkg/lightning/config"
	"github.com/pingcap/br/pkg/lightning/glue"
	"github.com/pingcap/br/pkg/lightning/log"
	"github.com/pingcap/br/pkg/lightning/manual"
	"github.com/pingcap/br/pkg/lightning/metric"
	"github.com/pingcap/br/pkg/lightning/tikv"
	"github.com/pingcap/br/pkg/lightning/worker"
	"github.com/pingcap/br/pkg/logutil"
	split "github.com/pingcap/br/pkg/restore"
	"github.com/pingcap/br/pkg/utils"
	"github.com/pingcap/br/pkg/version"
)

const (
	dialTimeout             = 5 * time.Second
	bigValueSize            = 1 << 16 // 64K
	maxRetryTimes           = 5
	defaultRetryBackoffTime = 3 * time.Second

	gRPCKeepAliveTime    = 10 * time.Second
	gRPCKeepAliveTimeout = 3 * time.Second
	gRPCBackOffMaxDelay  = 3 * time.Second

	// See: https://github.com/tikv/tikv/blob/e030a0aae9622f3774df89c62f21b2171a72a69e/etc/config-template.toml#L360
	regionMaxKeyCount = 1_440_000

	propRangeIndex = "tikv.range_index"

	defaultPropSizeIndexDistance = 4 * units.MiB
	defaultPropKeysIndexDistance = 40 * 1024

	// defaultLocalWriterKVsChannelCap is the capacity of the
	// LocalWriter.kvsChan field, which acts as the buffer between local writer
	// and deliverLoop. Each entry in the channel can be observed from metrics
	//
	//		2 * sum(lightning_block_deliver_bytes_sum) / sum(lightning_block_deliver_bytes_count)
	//
	// which has a minimum size of 64 KB and a maximum size depending on the KV
	// encoding of each row. It can be as high as 1 MiB.
	defaultLocalWriterKVsChannelCap = 16

	// the lower threshold of max open files for pebble db.
	openFilesLowerThreshold = 128
)

var (
	// Local backend is compatible with TiDB [4.0.0, NextMajorVersion).
	localMinTiDBVersion = *semver.New("4.0.0")
	localMinTiKVVersion = *semver.New("4.0.0")
	localMinPDVersion   = *semver.New("4.0.0")
	localMaxTiDBVersion = version.NextMajorVersion()
	localMaxTiKVVersion = version.NextMajorVersion()
	localMaxPDVersion   = version.NextMajorVersion()
	tiFlashMinVersion   = *semver.New("4.0.5")
)

var (
	engineMetaKey      = []byte{0, 'm', 'e', 't', 'a'}
	normalIterStartKey = []byte{1}
)

// Range record start and end key for localStoreDir.DB
// so we can write it to tikv in streaming
type Range struct {
	start []byte
	end   []byte
}

// localFileMeta contains some field that is necessary to continue the engine restore/import process.
// These field should be written to disk when we update chunk checkpoint
type localFileMeta struct {
	TS uint64 `json:"ts"`
	// Length is the number of KV pairs stored by the engine.
	Length atomic.Int64 `json:"length"`
	// TotalSize is the total pre-compressed KV byte size stored by engine.
	TotalSize atomic.Int64 `json:"total_size"`
}

type importMutexState uint32

const (
	importMutexStateImport importMutexState = 1 << iota
	importMutexStateFlush
	importMutexStateClose
	importMutexStateLocalIngest
)

type File struct {
	localFileMeta
	db           *pebble.DB
	UUID         uuid.UUID
	localWriters sync.Map

	// isImportingAtomic is an atomic variable indicating whether this engine is importing.
	// This should not be used as a "spin lock" indicator.
	isImportingAtomic atomic.Uint32
	mutex             sync.Mutex
	finishedRanges    syncedRanges
}

func (e *File) Close() error {
	log.L().Debug("closing local engine", zap.Stringer("engine", e.UUID), zap.Stack("stack"))
	if e.db == nil {
		return nil
	}
	err := errors.Trace(e.db.Close())
	e.db = nil
	return err
}

// Cleanup remove meta and db files
func (e *File) Cleanup(dataDir string) error {
	dbPath := filepath.Join(dataDir, e.UUID.String())
	return os.RemoveAll(dbPath)
}

// Exist checks if db folder existing (meta sometimes won't flush before lightning exit)
func (e *File) Exist(dataDir string) error {
	dbPath := filepath.Join(dataDir, e.UUID.String())
	if _, err := os.Stat(dbPath); err != nil {
		return err
	}
	return nil
}

func (e *File) getSizeProperties() (*sizeProperties, error) {
	sstables, err := e.db.SSTables(pebble.WithProperties())
	if err != nil {
		log.L().Warn("get table properties failed", zap.Stringer("engine", e.UUID), log.ShortError(err))
		return nil, errors.Trace(err)
	}

	sizeProps := newSizeProperties()
	for _, level := range sstables {
		for _, info := range level {
			if prop, ok := info.Properties.UserProperties[propRangeIndex]; ok {
				data := hack.Slice(prop)
				rangeProps, err := decodeRangeProperties(data)
				if err != nil {
					log.L().Warn("decodeRangeProperties failed", zap.Stringer("engine", e.UUID),
						zap.Stringer("fileNum", info.FileNum), log.ShortError(err))
					return nil, errors.Trace(err)
				}

				sizeProps.addAll(rangeProps)
			}
		}
	}

	return sizeProps, nil
}

func (e *File) isLocked() bool {
	return e.isImportingAtomic.Load() != 0
}

func (e *File) getEngineFileSize() backend.EngineFileSize {
	metrics := e.db.Metrics()
	total := metrics.Total()
	var memSize int64
	e.localWriters.Range(func(k, v interface{}) bool {
		w := k.(*Writer)
		memSize += w.writeBatch.totalSize
		if w.writer != nil {
			total.Size += int64(w.writer.writer.EstimatedSize())
		}
		return true
	})

	return backend.EngineFileSize{
		UUID:        e.UUID,
		DiskSize:    total.Size,
		MemSize:     memSize,
		IsImporting: e.isLocked(),
	}
}

// lock locks the local file for importing.
func (e *File) lock(state importMutexState) {
	e.mutex.Lock()
	e.isImportingAtomic.Store(uint32(state))
}

// lockUnless tries to lock the local file unless it is already locked into the state given by
// ignoreStateMask. Returns whether the lock is successful.
func (e *File) lockUnless(newState, ignoreStateMask importMutexState) bool {
	curState := e.isImportingAtomic.Load()
	if curState&uint32(ignoreStateMask) != 0 {
		return false
	}
	e.lock(newState)
	return true
}

func (e *File) unlock() {
	if e == nil {
		return
	}
	e.isImportingAtomic.Store(0)
	e.mutex.Unlock()
}

func (e *File) flushLocalWriters(parentCtx context.Context) error {
	eg, ctx := errgroup.WithContext(parentCtx)
	e.localWriters.Range(func(k, v interface{}) bool {
		eg.Go(func() error {
			w := k.(*Writer)
			replyErrCh := make(chan error, 1)
			w.flushChMutex.RLock()
			if w.flushCh != nil {
				w.flushCh <- replyErrCh
			} else {
				replyErrCh <- nil
			}
			w.flushChMutex.RUnlock()
			select {
			case <-ctx.Done():
				return ctx.Err()
			case err := <-replyErrCh:
				return err
			}
		})
		return true
	})
	return eg.Wait()
}

func (e *File) flushEngineWithoutLock(ctx context.Context) error {
	if err := e.flushLocalWriters(ctx); err != nil {
		return err
	}
	if err := e.saveEngineMeta(); err != nil {
		return err
	}
	flushFinishedCh, err := e.db.AsyncFlush()
	if err != nil {
		return err
	}
	select {
	case <-flushFinishedCh:
		return nil
	case <-ctx.Done():
		return ctx.Err()
	}
}

// saveEngineMeta saves the metadata about the DB into the DB itself.
// This method should be followed by a Flush to ensure the data is actually synchronized
func (e *File) saveEngineMeta() error {
	jsonBytes, err := json.Marshal(&e.localFileMeta)
	if err != nil {
		return errors.Trace(err)
	}
	// note: we can't set Sync to true since we disabled WAL.
	return errors.Trace(e.db.Set(engineMetaKey, jsonBytes, &pebble.WriteOptions{Sync: false}))
}

func (e *File) loadEngineMeta() {
	jsonBytes, closer, err := e.db.Get(engineMetaKey)
	if err != nil {
		log.L().Debug("local db missing engine meta", zap.Stringer("uuid", e.UUID), zap.Error(err))
		return
	}
	defer closer.Close()

	err = json.Unmarshal(jsonBytes, &e.localFileMeta)
	if err != nil {
		log.L().Warn("local db failed to deserialize meta", zap.Stringer("uuid", e.UUID), zap.ByteString("content", jsonBytes), zap.Error(err))
	}
}

type gRPCConns struct {
	mu    sync.Mutex
	conns map[uint64]*connPool
}

func (conns *gRPCConns) Close() {
	conns.mu.Lock()
	defer conns.mu.Unlock()

	for _, cp := range conns.conns {
		cp.Close()
	}
}

type local struct {
	engines sync.Map // sync version of map[uuid.UUID]*File

	conns    gRPCConns
	splitCli split.SplitClient
	tls      *common.TLS
	pdAddr   string
	g        glue.Glue

	localStoreDir   string
	regionSplitSize int64

	rangeConcurrency  *worker.Pool
	ingestConcurrency *worker.Pool
	batchWriteKVPairs int
	checkpointEnabled bool

	tcpConcurrency int
	maxOpenFiles   int

	engineMemCacheSize      int
	localWriterMemCacheSize int64
}

// connPool is a lazy pool of gRPC channels.
// When `Get` called, it lazily allocates new connection if connection not full.
// If it's full, then it will return allocated channels round-robin.
type connPool struct {
	mu sync.Mutex

	conns   []*grpc.ClientConn
	next    int
	cap     int
	newConn func(ctx context.Context) (*grpc.ClientConn, error)
}

func (p *connPool) takeConns() (conns []*grpc.ClientConn) {
	p.mu.Lock()
	defer p.mu.Unlock()
	p.conns, conns = nil, p.conns
	p.next = 0
	return conns
}

// Close closes the conn pool.
func (p *connPool) Close() {
	for _, c := range p.takeConns() {
		if err := c.Close(); err != nil {
			log.L().Warn("failed to close clientConn", zap.String("target", c.Target()), log.ShortError(err))
		}
	}
}

// get tries to get an existing connection from the pool, or make a new one if the pool not full.
func (p *connPool) get(ctx context.Context) (*grpc.ClientConn, error) {
	p.mu.Lock()
	defer p.mu.Unlock()
	if len(p.conns) < p.cap {
		c, err := p.newConn(ctx)
		if err != nil {
			return nil, err
		}
		p.conns = append(p.conns, c)
		return c, nil
	}

	conn := p.conns[p.next]
	p.next = (p.next + 1) % p.cap
	return conn, nil
}

// newConnPool creates a new connPool by the specified conn factory function and capacity.
func newConnPool(cap int, newConn func(ctx context.Context) (*grpc.ClientConn, error)) *connPool {
	return &connPool{
		cap:     cap,
		conns:   make([]*grpc.ClientConn, 0, cap),
		newConn: newConn,

		mu: sync.Mutex{},
	}
}

// NewLocalBackend creates new connections to tikv.
func NewLocalBackend(
	ctx context.Context,
	tls *common.TLS,
	pdAddr string,
	cfg *config.TikvImporter,
	enableCheckpoint bool,
	g glue.Glue,
	maxOpenFiles int,
) (backend.Backend, error) {
	localFile := cfg.SortedKVDir
	rangeConcurrency := cfg.RangeConcurrency

	pdCli, err := pd.NewClientWithContext(ctx, []string{pdAddr}, tls.ToPDSecurityOption())
	if err != nil {
		return backend.MakeBackend(nil), errors.Annotate(err, "construct pd client failed")
	}
	splitCli := split.NewSplitClient(pdCli, tls.TLSConfig())

	shouldCreate := true
	if enableCheckpoint {
		if info, err := os.Stat(localFile); err != nil {
			if !os.IsNotExist(err) {
				return backend.MakeBackend(nil), err
			}
		} else if info.IsDir() {
			shouldCreate = false
		}
	}

	if shouldCreate {
		err = os.Mkdir(localFile, 0o700)
		if err != nil {
			return backend.MakeBackend(nil), errors.Annotate(err, "invalid sorted-kv-dir for local backend, please change the config or delete the path")
		}
	}

	local := &local{
		engines:  sync.Map{},
		splitCli: splitCli,
		tls:      tls,
		pdAddr:   pdAddr,
		g:        g,

		localStoreDir:   localFile,
		regionSplitSize: int64(cfg.RegionSplitSize),

		rangeConcurrency:  worker.NewPool(ctx, rangeConcurrency, "range"),
		ingestConcurrency: worker.NewPool(ctx, rangeConcurrency*2, "ingest"),
		tcpConcurrency:    rangeConcurrency,
		batchWriteKVPairs: cfg.SendKVPairs,
		checkpointEnabled: enableCheckpoint,
		maxOpenFiles:      utils.MaxInt(maxOpenFiles, openFilesLowerThreshold),

		engineMemCacheSize:      int(cfg.EngineMemCacheSize),
		localWriterMemCacheSize: int64(cfg.LocalWriterMemCacheSize),
	}
	local.conns.conns = make(map[uint64]*connPool)
	return backend.MakeBackend(local), nil
}

// lock locks a local file and returns the File instance if it exists.
func (local *local) lockEngine(engineID uuid.UUID, state importMutexState) *File {
	if e, ok := local.engines.Load(engineID); ok {
		engine := e.(*File)
		engine.lock(state)
		return engine
	}
	return nil
}

// lockAllEnginesUnless tries to lock all engines, unless those which are already locked in the
// state given by ignoreStateMask. Returns the list of locked engines.
func (local *local) lockAllEnginesUnless(newState, ignoreStateMask importMutexState) []*File {
	var allEngines []*File
	local.engines.Range(func(k, v interface{}) bool {
		engine := v.(*File)
		if engine.lockUnless(newState, ignoreStateMask) {
			allEngines = append(allEngines, engine)
		}
		return true
	})
	return allEngines
}

func (local *local) makeConn(ctx context.Context, storeID uint64) (*grpc.ClientConn, error) {
	store, err := local.splitCli.GetStore(ctx, storeID)
	if err != nil {
		return nil, errors.Trace(err)
	}
	opt := grpc.WithInsecure()
	if local.tls.TLSConfig() != nil {
		opt = grpc.WithTransportCredentials(credentials.NewTLS(local.tls.TLSConfig()))
	}
	ctx, cancel := context.WithTimeout(ctx, dialTimeout)

	bfConf := backoff.DefaultConfig
	bfConf.MaxDelay = gRPCBackOffMaxDelay
	// we should use peer address for tiflash. for tikv, peer address is empty
	addr := store.GetPeerAddress()
	if addr == "" {
		addr = store.GetAddress()
	}
	conn, err := grpc.DialContext(
		ctx,
		addr,
		opt,
		grpc.WithConnectParams(grpc.ConnectParams{Backoff: bfConf}),
		grpc.WithKeepaliveParams(keepalive.ClientParameters{
			Time:                gRPCKeepAliveTime,
			Timeout:             gRPCKeepAliveTimeout,
			PermitWithoutStream: true,
		}),
	)
	cancel()
	if err != nil {
		return nil, errors.Trace(err)
	}
	return conn, nil
}

func (local *local) getGrpcConnLocked(ctx context.Context, storeID uint64) (*grpc.ClientConn, error) {
	if _, ok := local.conns.conns[storeID]; !ok {
		local.conns.conns[storeID] = newConnPool(local.tcpConcurrency, func(ctx context.Context) (*grpc.ClientConn, error) {
			return local.makeConn(ctx, storeID)
		})
	}
	return local.conns.conns[storeID].get(ctx)
}

// Close the local backend.
func (local *local) Close() {
	allEngines := local.lockAllEnginesUnless(importMutexStateClose, 0)
	local.engines = sync.Map{}

	for _, engine := range allEngines {
		engine.Close()
		engine.unlock()
	}
	local.conns.Close()

	// if checkpoint is disable or we finish load all data successfully, then files in this
	// dir will be useless, so we clean up this dir and all files in it.
	if !local.checkpointEnabled || common.IsEmptyDir(local.localStoreDir) {
		err := os.RemoveAll(local.localStoreDir)
		if err != nil {
			log.L().Warn("remove local db file failed", zap.Error(err))
		}
	}
}

// FlushEngine ensure the written data is saved successfully, to make sure no data lose after restart
func (local *local) FlushEngine(ctx context.Context, engineID uuid.UUID) error {
	engineFile := local.lockEngine(engineID, importMutexStateFlush)

	// the engine cannot be deleted after while we've acquired the lock identified by UUID.

	if engineFile == nil {
		return errors.Errorf("engine '%s' not found", engineID)
	}
	defer engineFile.unlock()
	return engineFile.flushEngineWithoutLock(ctx)
}

func (local *local) FlushAllEngines(parentCtx context.Context) (err error) {
	allEngines := local.lockAllEnginesUnless(importMutexStateFlush, ^importMutexStateLocalIngest)
	defer func() {
		for _, engine := range allEngines {
			engine.unlock()
		}
	}()

	eg, ctx := errgroup.WithContext(parentCtx)
	for _, engineFile := range allEngines {
		ef := engineFile
		eg.Go(func() error {
			return ef.flushEngineWithoutLock(ctx)
		})
	}
	return eg.Wait()
}

func (local *local) RetryImportDelay() time.Duration {
	return defaultRetryBackoffTime
}

func (local *local) MaxChunkSize() int {
	// a batch size write to leveldb
	return int(local.regionSplitSize)
}

func (local *local) ShouldPostProcess() bool {
	return true
}

func (local *local) openEngineDB(engineUUID uuid.UUID, readOnly bool) (*pebble.DB, error) {
	opt := &pebble.Options{
		MemTableSize: local.engineMemCacheSize,
		// the default threshold value may cause write stall.
		MemTableStopWritesThreshold: 8,
		MaxConcurrentCompactions:    16,
		// set threshold to half of the max open files to avoid trigger compaction
		L0CompactionThreshold: math.MaxInt32,
		L0StopWritesThreshold: math.MaxInt32,
		MaxOpenFiles:          local.maxOpenFiles,
		DisableWAL:            true,
		ReadOnly:              readOnly,
		TablePropertyCollectors: []func() pebble.TablePropertyCollector{
			newRangePropertiesCollector,
		},
	}
	dbPath := filepath.Join(local.localStoreDir, engineUUID.String())
	return pebble.Open(dbPath, opt)
}

// This method must be called with holding mutex of File
func (local *local) OpenEngine(ctx context.Context, engineUUID uuid.UUID) error {
	db, err := local.openEngineDB(engineUUID, false)
	if err != nil {
		return err
	}
	e, _ := local.engines.LoadOrStore(engineUUID, &File{UUID: engineUUID})
	engine := e.(*File)
	engine.db = db
	engine.loadEngineMeta()
	return nil
}

// Close backend engine by uuid
// NOTE: we will return nil if engine is not exist. This will happen if engine import&cleanup successfully
// but exit before update checkpoint. Thus after restart, we will try to import this engine again.
func (local *local) CloseEngine(ctx context.Context, engineUUID uuid.UUID) error {
	// flush mem table to storage, to free memory,
	// ask others' advise, looks like unnecessary, but with this we can control memory precisely.
	engine, ok := local.engines.Load(engineUUID)
	if !ok {
		// recovery mode, we should reopen this engine file
		db, err := local.openEngineDB(engineUUID, true)
		if err != nil {
			// if engine db does not exist, just skip
			if os.IsNotExist(errors.Cause(err)) {
				return nil
			}
			return err
		}
		engineFile := &File{
			UUID: engineUUID,
			db:   db,
		}
		engineFile.loadEngineMeta()
		local.engines.Store(engineUUID, engineFile)
		return nil
	}
	engineFile := engine.(*File)
	engineFile.lock(importMutexStateFlush)
	defer engineFile.unlock()
	return engineFile.flushEngineWithoutLock(ctx)
}

func (local *local) getImportClient(ctx context.Context, peer *metapb.Peer) (sst.ImportSSTClient, error) {
	local.conns.mu.Lock()
	defer local.conns.mu.Unlock()

	conn, err := local.getGrpcConnLocked(ctx, peer.GetStoreId())
	if err != nil {
		return nil, err
	}
	return sst.NewImportSSTClient(conn), nil
}

type rangeStats struct {
	count      int64
	totalBytes int64
}

// WriteToTiKV writer engine key-value pairs to tikv and return the sst meta generated by tikv.
// we don't need to do cleanup for the pairs written to tikv if encounters an error,
// tikv will takes the responsibility to do so.
func (local *local) WriteToTiKV(
	ctx context.Context,
	engineFile *File,
	region *split.RegionInfo,
	start, end []byte,
) ([]*sst.SSTMeta, Range, rangeStats, error) {
	begin := time.Now()
	regionRange := intersectRange(region.Region, Range{start: start, end: end})
	opt := &pebble.IterOptions{LowerBound: regionRange.start, UpperBound: regionRange.end}
	iter := engineFile.db.NewIter(opt)
	defer iter.Close()

	stats := rangeStats{}

	iter.First()
	if iter.Error() != nil {
		return nil, Range{}, stats, errors.Annotate(iter.Error(), "failed to read the first key")
	}
	if !iter.Valid() {
<<<<<<< HEAD
		log.L().Info("keys within region is empty, skip ingest", log.ZapRedactBinary("start", start),
			log.ZapRedactBinary("regionStart", region.Region.StartKey), log.ZapRedactBinary("end", end),
			log.ZapRedactBinary("regionEnd", region.Region.EndKey))
		return nil, regionRange, stats, nil
=======
		log.L().Info("keys within region is empty, skip ingest", logutil.Key("start", start),
			logutil.Key("regionStart", region.Region.StartKey), logutil.Key("end", end),
			logutil.Key("regionEnd", region.Region.EndKey))
		return nil, nil, stats, nil
>>>>>>> 921e0da6
	}

	firstKey := codec.EncodeBytes([]byte{}, iter.Key())
	iter.Last()
	if iter.Error() != nil {
		return nil, Range{}, stats, errors.Annotate(iter.Error(), "failed to seek to the last key")
	}
	lastKey := codec.EncodeBytes([]byte{}, iter.Key())

	u := uuid.New()
	meta := &sst.SSTMeta{
		Uuid:        u[:],
		RegionId:    region.Region.GetId(),
		RegionEpoch: region.Region.GetRegionEpoch(),
		Range: &sst.Range{
			Start: firstKey,
			End:   lastKey,
		},
	}

	leaderID := region.Leader.GetId()
	clients := make([]sst.ImportSST_WriteClient, 0, len(region.Region.GetPeers()))
	requests := make([]*sst.WriteRequest, 0, len(region.Region.GetPeers()))
	for _, peer := range region.Region.GetPeers() {
		cli, err := local.getImportClient(ctx, peer)
		if err != nil {
			return nil, Range{}, stats, err
		}

		wstream, err := cli.Write(ctx)
		if err != nil {
			return nil, Range{}, stats, errors.Trace(err)
		}

		// Bind uuid for this write request
		req := &sst.WriteRequest{
			Chunk: &sst.WriteRequest_Meta{
				Meta: meta,
			},
		}
		if err = wstream.Send(req); err != nil {
			return nil, Range{}, stats, errors.Trace(err)
		}
		req.Chunk = &sst.WriteRequest_Batch{
			Batch: &sst.WriteBatch{
				CommitTs: engineFile.TS,
			},
		}
		clients = append(clients, wstream)
		requests = append(requests, req)
	}

	bytesBuf := newBytesBuffer()
	defer bytesBuf.destroy()
	pairs := make([]*sst.Pair, 0, local.batchWriteKVPairs)
	count := 0
	size := int64(0)
	totalCount := int64(0)
	firstLoop := true
	regionMaxSize := local.regionSplitSize * 4 / 3

	for iter.First(); iter.Valid(); iter.Next() {
		size += int64(len(iter.Key()) + len(iter.Value()))
		// here we reuse the `*sst.Pair`s to optimize object allocation
		if firstLoop {
			pair := &sst.Pair{
				Key:   bytesBuf.addBytes(iter.Key()),
				Value: bytesBuf.addBytes(iter.Value()),
			}
			pairs = append(pairs, pair)
		} else {
			pairs[count].Key = bytesBuf.addBytes(iter.Key())
			pairs[count].Value = bytesBuf.addBytes(iter.Value())
		}
		count++
		totalCount++

		if count >= local.batchWriteKVPairs {
			for i := range clients {
				requests[i].Chunk.(*sst.WriteRequest_Batch).Batch.Pairs = pairs[:count]
				if err := clients[i].Send(requests[i]); err != nil {
					return nil, Range{}, stats, errors.Trace(err)
				}
			}
			count = 0
			bytesBuf.reset()
			firstLoop = false
		}
		if size >= regionMaxSize || totalCount >= regionMaxKeyCount {
			break
		}
	}

	if iter.Error() != nil {
		return nil, Range{}, stats, errors.Trace(iter.Error())
	}

	if count > 0 {
		for i := range clients {
			requests[i].Chunk.(*sst.WriteRequest_Batch).Batch.Pairs = pairs[:count]
			if err := clients[i].Send(requests[i]); err != nil {
				return nil, Range{}, stats, errors.Trace(err)
			}
		}
	}

	var leaderPeerMetas []*sst.SSTMeta
	for i, wStream := range clients {
		if resp, closeErr := wStream.CloseAndRecv(); closeErr != nil {
			return nil, Range{}, stats, errors.Trace(closeErr)
		} else if leaderID == region.Region.Peers[i].GetId() {
			leaderPeerMetas = resp.Metas
			log.L().Debug("get metas after write kv stream to tikv", zap.Reflect("metas", leaderPeerMetas))
		}
	}

	// if there is not leader currently, we should directly return an error
	if leaderPeerMetas == nil {
		log.L().Warn("write to tikv no leader", logutil.Region(region.Region), logutil.Leader(region.Leader),
			zap.Uint64("leader_id", leaderID), logutil.SSTMeta(meta),
			zap.Int64("kv_pairs", totalCount), zap.Int64("total_bytes", size))
		return nil, Range{}, stats, errors.Errorf("write to tikv with no leader returned, region '%d', leader: %d",
			region.Region.Id, leaderID)
	}

	log.L().Debug("write to kv", zap.Reflect("region", region), zap.Uint64("leader", leaderID),
		zap.Reflect("meta", meta), zap.Reflect("return metas", leaderPeerMetas),
		zap.Int64("kv_pairs", totalCount), zap.Int64("total_bytes", size),
		zap.Int64("buf_size", bytesBuf.totalSize()),
		zap.Stringer("takeTime", time.Since(begin)))

	finishedRange := regionRange
	if iter.Valid() && iter.Next() {
		firstKey := append([]byte{}, iter.Key()...)
		finishedRange = Range{start: regionRange.start, end: firstKey}
		log.L().Info("write to tikv partial finish", zap.Int64("count", totalCount),
<<<<<<< HEAD
			zap.Int64("size", size), log.ZapRedactBinary("startKey", regionRange.start), log.ZapRedactBinary("endKey", regionRange.end),
			log.ZapRedactBinary("remainStart", firstKey), log.ZapRedactBinary("remainEnd", regionRange.end),
			log.ZapRedactReflect("region", region))
=======
			zap.Int64("size", size), logutil.Key("startKey", regionRange.start), logutil.Key("endKey", regionRange.end),
			logutil.Key("remainStart", remainRange.start), logutil.Key("remainEnd", remainRange.end),
			logutil.Region(region.Region), logutil.Leader(region.Leader))
>>>>>>> 921e0da6
	}
	stats.count = totalCount
	stats.totalBytes = size

	return leaderPeerMetas, finishedRange, stats, nil
}

func (local *local) Ingest(ctx context.Context, meta *sst.SSTMeta, region *split.RegionInfo) (*sst.IngestResponse, error) {
	leader := region.Leader
	if leader == nil {
		leader = region.Region.GetPeers()[0]
	}

	cli, err := local.getImportClient(ctx, leader)
	if err != nil {
		return nil, err
	}
	reqCtx := &kvrpcpb.Context{
		RegionId:    region.Region.GetId(),
		RegionEpoch: region.Region.GetRegionEpoch(),
		Peer:        leader,
	}

	req := &sst.IngestRequest{
		Context: reqCtx,
		Sst:     meta,
	}
	resp, err := cli.Ingest(ctx, req)
	if err != nil {
		return nil, errors.Trace(err)
	}
	return resp, nil
}

func splitRangeBySizeProps(fullRange Range, sizeProps *sizeProperties, sizeLimit int64, keysLimit int64) []Range {
	ranges := make([]Range, 0, sizeProps.totalSize/uint64(sizeLimit))
	curSize := uint64(0)
	curKeys := uint64(0)
	curKey := fullRange.start
	sizeProps.iter(func(p *rangeProperty) bool {
		if bytes.Equal(p.Key, engineMetaKey) {
			return true
		}
		curSize += p.Size
		curKeys += p.Keys
		if int64(curSize) >= sizeLimit || int64(curKeys) >= keysLimit {
			// in case the sizeLimit or keysLimit is too small
			endKey := p.Key
			if bytes.Equal(curKey, endKey) {
				endKey = nextKey(endKey)
			}
			ranges = append(ranges, Range{start: curKey, end: endKey})
			curKey = endKey
			curSize = 0
			curKeys = 0
		}
		return true
	})

	if curKeys > 0 {
		ranges = append(ranges, Range{start: curKey, end: fullRange.end})
	} else {
		ranges[len(ranges)-1].end = fullRange.end
	}
	return ranges
}

func (local *local) readAndSplitIntoRange(engineFile *File) ([]Range, error) {
	iter := engineFile.db.NewIter(&pebble.IterOptions{LowerBound: normalIterStartKey})
	defer iter.Close()

	iterError := func(e string) error {
		err := iter.Error()
		if err != nil {
			return errors.Annotate(err, e)
		}
		return errors.New(e)
	}

	var firstKey, lastKey []byte
	if iter.First() {
		firstKey = append([]byte{}, iter.Key()...)
	} else {
		return nil, iterError("could not find first pair")
	}
	if iter.Last() {
		lastKey = append([]byte{}, iter.Key()...)
	} else {
		return nil, iterError("could not find last pair")
	}
	endKey := nextKey(lastKey)

	engineFileTotalSize := engineFile.TotalSize.Load()
	engineFileLength := engineFile.Length.Load()

	// <= 96MB no need to split into range
	if engineFileTotalSize <= local.regionSplitSize && engineFileLength <= regionMaxKeyCount {
		ranges := []Range{{start: firstKey, end: endKey}}
		return ranges, nil
	}

	sizeProps, err := engineFile.getSizeProperties()
	if err != nil {
		return nil, errors.Trace(err)
	}

	ranges := splitRangeBySizeProps(Range{start: firstKey, end: endKey}, sizeProps,
		local.regionSplitSize, regionMaxKeyCount*2/3)

	log.L().Info("split engine key ranges", zap.Stringer("engine", engineFile.UUID),
		zap.Int64("totalSize", engineFileTotalSize), zap.Int64("totalCount", engineFileLength),
		logutil.Key("firstKey", firstKey), logutil.Key("lastKey", lastKey),
		zap.Int("ranges", len(ranges)))

	return ranges, nil
}

type bytesRecycleChan struct {
	ch chan []byte
}

// recycleChan is used for reusing allocated []byte so we can use memory more efficiently
//
// NOTE: we don't used a `sync.Pool` because when will sync.Pool release is depending on the
// garbage collector which always release the memory so late. Use a fixed size chan to reuse
// can decrease the memory usage to 1/3 compare with sync.Pool.
var recycleChan = &bytesRecycleChan{
	ch: make(chan []byte, 1024),
}

func (c *bytesRecycleChan) Acquire() []byte {
	select {
	case b := <-c.ch:
		return b
	default:
		return manual.New(1 << 20) // 1M
	}
}

func (c *bytesRecycleChan) Release(w []byte) {
	select {
	case c.ch <- w:
		return
	default:
		manual.Free(w)
	}
}

type bytesBuffer struct {
	bufs      [][]byte
	curBuf    []byte
	curIdx    int
	curBufIdx int
	curBufLen int
}

func newBytesBuffer() *bytesBuffer {
	return &bytesBuffer{bufs: make([][]byte, 0, 128), curBufIdx: -1}
}

func (b *bytesBuffer) addBuf() {
	if b.curBufIdx < len(b.bufs)-1 {
		b.curBufIdx++
		b.curBuf = b.bufs[b.curBufIdx]
	} else {
		buf := recycleChan.Acquire()
		b.bufs = append(b.bufs, buf)
		b.curBuf = buf
		b.curBufIdx = len(b.bufs) - 1
	}

	b.curBufLen = len(b.curBuf)
	b.curIdx = 0
}

func (b *bytesBuffer) reset() {
	if len(b.bufs) > 0 {
		b.curBuf = b.bufs[0]
		b.curBufLen = len(b.bufs[0])
		b.curBufIdx = 0
		b.curIdx = 0
	}
}

func (b *bytesBuffer) destroy() {
	for _, buf := range b.bufs {
		recycleChan.Release(buf)
	}
	b.bufs = b.bufs[:0]
}

func (b *bytesBuffer) totalSize() int64 {
	return int64(len(b.bufs)) * int64(1<<20)
}

func (b *bytesBuffer) addBytes(bytes []byte) []byte {
	if len(bytes) > bigValueSize {
		return append([]byte{}, bytes...)
	}

	if b.curIdx+len(bytes) > b.curBufLen {
		b.addBuf()
	}
	idx := b.curIdx
	copy(b.curBuf[idx:], bytes)
	b.curIdx += len(bytes)
	return b.curBuf[idx:b.curIdx]
}

func (local *local) writeAndIngestByRange(
	ctxt context.Context,
	engineFile *File,
	start, end []byte,
) error {
	ito := &pebble.IterOptions{
		LowerBound: start,
		UpperBound: end,
	}

	iter := engineFile.db.NewIter(ito)
	defer iter.Close()
	// Needs seek to first because NewIter returns an iterator that is unpositioned
	hasKey := iter.First()
	if iter.Error() != nil {
		return errors.Annotate(iter.Error(), "failed to read the first key")
	}
	if !hasKey {
		log.L().Info("There is no pairs in iterator",
<<<<<<< HEAD
			log.ZapRedactBinary("start", start),
			log.ZapRedactBinary("end", end),
			log.ZapRedactBinary("next end", nextKey(end)))
		engineFile.finishedRanges.add(Range{start: start, end: end})
=======
			logutil.Key("start", start),
			logutil.Key("end", end),
			logutil.Key("next end", nextKey(end)))
>>>>>>> 921e0da6
		return nil
	}
	pairStart := append([]byte{}, iter.Key()...)
	iter.Last()
	if iter.Error() != nil {
		return errors.Annotate(iter.Error(), "failed to seek to the last key")
	}
	pairEnd := append([]byte{}, iter.Key()...)

	var regions []*split.RegionInfo
	var err error
	ctx, cancel := context.WithCancel(ctxt)
	defer cancel()

WriteAndIngest:
	for retry := 0; retry < maxRetryTimes; {
		if retry != 0 {
			select {
			case <-time.After(time.Second):
			case <-ctx.Done():
				return ctx.Err()
			}
		}
		startKey := codec.EncodeBytes([]byte{}, pairStart)
		endKey := codec.EncodeBytes([]byte{}, nextKey(pairEnd))
		regions, err = paginateScanRegion(ctx, local.splitCli, startKey, endKey, 128)
		if err != nil || len(regions) == 0 {
			log.L().Warn("scan region failed", log.ShortError(err), zap.Int("region_len", len(regions)),
				logutil.Key("startKey", startKey), logutil.Key("endKey", endKey), zap.Int("retry", retry))
			retry++
			continue WriteAndIngest
		}

		for _, region := range regions {
			log.L().Debug("get region", zap.Int("retry", retry), zap.Binary("startKey", startKey),
				zap.Binary("endKey", endKey), zap.Uint64("id", region.Region.GetId()),
				zap.Stringer("epoch", region.Region.GetRegionEpoch()), zap.Binary("start", region.Region.GetStartKey()),
				zap.Binary("end", region.Region.GetEndKey()), zap.Reflect("peers", region.Region.GetPeers()))

			w := local.ingestConcurrency.Apply()
			err = local.writeAndIngestPairs(ctx, engineFile, region, pairStart, end)
			local.ingestConcurrency.Recycle(w)
			if err != nil {
				if common.IsContextCanceledError(err) {
					return err
				}
				_, regionStart, _ := codec.DecodeBytes(region.Region.StartKey, []byte{})
				// if we have at least succeeded one region, retry without increasing the retry count
				if bytes.Compare(regionStart, pairStart) > 0 {
					pairStart = regionStart
				} else {
					retry++
				}
				log.L().Info("retry write and ingest kv pairs", logutil.Key("startKey", pairStart),
					logutil.Key("endKey", end), log.ShortError(err), zap.Int("retry", retry))
				continue WriteAndIngest
			}
		}

		return err
	}

	return err
}

type retryType int

const (
	retryNone retryType = iota
	retryWrite
	retryIngest
)

func (local *local) writeAndIngestPairs(
	ctx context.Context,
	engineFile *File,
	region *split.RegionInfo,
	start, end []byte,
) error {
	var err error

loopWrite:
	for i := 0; i < maxRetryTimes; i++ {
		var metas []*sst.SSTMeta
		var finishedRange Range
		var rangeStats rangeStats
		metas, finishedRange, rangeStats, err = local.WriteToTiKV(ctx, engineFile, region, start, end)
		if err != nil {
			if common.IsContextCanceledError(err) {
				return err
			}

			log.L().Warn("write to tikv failed", log.ShortError(err), zap.Int("retry", i))
			continue loopWrite
		}

		for _, meta := range metas {
			errCnt := 0
			for errCnt < maxRetryTimes {
				log.L().Debug("ingest meta", zap.Reflect("meta", meta))
				var resp *sst.IngestResponse
				failpoint.Inject("FailIngestMeta", func(val failpoint.Value) {
					// only inject the error once
					switch val.(string) {
					case "notleader":
						resp = &sst.IngestResponse{
							Error: &errorpb.Error{
								NotLeader: &errorpb.NotLeader{
									RegionId: region.Region.Id,
									Leader:   region.Leader,
								},
							},
						}
					case "epochnotmatch":
						resp = &sst.IngestResponse{
							Error: &errorpb.Error{
								EpochNotMatch: &errorpb.EpochNotMatch{
									CurrentRegions: []*metapb.Region{region.Region},
								},
							},
						}
					}
					if resp != nil {
						err = nil
					}
				})
				if resp == nil {
					resp, err = local.Ingest(ctx, meta, region)
				}
				if err != nil {
					if common.IsContextCanceledError(err) {
						return err
					}
					log.L().Warn("ingest failed", log.ShortError(err), logutil.SSTMeta(meta),
						logutil.Region(region.Region), logutil.Leader(region.Leader))
					errCnt++
					continue
				}
				var retryTy retryType
				var newRegion *split.RegionInfo
				retryTy, newRegion, err = local.isIngestRetryable(ctx, resp, region, meta)
				if common.IsContextCanceledError(err) {
					return err
				}
				if err == nil {
					// ingest next meta
					break
				}
				switch retryTy {
				case retryNone:
					log.L().Warn("ingest failed noretry", log.ShortError(err), logutil.SSTMeta(meta),
						logutil.Region(region.Region), logutil.Leader(region.Leader))
					// met non-retryable error retry whole Write procedure
					return err
				case retryWrite:
					region = newRegion
					continue loopWrite
				case retryIngest:
					region = newRegion
					continue
				}
			}
		}

		if err != nil {
			log.L().Warn("write and ingest region, will retry import full range", log.ShortError(err),
				logutil.Region(region.Region), logutil.Key("start", start),
				logutil.Key("end", end))
		} else {
			engineFile.finishedRanges.add(finishedRange)
			metric.BytesCounter.WithLabelValues(metric.TableStateImported).Add(float64(rangeStats.totalBytes))
		}
		return errors.Trace(err)
	}

	return errors.Trace(err)
}

func (local *local) writeAndIngestByRanges(ctx context.Context, engineFile *File, ranges []Range) error {
	if engineFile.Length.Load() == 0 {
		// engine is empty, this is likes because it's a index engine but the table contains no index
		log.L().Info("engine contains no data", zap.Stringer("uuid", engineFile.UUID))
		return nil
	}
	log.L().Debug("the ranges Length write to tikv", zap.Int("Length", len(ranges)))

	var allErrLock sync.Mutex
	var allErr error
	var wg sync.WaitGroup

	wg.Add(len(ranges))

	for _, r := range ranges {
		startKey := r.start
		endKey := r.end
		w := local.rangeConcurrency.Apply()
		go func(w *worker.Worker) {
			defer func() {
				local.rangeConcurrency.Recycle(w)
				wg.Done()
			}()
			var err error
			// max retry backoff time: 2+4+8+16=30s
			backOffTime := time.Second
			for i := 0; i < maxRetryTimes; i++ {
				err = local.writeAndIngestByRange(ctx, engineFile, startKey, endKey)
				if err == nil || common.IsContextCanceledError(err) {
					return
				}
				log.L().Warn("write and ingest by range failed",
					zap.Int("retry time", i+1), log.ShortError(err))
				backOffTime *= 2
				select {
				case <-time.After(backOffTime):
				case <-ctx.Done():
					return
				}
			}

			allErrLock.Lock()
			allErr = multierr.Append(allErr, err)
			allErrLock.Unlock()
		}(w)
	}

	// wait for all sub tasks finish to avoid panic. if we return on the first error,
	// the outer tasks may close the pebble db but some sub tasks still read from the db
	wg.Wait()
	return allErr
}

type syncedRanges struct {
	sync.Mutex
	ranges []Range
}

func (r *syncedRanges) add(g Range) {
	r.Lock()
	r.ranges = append(r.ranges, g)
	r.Unlock()
}

func (r *syncedRanges) reset() {
	r.Lock()
	r.ranges = r.ranges[:0]
	r.Unlock()
}

func (local *local) ImportEngine(ctx context.Context, engineUUID uuid.UUID) error {
	lf := local.lockEngine(engineUUID, importMutexStateImport)
	if lf == nil {
		// skip if engine not exist. See the comment of `CloseEngine` for more detail.
		return nil
	}
	defer lf.unlock()

	lfTotalSize := lf.TotalSize.Load()
	lfLength := lf.Length.Load()
	if lfTotalSize == 0 {
		log.L().Info("engine contains no kv, skip import", zap.Stringer("engine", engineUUID))
		return nil
	}

	// split sorted file into range by 96MB size per file
	ranges, err := local.readAndSplitIntoRange(lf)
	if err != nil {
		return err
	}

	log.L().Info("start import engine", zap.Stringer("uuid", engineUUID),
		zap.Int("ranges", len(ranges)))
	for {
		unfinishedRanges := lf.unfinishedRanges(ranges)
		if len(unfinishedRanges) == 0 {
			break
		}
		log.L().Info("import engine unfinished ranges", zap.Int("count", len(unfinishedRanges)))

		// if all the kv can fit in one region, skip split regions. TiDB will split one region for
		// the table when table is created.
		needSplit := len(unfinishedRanges) > 1 || lfTotalSize > local.regionSplitSize || lfLength > regionMaxKeyCount
		// split region by given ranges
		for i := 0; i < maxRetryTimes; i++ {
			err = local.SplitAndScatterRegionByRanges(ctx, unfinishedRanges, needSplit)
			if err == nil || common.IsContextCanceledError(err) {
				break
			}

			log.L().Warn("split and scatter failed in retry", zap.Stringer("uuid", engineUUID),
				log.ShortError(err), zap.Int("retry", i))
		}
		if err != nil {
			log.L().Error("split & scatter ranges failed", zap.Stringer("uuid", engineUUID), log.ShortError(err))
			return err
		}

		// start to write to kv and ingest
		err = local.writeAndIngestByRanges(ctx, lf, unfinishedRanges)
		if err != nil {
			log.L().Error("write and ingest engine failed", log.ShortError(err))
			return err
		}
	}

	log.L().Info("import engine success", zap.Stringer("uuid", engineUUID),
		zap.Int64("size", lfTotalSize), zap.Int64("kvs", lfLength))
	return nil
}

func (engine *File) unfinishedRanges(ranges []Range) []Range {
	engine.finishedRanges.Lock()
	defer engine.finishedRanges.Unlock()

	engine.finishedRanges.ranges = sortAndMergeRanges(engine.finishedRanges.ranges)

	return filterOverlapRange(ranges, engine.finishedRanges.ranges)
}

// sortAndMergeRanges sort the ranges and merge range that overlaps with each other into a single range.
func sortAndMergeRanges(ranges []Range) []Range {
	if len(ranges) == 0 {
		return ranges
	}

	sort.Slice(ranges, func(i, j int) bool {
		return bytes.Compare(ranges[i].start, ranges[j].start) < 0
	})

	curEnd := ranges[0].end
	i := 0
	for j := 1; j < len(ranges); j++ {
		if bytes.Compare(curEnd, ranges[j].start) >= 0 {
			if bytes.Compare(curEnd, ranges[j].end) < 0 {
				curEnd = ranges[j].end
			}
		} else {
			ranges[i].end = curEnd
			i++
			ranges[i].start = ranges[j].start
			curEnd = ranges[j].end
		}
	}
	ranges[i].end = curEnd
	return ranges[:i+1]
}

func filterOverlapRange(ranges []Range, finishedRanges []Range) []Range {
	if len(finishedRanges) == 0 {
		return ranges
	}

	result := make([]Range, 0, len(ranges))
	rIdx := 0
	fIdx := 0
	for rIdx < len(ranges) && fIdx < len(finishedRanges) {
		if bytes.Compare(ranges[rIdx].end, finishedRanges[fIdx].start) <= 0 {
			result = append(result, ranges[rIdx])
			rIdx++
		} else if bytes.Compare(ranges[rIdx].start, finishedRanges[fIdx].end) >= 0 {
			fIdx++
		} else if bytes.Compare(ranges[rIdx].start, finishedRanges[fIdx].start) < 0 {
			result = append(result, Range{start: ranges[rIdx].start, end: finishedRanges[fIdx].start})
			switch bytes.Compare(ranges[rIdx].end, finishedRanges[fIdx].end) {
			case -1:
				rIdx++
			case 0:
				rIdx++
				fIdx++
			case 1:
				ranges[rIdx].start = finishedRanges[fIdx].end
				fIdx++
			}
		} else if bytes.Compare(ranges[rIdx].end, finishedRanges[fIdx].end) > 0 {
			ranges[rIdx].start = finishedRanges[fIdx].end
			fIdx++
		} else {
			rIdx++
		}
	}

	if rIdx < len(ranges) {
		result = append(result, ranges[rIdx:]...)
	}

	return result
}

func (local *local) ResetEngine(ctx context.Context, engineUUID uuid.UUID) error {
	// the only way to reset the engine + reclaim the space is to delete and reopen it 🤷
	localEngine := local.lockEngine(engineUUID, importMutexStateClose)
	if localEngine == nil {
		log.L().Warn("could not find engine in cleanupEngine", zap.Stringer("uuid", engineUUID))
		return nil
	}
	defer localEngine.unlock()
	if err := localEngine.Close(); err != nil {
		return err
	}
	if err := localEngine.Cleanup(local.localStoreDir); err != nil {
		return err
	}
	db, err := local.openEngineDB(engineUUID, false)
	if err == nil {
		localEngine.db = db
		localEngine.localFileMeta = localFileMeta{}
	}
	localEngine.finishedRanges.reset()

	return err
}

func (local *local) CleanupEngine(ctx context.Context, engineUUID uuid.UUID) error {
	localEngine := local.lockEngine(engineUUID, importMutexStateClose)
	// release this engine after import success
	if localEngine == nil {
		log.L().Warn("could not find engine in cleanupEngine", zap.Stringer("uuid", engineUUID))
		return nil
	}
	defer localEngine.unlock()

	// since closing the engine causes all subsequent operations on it panic,
	// we make sure to delete it from the engine map before calling Close().
	// (note that Close() returning error does _not_ mean the pebble DB
	// remains open/usable.)
	local.engines.Delete(engineUUID)
	err := localEngine.Close()
	if err != nil {
		return err
	}
	err = localEngine.Cleanup(local.localStoreDir)
	if err != nil {
		return err
	}
	localEngine.TotalSize.Store(0)
	localEngine.Length.Store(0)
	return nil
}

func (local *local) CheckRequirements(ctx context.Context, checkCtx *backend.CheckCtx) error {
	versionStr, err := local.g.GetSQLExecutor().ObtainStringWithLog(
		ctx,
		"SELECT version();",
		"check TiDB version",
		log.L())
	if err != nil {
		return errors.Trace(err)
	}
	if err := checkTiDBVersion(ctx, versionStr, localMinTiDBVersion, localMaxTiDBVersion); err != nil {
		return err
	}
	if err := tikv.CheckPDVersion(ctx, local.tls, local.pdAddr, localMinPDVersion, localMaxPDVersion); err != nil {
		return err
	}
	if err := tikv.CheckTiKVVersion(ctx, local.tls, local.pdAddr, localMinTiKVVersion, localMaxTiKVVersion); err != nil {
		return err
	}

	tidbVersion, _ := version.ExtractTiDBVersion(versionStr)

	return checkTiFlashVersion(ctx, local.g, checkCtx, *tidbVersion)
}

func checkTiDBVersion(_ context.Context, versionStr string, requiredMinVersion, requiredMaxVersion semver.Version) error {
	return version.CheckTiDBVersion(versionStr, requiredMinVersion, requiredMaxVersion)
}

var tiFlashReplicaQuery = "SELECT TABLE_SCHEMA, TABLE_NAME FROM information_schema.TIFLASH_REPLICA WHERE REPLICA_COUNT > 0;"

type tblName struct {
	schema string
	name   string
}

type tblNames []tblName

func (t tblNames) String() string {
	var b strings.Builder
	b.WriteByte('[')
	for i, n := range t {
		if i > 0 {
			b.WriteString(", ")
		}
		b.WriteString(common.UniqueTable(n.schema, n.name))
	}
	b.WriteByte(']')
	return b.String()
}

// check TiFlash replicas.
// local backend doesn't support TiFlash before tidb v4.0.5
func checkTiFlashVersion(ctx context.Context, g glue.Glue, checkCtx *backend.CheckCtx, tidbVersion semver.Version) error {
	if tidbVersion.Compare(tiFlashMinVersion) >= 0 {
		return nil
	}

	res, err := g.GetSQLExecutor().QueryStringsWithLog(ctx, tiFlashReplicaQuery, "fetch tiflash replica info", log.L())
	if err != nil {
		return errors.Annotate(err, "fetch tiflash replica info failed")
	}

	tiFlashTablesMap := make(map[tblName]struct{}, len(res))
	for _, tblInfo := range res {
		name := tblName{schema: tblInfo[0], name: tblInfo[1]}
		tiFlashTablesMap[name] = struct{}{}
	}

	tiFlashTables := make(tblNames, 0)
	for _, dbMeta := range checkCtx.DBMetas {
		for _, tblMeta := range dbMeta.Tables {
			if len(tblMeta.DataFiles) == 0 {
				continue
			}
			name := tblName{schema: tblMeta.DB, name: tblMeta.Name}
			if _, ok := tiFlashTablesMap[name]; ok {
				tiFlashTables = append(tiFlashTables, name)
			}
		}
	}

	if len(tiFlashTables) > 0 {
		helpInfo := "Please either upgrade TiDB to version >= 4.0.5 or add TiFlash replica after load data."
		return errors.Errorf("lightning local backend doesn't support TiFlash in this TiDB version. conflict tables: %s. "+helpInfo, tiFlashTables)
	}
	return nil
}

func (local *local) FetchRemoteTableModels(ctx context.Context, schemaName string) ([]*model.TableInfo, error) {
	return tikv.FetchRemoteTableModelsFromTLS(ctx, local.tls, schemaName)
}

func (local *local) MakeEmptyRows() kv.Rows {
	return kv.MakeRowsFromKvPairs(nil)
}

func (local *local) NewEncoder(tbl table.Table, options *kv.SessionOptions) (kv.Encoder, error) {
	return kv.NewTableKVEncoder(tbl, options)
}

func (local *local) LocalWriter(ctx context.Context, engineUUID uuid.UUID) (backend.EngineWriter, error) {
	e, ok := local.engines.Load(engineUUID)
	if !ok {
		return nil, errors.Errorf("could not find engine for %s", engineUUID.String())
	}
	engineFile := e.(*File)
	return openLocalWriter(engineFile, local.localStoreDir, local.localWriterMemCacheSize), nil
}

func openLocalWriter(f *File, sstDir string, memtableSizeLimit int64) *Writer {
	w := &Writer{
		sstDir:            sstDir,
		kvsChan:           make(chan []common.KvPair, defaultLocalWriterKVsChannelCap),
		flushCh:           make(chan chan error),
		consumeCh:         make(chan struct{}, 1),
		local:             f,
		memtableSizeLimit: memtableSizeLimit,
	}
	f.localWriters.Store(w, nil)
	go w.writeRowsLoop()
	return w
}

func (local *local) isIngestRetryable(
	ctx context.Context,
	resp *sst.IngestResponse,
	region *split.RegionInfo,
	meta *sst.SSTMeta,
) (retryType, *split.RegionInfo, error) {
	if resp.GetError() == nil {
		return retryNone, nil, nil
	}

	getRegion := func() (*split.RegionInfo, error) {
		for i := 0; ; i++ {
			newRegion, err := local.splitCli.GetRegion(ctx, region.Region.GetStartKey())
			if err != nil {
				return nil, errors.Trace(err)
			}
			if newRegion != nil {
				return newRegion, nil
			}
			log.L().Warn("get region by key return nil, will retry", logutil.Region(region.Region), logutil.Leader(region.Leader),
				zap.Int("retry", i))
			select {
			case <-ctx.Done():
				return nil, ctx.Err()
			case <-time.After(time.Second):
			}
		}
	}

	var newRegion *split.RegionInfo
	var err error
	switch errPb := resp.GetError(); {
	case errPb.NotLeader != nil:
		if newLeader := errPb.GetNotLeader().GetLeader(); newLeader != nil {
			newRegion = &split.RegionInfo{
				Leader: newLeader,
				Region: region.Region,
			}
		} else {
			newRegion, err = getRegion()
			if err != nil {
				return retryNone, nil, errors.Trace(err)
			}
		}
		// TODO: because in some case, TiKV may return retryable error while the ingest is succeeded.
		// Thus directly retry ingest may cause TiKV panic. So always return retryWrite here to avoid
		// this issue.
		// See: https://github.com/tikv/tikv/issues/9496
		return retryWrite, newRegion, errors.Errorf("not leader: %s", errPb.GetMessage())
	case errPb.EpochNotMatch != nil:
		if currentRegions := errPb.GetEpochNotMatch().GetCurrentRegions(); currentRegions != nil {
			var currentRegion *metapb.Region
			for _, r := range currentRegions {
				if insideRegion(r, meta) {
					currentRegion = r
					break
				}
			}
			if currentRegion != nil {
				var newLeader *metapb.Peer
				for _, p := range currentRegion.Peers {
					if p.GetStoreId() == region.Leader.GetStoreId() {
						newLeader = p
						break
					}
				}
				if newLeader != nil {
					newRegion = &split.RegionInfo{
						Leader: newLeader,
						Region: currentRegion,
					}
				}
			}
		}
		retryTy := retryNone
		if newRegion != nil {
			retryTy = retryWrite
		}
		return retryTy, newRegion, errors.Errorf("epoch not match: %s", errPb.GetMessage())
	case strings.Contains(errPb.Message, "raft: proposal dropped"):
		// TODO: we should change 'Raft raft: proposal dropped' to a error type like 'NotLeader'
		newRegion, err = getRegion()
		if err != nil {
			return retryNone, nil, errors.Trace(err)
		}
		return retryWrite, newRegion, errors.New(errPb.GetMessage())
	}
	return retryNone, nil, errors.Errorf("non-retryable error: %s", resp.GetError().GetMessage())
}

// return the smallest []byte that is bigger than current bytes.
// special case when key is empty, empty bytes means infinity in our context, so directly return itself.
func nextKey(key []byte) []byte {
	if len(key) == 0 {
		return []byte{}
	}

	// in tikv <= 4.x, tikv will truncate the row key, so we should fetch the next valid row key
	// See: https://github.com/tikv/tikv/blob/f7f22f70e1585d7ca38a59ea30e774949160c3e8/components/raftstore/src/coprocessor/split_observer.rs#L36-L41
	if tablecodec.IsRecordKey(key) {
		tableID, handle, _ := tablecodec.DecodeRecordKey(key)
		return tablecodec.EncodeRowKeyWithHandle(tableID, handle.Next())
	}

	// if key is an index, directly append a 0x00 to the key.
	res := make([]byte, 0, len(key)+1)
	res = append(res, key...)
	res = append(res, 0)
	return res
}

type rangeOffsets struct {
	Size uint64
	Keys uint64
}

type rangeProperty struct {
	Key []byte
	rangeOffsets
}

func (r *rangeProperty) Less(than btree.Item) bool {
	ta := than.(*rangeProperty)
	return bytes.Compare(r.Key, ta.Key) < 0
}

var _ btree.Item = &rangeProperty{}

type rangeProperties []rangeProperty

func decodeRangeProperties(data []byte) (rangeProperties, error) {
	r := make(rangeProperties, 0, 16)
	for len(data) > 0 {
		if len(data) < 4 {
			return nil, io.ErrUnexpectedEOF
		}
		keyLen := int(binary.BigEndian.Uint32(data[:4]))
		data = data[4:]
		if len(data) < keyLen+8*2 {
			return nil, io.ErrUnexpectedEOF
		}
		key := data[:keyLen]
		data = data[keyLen:]
		size := binary.BigEndian.Uint64(data[:8])
		keys := binary.BigEndian.Uint64(data[8:])
		data = data[16:]
		r = append(r, rangeProperty{Key: key, rangeOffsets: rangeOffsets{Size: size, Keys: keys}})
	}

	return r, nil
}

func (r rangeProperties) Encode() []byte {
	b := make([]byte, 0, 1024)
	idx := 0
	for _, p := range r {
		b = append(b, 0, 0, 0, 0)
		binary.BigEndian.PutUint32(b[idx:], uint32(len(p.Key)))
		idx += 4
		b = append(b, p.Key...)
		idx += len(p.Key)

		b = append(b, 0, 0, 0, 0, 0, 0, 0, 0)
		binary.BigEndian.PutUint64(b[idx:], p.Size)
		idx += 8

		b = append(b, 0, 0, 0, 0, 0, 0, 0, 0)
		binary.BigEndian.PutUint64(b[idx:], p.Keys)
		idx += 8
	}
	return b
}

func (r rangeProperties) get(key []byte) rangeOffsets {
	idx := sort.Search(len(r), func(i int) bool {
		return bytes.Compare(r[i].Key, key) >= 0
	})
	return r[idx].rangeOffsets
}

type RangePropertiesCollector struct {
	props               rangeProperties
	lastOffsets         rangeOffsets
	lastKey             []byte
	currentOffsets      rangeOffsets
	propSizeIdxDistance uint64
	propKeysIdxDistance uint64
}

func newRangePropertiesCollector() pebble.TablePropertyCollector {
	return &RangePropertiesCollector{
		props:               make([]rangeProperty, 0, 1024),
		propSizeIdxDistance: defaultPropSizeIndexDistance,
		propKeysIdxDistance: defaultPropKeysIndexDistance,
	}
}

func (c *RangePropertiesCollector) sizeInLastRange() uint64 {
	return c.currentOffsets.Size - c.lastOffsets.Size
}

func (c *RangePropertiesCollector) keysInLastRange() uint64 {
	return c.currentOffsets.Keys - c.lastOffsets.Keys
}

func (c *RangePropertiesCollector) insertNewPoint(key []byte) {
	c.lastOffsets = c.currentOffsets
	c.props = append(c.props, rangeProperty{Key: append([]byte{}, key...), rangeOffsets: c.currentOffsets})
}

// implement `pebble.TablePropertyCollector`
// implement `TablePropertyCollector.Add`
func (c *RangePropertiesCollector) Add(key pebble.InternalKey, value []byte) error {
	c.currentOffsets.Size += uint64(len(value)) + uint64(len(key.UserKey))
	c.currentOffsets.Keys++
	if len(c.lastKey) == 0 || c.sizeInLastRange() >= c.propSizeIdxDistance ||
		c.keysInLastRange() >= c.propKeysIdxDistance {
		c.insertNewPoint(key.UserKey)
	}
	c.lastKey = append(c.lastKey[:0], key.UserKey...)
	return nil
}

func (c *RangePropertiesCollector) Finish(userProps map[string]string) error {
	if c.sizeInLastRange() > 0 || c.keysInLastRange() > 0 {
		c.insertNewPoint(c.lastKey)
	}

	userProps[propRangeIndex] = string(c.props.Encode())
	return nil
}

// The name of the property collector.
func (c *RangePropertiesCollector) Name() string {
	return propRangeIndex
}

type sizeProperties struct {
	totalSize    uint64
	indexHandles *btree.BTree
}

func newSizeProperties() *sizeProperties {
	return &sizeProperties{indexHandles: btree.New(32)}
}

func (s *sizeProperties) add(item *rangeProperty) {
	if old := s.indexHandles.ReplaceOrInsert(item); old != nil {
		o := old.(*rangeProperty)
		item.Keys += o.Keys
		item.Size += o.Size
	}
}

func (s *sizeProperties) addAll(props rangeProperties) {
	prevRange := rangeOffsets{}
	for _, r := range props {
		s.add(&rangeProperty{
			Key:          r.Key,
			rangeOffsets: rangeOffsets{Keys: r.Keys - prevRange.Keys, Size: r.Size - prevRange.Size},
		})
		prevRange = r.rangeOffsets
	}
	if len(props) > 0 {
		s.totalSize = props[len(props)-1].Size
	}
}

// iter the tree until f return false
func (s *sizeProperties) iter(f func(p *rangeProperty) bool) {
	s.indexHandles.Ascend(func(i btree.Item) bool {
		prop := i.(*rangeProperty)
		return f(prop)
	})
}

func (local *local) EngineFileSizes() (res []backend.EngineFileSize) {
	local.engines.Range(func(k, v interface{}) bool {
		engine := v.(*File)
		res = append(res, engine.getEngineFileSize())
		return true
	})
	return
}

type Writer struct {
	writeErr          common.OnceError
	local             *File
	consumeCh         chan struct{}
	kvsChan           chan []common.KvPair
	flushChMutex      sync.RWMutex
	flushCh           chan chan error
	sstDir            string
	memtableSizeLimit int64
	writeBatch        kvMemCache
	writer            *sstWriter
}

func (w *Writer) AppendRows(ctx context.Context, tableName string, columnNames []string, ts uint64, rows kv.Rows) error {
	kvs := kv.KvPairsFromRows(rows)
	if len(kvs) == 0 {
		return nil
	}
	if err := w.writeErr.Get(); err != nil {
		return err
	}
	w.kvsChan <- kvs
	w.local.TS = ts
	return nil
}

func (w *Writer) Close() error {
	w.local.localWriters.Delete(w)
	close(w.kvsChan)

	w.flushChMutex.Lock()
	flushCh := w.flushCh
	w.flushCh = nil
	w.flushChMutex.Unlock()

	// after closing kvsChan, the writeRowsLoop will ingest all cached KVs.
	// during this time, the flushCh might still be receiving data.
	// so we have this extra loop to immediately consume them to avoid AsyncFlush
	for {
		select {
		case <-w.consumeCh:
			return w.writeErr.Get()
		case replyErrCh := <-flushCh:
			replyErrCh <- nil
		}
	}
}

func (w *Writer) genSSTPath() string {
	return filepath.Join(w.sstDir, uuid.New().String()+".sst")
}

func (w *Writer) writeRowsLoop() {
	defer func() {
		if w.writer != nil {
			w.writer.cleanUp()
			w.writer = nil
		}
		w.consumeCh <- struct{}{}
	}()
	var err error
outside:
	for {
		w.flushChMutex.RLock()
		flushCh := w.flushCh
		w.flushChMutex.RUnlock()

		select {
		case kvs, ok := <-w.kvsChan:
			if !ok {
				break outside
			}

			w.writeBatch.append(kvs)
			if w.writeBatch.totalSize <= w.memtableSizeLimit {
				break
			}
			if w.writer == nil {
				w.writer, err = newSSTWriter(w.genSSTPath())
				if err != nil {
					w.writeErr.Set(err)
					return
				}
			}

			if err = w.writeKVsOrIngest(0); err != nil {
				w.writeErr.Set(err)
				return
			}

		case replyErrCh := <-flushCh:
			err = w.writeKVsOrIngest(localIngestDescriptionFlushed)
			if w.writer != nil {
				err = w.writer.ingestInto(w.local, localIngestDescriptionFlushed)
				if err == nil {
					err = w.writer.reopen()
				}
			}
			replyErrCh <- err
			if err != nil {
				w.writeErr.Set(err)
				return
			}
		}
	}

	if err = w.writeKVsOrIngest(0); err != nil {
		w.writeErr.Set(err)
		return
	}
	if w.writer != nil {
		if err := w.writer.ingestInto(w.local, 0); err != nil {
			w.writeErr.Set(err)
		}
	}
}

func (w *Writer) writeKVsOrIngest(desc localIngestDescription) error {
	if w.writer != nil {
		if err := w.writer.writeKVs(&w.writeBatch); err != errorUnorderedSSTInsertion {
			return err
		}
	}

	// if write failed only because of unorderedness, we immediately ingest the memcache.
	immWriter, err := newSSTWriter(w.genSSTPath())
	if err != nil {
		return err
	}
	defer immWriter.cleanUp()

	if err = immWriter.writeKVs(&w.writeBatch); err != nil {
		return err
	}

	return immWriter.ingestInto(w.local, desc|localIngestDescriptionImmediate)
}

var errorUnorderedSSTInsertion = errors.New("inserting KVs into SST without order")

type localIngestDescription uint8

const (
	localIngestDescriptionFlushed localIngestDescription = 1 << iota
	localIngestDescriptionImmediate
)

type sstWriter struct {
	path       string
	writer     *sstable.Writer
	lastKey    []byte
	totalSize  int64
	totalCount int64
}

func newSSTWriter(path string) (*sstWriter, error) {
	sw := &sstWriter{path: path}
	if err := sw.reopen(); err != nil {
		return nil, err
	}
	return sw, nil
}

// writeKVs moves the KV pairs in the cache into the SST writer.
// On success, the cache will be cleared.
func (sw *sstWriter) writeKVs(m *kvMemCache) error {
	if len(m.kvs) == 0 {
		return nil
	}
	m.sort()
	if bytes.Compare(m.kvs[0].Key, sw.lastKey) <= 0 {
		return errorUnorderedSSTInsertion
	}

	internalKey := sstable.InternalKey{
		Trailer: uint64(sstable.InternalKeyKindSet),
	}
	for _, p := range m.kvs {
		internalKey.UserKey = p.Key
		if err := sw.writer.Add(internalKey, p.Val); err != nil {
			return errors.Trace(err)
		}
	}
	sw.totalSize += m.totalSize
	sw.totalCount += int64(len(m.kvs))
	sw.lastKey = m.kvs[len(m.kvs)-1].Key
	m.clear()
	return nil
}

// ingestInto finishes the SST file, and ingests itself into the target File database.
// On success, the entire writer will be reset as empty.
func (sw *sstWriter) ingestInto(e *File, desc localIngestDescription) error {
	if sw.totalCount > 0 {
		if err := sw.writer.Close(); err != nil {
			return errors.Trace(err)
		}
		if desc&localIngestDescriptionFlushed == 0 {
			// No need to acquire lock around ingestion when flushing.
			// we already held the lock before flushing.
			e.lock(importMutexStateLocalIngest)
			defer e.unlock()
		}
		meta, _ := sw.writer.Metadata() // this method returns error only if it has not been closed yet.
		log.L().Info("write data to local DB",
			zap.Int64("size", sw.totalSize),
			zap.Int64("kvs", sw.totalCount),
			zap.Uint8("description", uint8(desc)),
			zap.Uint64("sstFileSize", meta.Size),
			logutil.Key("firstKey", meta.SmallestPoint.UserKey),
			logutil.Key("lastKey", meta.LargestPoint.UserKey))

		if err := e.db.Ingest([]string{sw.path}); err != nil {
			return errors.Trace(err)
		}
		e.TotalSize.Add(sw.totalSize)
		e.Length.Add(sw.totalCount)
		sw.totalSize = 0
		sw.totalCount = 0
		sw.lastKey = nil
	}
	sw.writer = nil
	return nil
}

// reopen creates a new SST file after ingestInto is successful.
// Returns error if the SST file was not ingested.
func (sw *sstWriter) reopen() error {
	if sw.writer != nil {
		return errors.New("cannot reopen an SST writer without ingesting it first")
	}
	f, err := os.Create(sw.path)
	if err != nil {
		return errors.Trace(err)
	}
	sw.writer = sstable.NewWriter(f, sstable.WriterOptions{
		TablePropertyCollectors: []func() pebble.TablePropertyCollector{
			newRangePropertiesCollector,
		},
		BlockSize: 16 * 1024,
	})
	return nil
}

// cleanUp removes any un-ingested SST file.
func (sw *sstWriter) cleanUp() {
	if sw.writer != nil {
		sw.writer.Close()
		os.Remove(sw.path)
	}
}

// kvMemCache is an array of KV pairs. It also keep tracks of the total KV size and whether the array is already sorted.
type kvMemCache struct {
	kvs       []common.KvPair
	totalSize int64
	notSorted bool // record "not sorted" instead of "sorted" so that the zero value is correct.
}

// append more KV pairs to the kvMemCache.
func (m *kvMemCache) append(kvs []common.KvPair) {
	if !m.notSorted {
		var lastKey []byte
		if len(m.kvs) > 0 {
			lastKey = m.kvs[len(m.kvs)-1].Key
		}
		for _, kv := range kvs {
			if bytes.Compare(kv.Key, lastKey) <= 0 {
				m.notSorted = true
				break
			}
			lastKey = kv.Key
		}
	}

	m.kvs = append(m.kvs, kvs...)
	for _, kv := range kvs {
		m.totalSize += int64(len(kv.Key)) + int64(len(kv.Val))
	}
}

// sort ensures the content is actually sorted.
func (m *kvMemCache) sort() {
	if m.notSorted {
		sort.Slice(m.kvs, func(i, j int) bool { return bytes.Compare(m.kvs[i].Key, m.kvs[j].Key) < 0 })
		m.notSorted = false
	}
}

// clear resets the cache to contain nothing.
func (m *kvMemCache) clear() {
	m.kvs = m.kvs[:0]
	m.totalSize = 0
	m.notSorted = false
}<|MERGE_RESOLUTION|>--- conflicted
+++ resolved
@@ -721,17 +721,10 @@
 		return nil, Range{}, stats, errors.Annotate(iter.Error(), "failed to read the first key")
 	}
 	if !iter.Valid() {
-<<<<<<< HEAD
-		log.L().Info("keys within region is empty, skip ingest", log.ZapRedactBinary("start", start),
-			log.ZapRedactBinary("regionStart", region.Region.StartKey), log.ZapRedactBinary("end", end),
-			log.ZapRedactBinary("regionEnd", region.Region.EndKey))
-		return nil, regionRange, stats, nil
-=======
 		log.L().Info("keys within region is empty, skip ingest", logutil.Key("start", start),
 			logutil.Key("regionStart", region.Region.StartKey), logutil.Key("end", end),
 			logutil.Key("regionEnd", region.Region.EndKey))
-		return nil, nil, stats, nil
->>>>>>> 921e0da6
+		return nil, regionRange, stats, nil
 	}
 
 	firstKey := codec.EncodeBytes([]byte{}, iter.Key())
@@ -868,15 +861,9 @@
 		firstKey := append([]byte{}, iter.Key()...)
 		finishedRange = Range{start: regionRange.start, end: firstKey}
 		log.L().Info("write to tikv partial finish", zap.Int64("count", totalCount),
-<<<<<<< HEAD
-			zap.Int64("size", size), log.ZapRedactBinary("startKey", regionRange.start), log.ZapRedactBinary("endKey", regionRange.end),
-			log.ZapRedactBinary("remainStart", firstKey), log.ZapRedactBinary("remainEnd", regionRange.end),
-			log.ZapRedactReflect("region", region))
-=======
 			zap.Int64("size", size), logutil.Key("startKey", regionRange.start), logutil.Key("endKey", regionRange.end),
-			logutil.Key("remainStart", remainRange.start), logutil.Key("remainEnd", remainRange.end),
+			logutil.Key("remainStart", firstKey), logutil.Key("remainEnd", regionRange.end),
 			logutil.Region(region.Region), logutil.Leader(region.Leader))
->>>>>>> 921e0da6
 	}
 	stats.count = totalCount
 	stats.totalBytes = size
@@ -1105,16 +1092,10 @@
 	}
 	if !hasKey {
 		log.L().Info("There is no pairs in iterator",
-<<<<<<< HEAD
-			log.ZapRedactBinary("start", start),
-			log.ZapRedactBinary("end", end),
-			log.ZapRedactBinary("next end", nextKey(end)))
-		engineFile.finishedRanges.add(Range{start: start, end: end})
-=======
 			logutil.Key("start", start),
 			logutil.Key("end", end),
 			logutil.Key("next end", nextKey(end)))
->>>>>>> 921e0da6
+		engineFile.finishedRanges.add(Range{start: start, end: end})
 		return nil
 	}
 	pairStart := append([]byte{}, iter.Key()...)
