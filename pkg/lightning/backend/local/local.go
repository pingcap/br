--- conflicted
+++ resolved
@@ -2527,16 +2527,6 @@
 	return nil
 }
 
-<<<<<<< HEAD
-func (w *Writer) writeKVsOrIngest(desc localIngestDescription) error {
-	if w.writer != nil {
-		if err := w.writer.writeKVs(&w.writeBatch); err != errorUnorderedSSTInsertion {
-			return err
-		}
-	}
-	// if write failed only because of unorderedness, we immediately ingest the memcache.
-	immWriter, err := newSSTWriter(w.genSSTPath())
-=======
 func (w *Writer) Close(ctx context.Context) error {
 	defer w.kvBuffer.destroy()
 	defer w.local.localWriters.Delete(w)
@@ -2550,7 +2540,6 @@
 
 func (w *Writer) flushKVs(ctx context.Context) error {
 	writer, err := w.createSSTWriter()
->>>>>>> 6fd7b9ab
 	if err != nil {
 		return errors.Trace(err)
 	}
