// Copyright 2020 PingCAP, Inc.
//
// Licensed under the Apache License, Version 2.0 (the "License");
// you may not use this file except in compliance with the License.
// You may obtain a copy of the License at
//
//     http://www.apache.org/licenses/LICENSE-2.0
//
// Unless required by applicable law or agreed to in writing, software
// distributed under the License is distributed on an "AS IS" BASIS,
// See the License for the specific language governing permissions and
// limitations under the License.

package local

import (
	"bytes"
	"container/heap"
	"context"
	"encoding/binary"
	"encoding/json"
	"fmt"
	"io"
	"math"
	"os"
	"path/filepath"
	"sort"
	"strings"
	"sync"
	"time"

	"github.com/cockroachdb/pebble"
	"github.com/cockroachdb/pebble/sstable"
	"github.com/coreos/go-semver/semver"
	"github.com/docker/go-units"
	"github.com/google/btree"
	"github.com/google/uuid"
	"github.com/pingcap/errors"
	"github.com/pingcap/failpoint"
	"github.com/pingcap/kvproto/pkg/errorpb"
	sst "github.com/pingcap/kvproto/pkg/import_sstpb"
	"github.com/pingcap/kvproto/pkg/kvrpcpb"
	"github.com/pingcap/kvproto/pkg/metapb"
	"github.com/pingcap/parser/model"
	"github.com/pingcap/tidb/table"
	"github.com/pingcap/tidb/tablecodec"
	"github.com/pingcap/tidb/util/codec"
	"github.com/pingcap/tidb/util/hack"
	pd "github.com/tikv/pd/client"
	"go.uber.org/atomic"
	"go.uber.org/multierr"
	"go.uber.org/zap"
	"golang.org/x/sync/errgroup"
	"google.golang.org/grpc"
	"google.golang.org/grpc/backoff"
	"google.golang.org/grpc/codes"
	"google.golang.org/grpc/credentials"
	"google.golang.org/grpc/keepalive"
	"google.golang.org/grpc/status"

	"github.com/pingcap/br/pkg/conn"
	"github.com/pingcap/br/pkg/lightning/backend"
	"github.com/pingcap/br/pkg/lightning/backend/kv"
	"github.com/pingcap/br/pkg/lightning/common"
	"github.com/pingcap/br/pkg/lightning/config"
	"github.com/pingcap/br/pkg/lightning/glue"
	"github.com/pingcap/br/pkg/lightning/log"
	"github.com/pingcap/br/pkg/lightning/manual"
	"github.com/pingcap/br/pkg/lightning/metric"
	"github.com/pingcap/br/pkg/lightning/tikv"
	"github.com/pingcap/br/pkg/lightning/worker"
	"github.com/pingcap/br/pkg/logutil"
	split "github.com/pingcap/br/pkg/restore"
	"github.com/pingcap/br/pkg/utils"
	"github.com/pingcap/br/pkg/version"
)

const (
	dialTimeout             = 5 * time.Second
	bigValueSize            = 1 << 16 // 64K
	maxRetryTimes           = 5
	defaultRetryBackoffTime = 3 * time.Second

	gRPCKeepAliveTime    = 10 * time.Second
	gRPCKeepAliveTimeout = 3 * time.Second
	gRPCBackOffMaxDelay  = 3 * time.Second

	// See: https://github.com/tikv/tikv/blob/e030a0aae9622f3774df89c62f21b2171a72a69e/etc/config-template.toml#L360
	regionMaxKeyCount = 1_440_000

	propRangeIndex = "tikv.range_index"

	defaultPropSizeIndexDistance = 4 * units.MiB
	defaultPropKeysIndexDistance = 40 * 1024

	// the lower threshold of max open files for pebble db.
	openFilesLowerThreshold = 128
)

var (
	// Local backend is compatible with TiDB [4.0.0, NextMajorVersion).
	localMinTiDBVersion = *semver.New("4.0.0")
	localMinTiKVVersion = *semver.New("4.0.0")
	localMinPDVersion   = *semver.New("4.0.0")
	localMaxTiDBVersion = version.NextMajorVersion()
	localMaxTiKVVersion = version.NextMajorVersion()
	localMaxPDVersion   = version.NextMajorVersion()
	tiFlashMinVersion   = *semver.New("4.0.5")

	errorEngineClosed = errors.New("engine is closed")
)

var (
	engineMetaKey      = []byte{0, 'm', 'e', 't', 'a'}
	normalIterStartKey = []byte{1}
)

// Range record start and end key for localStoreDir.DB
// so we can write it to tikv in streaming
type Range struct {
	start []byte
	end   []byte
}

// localFileMeta contains some field that is necessary to continue the engine restore/import process.
// These field should be written to disk when we update chunk checkpoint
type localFileMeta struct {
	TS uint64 `json:"ts"`
	// Length is the number of KV pairs stored by the engine.
	Length atomic.Int64 `json:"length"`
	// TotalSize is the total pre-compressed KV byte size stored by engine.
	TotalSize atomic.Int64 `json:"total_size"`
}

type importMutexState uint32

const (
	importMutexStateImport importMutexState = 1 << iota
	importMutexStateClose
	// importMutexStateReadLock is a special state because in this state we lock engine with read lock
	// and add isImportingAtomic with this value. In other state, we directly store with the state value.
	// so this must always the last value of this enum.
	importMutexStateReadLock
)

// either a sstMeta or a flush message
type metaOrFlush struct {
	meta    *sstMeta
	flushCh chan struct{}
}

type File struct {
	localFileMeta
	closed       atomic.Bool
	db           *pebble.DB
	UUID         uuid.UUID
	localWriters sync.Map

	// isImportingAtomic is an atomic variable indicating whether this engine is importing.
	// This should not be used as a "spin lock" indicator.
	isImportingAtomic atomic.Uint32
	// flush and ingest sst hold the rlock, other operation hold the wlock.
	mutex sync.RWMutex

	ctx            context.Context
	cancel         context.CancelFunc
	sstDir         string
	sstMetasChan   chan metaOrFlush
	ingestErr      common.OnceError
	wg             sync.WaitGroup
	sstIngester    sstIngester
	finishedRanges syncedRanges

	// sst seq lock
	seqLock sync.Mutex
	// seq number for incoming sst meta
	nextSeq int32
	// max seq of sst metas ingested into pebble
	finishedMetaSeq atomic.Int32

	config backend.LocalEngineConfig

	// total size of SST files waiting to be ingested
	pendingFileSize atomic.Int64

	// statistics for pebble kv iter.
	importedKVSize  atomic.Int64
	importedKVCount atomic.Int64
}

func (e *File) setError(err error) {
	if err != nil {
		e.ingestErr.Set(err)
		e.cancel()
	}
}

func (e *File) Close() error {
	log.L().Debug("closing local engine", zap.Stringer("engine", e.UUID), zap.Stack("stack"))
	if e.db == nil {
		return nil
	}
	err := errors.Trace(e.db.Close())
	e.db = nil
	return err
}

// Cleanup remove meta and db files
func (e *File) Cleanup(dataDir string) error {
	if err := os.RemoveAll(e.sstDir); err != nil {
		return errors.Trace(err)
	}

	dbPath := filepath.Join(dataDir, e.UUID.String())
	return os.RemoveAll(dbPath)
}

// Exist checks if db folder existing (meta sometimes won't flush before lightning exit)
func (e *File) Exist(dataDir string) error {
	dbPath := filepath.Join(dataDir, e.UUID.String())
	if _, err := os.Stat(dbPath); err != nil {
		return err
	}
	return nil
}

func (e *File) getSizeProperties() (*sizeProperties, error) {
	sstables, err := e.db.SSTables(pebble.WithProperties())
	if err != nil {
		log.L().Warn("get table properties failed", zap.Stringer("engine", e.UUID), log.ShortError(err))
		return nil, errors.Trace(err)
	}

	sizeProps := newSizeProperties()
	for _, level := range sstables {
		for _, info := range level {
			if prop, ok := info.Properties.UserProperties[propRangeIndex]; ok {
				data := hack.Slice(prop)
				rangeProps, err := decodeRangeProperties(data)
				if err != nil {
					log.L().Warn("decodeRangeProperties failed", zap.Stringer("engine", e.UUID),
						zap.Stringer("fileNum", info.FileNum), log.ShortError(err))
					return nil, errors.Trace(err)
				}

				sizeProps.addAll(rangeProps)
			}
		}
	}

	return sizeProps, nil
}

func isStateLocked(state importMutexState) bool {
	return state&(importMutexStateClose|importMutexStateImport) != 0
}

func (e *File) isLocked() bool {
	// the engine is locked only in import or close state.
	return isStateLocked(importMutexState(e.isImportingAtomic.Load()))
}

func (e *File) getEngineFileSize() backend.EngineFileSize {
	metrics := e.db.Metrics()
	total := metrics.Total()
	var memSize int64
	e.localWriters.Range(func(k, v interface{}) bool {
		w := k.(*Writer)
		if w.writer != nil {
			memSize += int64(w.writer.writer.EstimatedSize())
		} else {
			// if kvs are still in memory, only calculate half of the total size
			// in our tests, SST file size is about 50% of the raw kv size
			memSize += w.batchSize / 2
		}

		return true
	})

	pendingSize := e.pendingFileSize.Load()
	// TODO: should also add the in-processing compaction sst writer size into MemSize
	return backend.EngineFileSize{
		UUID:        e.UUID,
		DiskSize:    total.Size + pendingSize,
		MemSize:     memSize,
		IsImporting: e.isLocked(),
	}
}

// rLock locks the local file with shard read state. Only used for flush and ingest SST files.
func (e *File) rLock() {
	e.mutex.RLock()
	e.isImportingAtomic.Add(uint32(importMutexStateReadLock))
}

func (e *File) rUnlock() {
	if e == nil {
		return
	}

	e.isImportingAtomic.Sub(uint32(importMutexStateReadLock))
	e.mutex.RUnlock()
}

// lock locks the local file for importing.
func (e *File) lock(state importMutexState) {
	e.mutex.Lock()
	e.isImportingAtomic.Store(uint32(state))
}

// lockUnless tries to lock the local file unless it is already locked into the state given by
// ignoreStateMask. Returns whether the lock is successful.
func (e *File) lockUnless(newState, ignoreStateMask importMutexState) bool {
	curState := e.isImportingAtomic.Load()
	if curState&uint32(ignoreStateMask) != 0 {
		return false
	}
	e.lock(newState)
	return true
}

// tryRLock tries to read-lock the local file unless it is already write locked.
// Returns whether the lock is successful.
func (e *File) tryRLock() bool {
	curState := e.isImportingAtomic.Load()
	// engine is in import/close state.
	if isStateLocked(importMutexState(curState)) {
		return false
	}
	e.rLock()
	return true
}

func (e *File) unlock() {
	if e == nil {
		return
	}
	e.isImportingAtomic.Store(0)
	e.mutex.Unlock()
}

type metaSeq struct {
	// the sequence for this flush message, a flush call can return only if
	// all the other flush will lower `flushSeq` are done
	flushSeq int32
	// the max sstMeta sequence number in this flush, after the flush is done (all SSTs are ingested),
	// we can save chunks will a lower meta sequence number safely.
	metaSeq int32
}

type metaSeqHeap struct {
	arr []metaSeq
}

func (h *metaSeqHeap) Len() int {
	return len(h.arr)
}

func (h *metaSeqHeap) Less(i, j int) bool {
	return h.arr[i].flushSeq < h.arr[j].flushSeq
}

func (h *metaSeqHeap) Swap(i, j int) {
	h.arr[i], h.arr[j] = h.arr[j], h.arr[i]
}

func (h *metaSeqHeap) Push(x interface{}) {
	h.arr = append(h.arr, x.(metaSeq))
}

func (h *metaSeqHeap) Pop() interface{} {
	item := h.arr[len(h.arr)-1]
	h.arr = h.arr[:len(h.arr)-1]
	return item
}

func (e *File) ingestSSTLoop() {
	defer e.wg.Done()

	type flushSeq struct {
		seq int32
		ch  chan struct{}
	}

	seq := atomic.NewInt32(0)
	finishedSeq := atomic.NewInt32(0)
	var seqLock sync.Mutex
	// a flush is finished iff all the compaction&ingest tasks with a lower seq number are finished.
	flushQueue := make([]flushSeq, 0)
	// inSyncSeqs is a heap that stores all the finished compaction tasks whose seq is bigger than `finishedSeq + 1`
	// this mean there are still at lease one compaction task with a lower seq unfinished.
	inSyncSeqs := &metaSeqHeap{arr: make([]metaSeq, 0)}

	type metaAndSeq struct {
		metas []*sstMeta
		seq   int32
	}

	concurrency := e.config.CompactConcurrency
	// when compaction is disabled, ingest is an serial action, so 1 routine is enough
	if !e.config.Compact {
		concurrency = 1
	}
	metaChan := make(chan metaAndSeq, concurrency)
	for i := 0; i < concurrency; i++ {
		e.wg.Add(1)
		go func() {
			defer e.wg.Done()
			defer func() {
				if e.ingestErr.Get() != nil {
					seqLock.Lock()
					for _, f := range flushQueue {
						f.ch <- struct{}{}
					}
					flushQueue = flushQueue[:0]
					seqLock.Unlock()
				}
			}()
			for {
				select {
				case <-e.ctx.Done():
					return
				case metas, ok := <-metaChan:
					if !ok {
						return
					}
					ingestMetas := metas.metas
					if e.config.Compact {
						newMeta, err := e.sstIngester.mergeSSTs(metas.metas, e.sstDir)
						if err != nil {
							e.setError(err)
							return
						}
						ingestMetas = []*sstMeta{newMeta}
					}
					// batchIngestSSTs will change ingestMetas' order, so we record the max seq here
					metasMaxSeq := ingestMetas[len(ingestMetas)-1].seq

					if err := e.batchIngestSSTs(ingestMetas); err != nil {
						e.setError(err)
						return
					}
					seqLock.Lock()
					finSeq := finishedSeq.Load()
					if metas.seq == finSeq+1 {
						finSeq = metas.seq
						finMetaSeq := metasMaxSeq
						for len(inSyncSeqs.arr) > 0 {
							if inSyncSeqs.arr[0].flushSeq == finSeq+1 {
								finSeq++
								finMetaSeq = inSyncSeqs.arr[0].metaSeq
								heap.Remove(inSyncSeqs, 0)
							} else {
								break
							}
						}

						var flushChans []chan struct{}
						for _, seq := range flushQueue {
							if seq.seq <= finSeq {
								flushChans = append(flushChans, seq.ch)
							} else {
								break
							}
						}
						flushQueue = flushQueue[len(flushChans):]
						finishedSeq.Store(finSeq)
						e.finishedMetaSeq.Store(finMetaSeq)
						seqLock.Unlock()
						for _, c := range flushChans {
							c <- struct{}{}
						}
					} else {
						heap.Push(inSyncSeqs, metaSeq{flushSeq: metas.seq, metaSeq: metasMaxSeq})
						seqLock.Unlock()
					}
				}
			}
		}()
	}

	compactAndIngestSSTs := func(metas []*sstMeta) {
		if len(metas) > 0 {
			seqLock.Lock()
			metaSeq := seq.Add(1)
			seqLock.Unlock()
			select {
			case <-e.ctx.Done():
			case metaChan <- metaAndSeq{metas: metas, seq: metaSeq}:
			}
		}
	}

	pendingMetas := make([]*sstMeta, 0, 16)
	totalSize := int64(0)
	metasTmp := make([]*sstMeta, 0)
	addMetas := func() {
		if len(metasTmp) == 0 {
			return
		}
		metas := metasTmp
		metasTmp = make([]*sstMeta, 0, len(metas))
		if !e.config.Compact {
			compactAndIngestSSTs(metas)
			return
		}
		for _, m := range metas {
			if m.totalCount > 0 {
				pendingMetas = append(pendingMetas, m)
				totalSize += m.totalSize
				if totalSize >= e.config.CompactThreshold {
					compactMetas := pendingMetas
					pendingMetas = make([]*sstMeta, 0, len(pendingMetas))
					totalSize = 0
					compactAndIngestSSTs(compactMetas)
				}
			}
		}
	}
readMetaLoop:
	for {
		closed := false
		select {
		case <-e.ctx.Done():
			close(metaChan)
			return
		case m, ok := <-e.sstMetasChan:
			if !ok {
				closed = true
				break
			}
			if m.flushCh != nil {
				// meet a flush event, we should trigger a ingest task if there are pending metas,
				// and then waiting for all the running flush tasks to be done.
				if len(metasTmp) > 0 {
					addMetas()
				}
				if len(pendingMetas) > 0 {
					seqLock.Lock()
					metaSeq := seq.Add(1)
					flushQueue = append(flushQueue, flushSeq{ch: m.flushCh, seq: metaSeq})
					seqLock.Unlock()
					select {
					case metaChan <- metaAndSeq{metas: pendingMetas, seq: metaSeq}:
					case <-e.ctx.Done():
						close(metaChan)
						return
					}

					pendingMetas = make([]*sstMeta, 0, len(pendingMetas))
					totalSize = 0
				} else {
					// none remaining metas needed to be ingested
					seqLock.Lock()
					curSeq := seq.Load()
					finSeq := finishedSeq.Load()
					// if all pending SST files are written, directly do a db.Flush
					if curSeq == finSeq {
						seqLock.Unlock()
						m.flushCh <- struct{}{}
					} else {
						// waiting for pending compaction tasks
						flushQueue = append(flushQueue, flushSeq{ch: m.flushCh, seq: curSeq})
						seqLock.Unlock()
					}
				}
				continue readMetaLoop
			}
			metasTmp = append(metasTmp, m.meta)
			// try to drain all the sst meta from the chan to make sure all the SSTs are processed before handle a flush msg.
			if len(e.sstMetasChan) > 0 {
				continue readMetaLoop
			}

			addMetas()
		}
		if closed {
			compactAndIngestSSTs(pendingMetas)
			close(metaChan)
			return
		}
	}
}

func (e *File) addSST(ctx context.Context, m *sstMeta) (int32, error) {
	// set pending size after SST file is generated
	e.pendingFileSize.Add(m.fileSize)
	// make sure sstMeta is sent into the chan in order
	e.seqLock.Lock()
	defer e.seqLock.Unlock()
	e.nextSeq++
	seq := e.nextSeq
	m.seq = seq
	select {
	case e.sstMetasChan <- metaOrFlush{meta: m}:
	case <-ctx.Done():
		return 0, ctx.Err()
	case <-e.ctx.Done():
	}
	return seq, e.ingestErr.Get()
}

func (e *File) batchIngestSSTs(metas []*sstMeta) error {
	if len(metas) == 0 {
		return nil
	}
	sort.Slice(metas, func(i, j int) bool {
		return bytes.Compare(metas[i].minKey, metas[j].minKey) < 0
	})

	metaLevels := make([][]*sstMeta, 0)
	for _, meta := range metas {
		inserted := false
		for i, l := range metaLevels {
			if bytes.Compare(l[len(l)-1].maxKey, meta.minKey) >= 0 {
				continue
			}
			metaLevels[i] = append(l, meta)
			inserted = true
			break
		}
		if !inserted {
			metaLevels = append(metaLevels, []*sstMeta{meta})
		}
	}

	for _, l := range metaLevels {
		if err := e.ingestSSTs(l); err != nil {
			return err
		}
	}
	return nil
}

func (e *File) ingestSSTs(metas []*sstMeta) error {
	// use raw RLock to avoid change the lock state during flushing.
	e.mutex.RLock()
	defer e.mutex.RUnlock()
	if e.closed.Load() {
		return errorEngineClosed
	}
	totalSize := int64(0)
	totalCount := int64(0)
	fileSize := int64(0)
	for _, m := range metas {
		totalSize += m.totalSize
		totalCount += m.totalCount
		fileSize += m.fileSize
	}
	log.L().Info("write data to local DB",
		zap.Int64("size", totalSize),
		zap.Int64("kvs", totalCount),
		zap.Int("files", len(metas)),
		zap.Int64("sstFileSize", fileSize),
		zap.String("file", metas[0].path),
		logutil.Key("firstKey", metas[0].minKey),
		logutil.Key("lastKey", metas[len(metas)-1].maxKey))
	if err := e.sstIngester.ingest(metas); err != nil {
		return errors.Trace(err)
	}
	count := int64(0)
	size := int64(0)
	for _, m := range metas {
		count += m.totalCount
		size += m.totalSize
	}
	e.Length.Add(count)
	e.TotalSize.Add(size)
	return nil
}

func (e *File) flushLocalWriters(parentCtx context.Context) error {
	eg, ctx := errgroup.WithContext(parentCtx)
	e.localWriters.Range(func(k, v interface{}) bool {
		eg.Go(func() error {
			w := k.(*Writer)
			return w.flush(ctx)
		})
		return true
	})
	return eg.Wait()
}

func (e *File) flushEngineWithoutLock(ctx context.Context) error {
	if err := e.flushLocalWriters(ctx); err != nil {
		return err
	}
	flushChan := make(chan struct{}, 1)
	select {
	case e.sstMetasChan <- metaOrFlush{flushCh: flushChan}:
	case <-ctx.Done():
		return ctx.Err()
	case <-e.ctx.Done():
		return e.ctx.Err()
	}

	select {
	case <-flushChan:
	case <-ctx.Done():
		return ctx.Err()
	case <-e.ctx.Done():
		return e.ctx.Err()
	}
	if err := e.ingestErr.Get(); err != nil {
		return errors.Trace(err)
	}
	if err := e.saveEngineMeta(); err != nil {
		return err
	}

	flushFinishedCh, err := e.db.AsyncFlush()
	if err != nil {
		return errors.Trace(err)
	}
	select {
	case <-flushFinishedCh:
		return nil
	case <-ctx.Done():
		return ctx.Err()
	case <-e.ctx.Done():
		return e.ctx.Err()
	}
}

// saveEngineMeta saves the metadata about the DB into the DB itself.
// This method should be followed by a Flush to ensure the data is actually synchronized
func (e *File) saveEngineMeta() error {
	jsonBytes, err := json.Marshal(&e.localFileMeta)
	if err != nil {
		return errors.Trace(err)
	}
	log.L().Debug("save engine meta", zap.Stringer("uuid", e.UUID), zap.Int64("count", e.Length.Load()),
		zap.Int64("size", e.TotalSize.Load()))
	// note: we can't set Sync to true since we disabled WAL.
	return errors.Trace(e.db.Set(engineMetaKey, jsonBytes, &pebble.WriteOptions{Sync: false}))
}

func (e *File) loadEngineMeta() {
	jsonBytes, closer, err := e.db.Get(engineMetaKey)
	if err != nil {
		log.L().Debug("local db missing engine meta", zap.Stringer("uuid", e.UUID), zap.Error(err))
		return
	}
	defer closer.Close()

	err = json.Unmarshal(jsonBytes, &e.localFileMeta)
	if err != nil {
		log.L().Warn("local db failed to deserialize meta", zap.Stringer("uuid", e.UUID), zap.ByteString("content", jsonBytes), zap.Error(err))
	}
	log.L().Debug("load engine meta", zap.Stringer("uuid", e.UUID), zap.Int64("count", e.Length.Load()),
		zap.Int64("size", e.TotalSize.Load()))
}

type gRPCConns struct {
	mu    sync.Mutex
	conns map[uint64]*connPool
}

func (conns *gRPCConns) Close() {
	conns.mu.Lock()
	defer conns.mu.Unlock()

	for _, cp := range conns.conns {
		cp.Close()
	}
}

type local struct {
	engines sync.Map // sync version of map[uuid.UUID]*File

	conns    gRPCConns
	splitCli split.SplitClient
	tls      *common.TLS
	pdAddr   string
	g        glue.Glue

	localStoreDir   string
	regionSplitSize int64

	rangeConcurrency  *worker.Pool
	ingestConcurrency *worker.Pool
	batchWriteKVPairs int
	checkpointEnabled bool

	tcpConcurrency int
	maxOpenFiles   int

	engineMemCacheSize      int
	localWriterMemCacheSize int64
	supportMultiIngest      bool
}

// connPool is a lazy pool of gRPC channels.
// When `Get` called, it lazily allocates new connection if connection not full.
// If it's full, then it will return allocated channels round-robin.
type connPool struct {
	mu sync.Mutex

	conns   []*grpc.ClientConn
	next    int
	cap     int
	newConn func(ctx context.Context) (*grpc.ClientConn, error)
}

func (p *connPool) takeConns() (conns []*grpc.ClientConn) {
	p.mu.Lock()
	defer p.mu.Unlock()
	p.conns, conns = nil, p.conns
	p.next = 0
	return conns
}

// Close closes the conn pool.
func (p *connPool) Close() {
	for _, c := range p.takeConns() {
		if err := c.Close(); err != nil {
			log.L().Warn("failed to close clientConn", zap.String("target", c.Target()), log.ShortError(err))
		}
	}
}

// get tries to get an existing connection from the pool, or make a new one if the pool not full.
func (p *connPool) get(ctx context.Context) (*grpc.ClientConn, error) {
	p.mu.Lock()
	defer p.mu.Unlock()
	if len(p.conns) < p.cap {
		c, err := p.newConn(ctx)
		if err != nil {
			return nil, errors.Trace(err)
		}
		p.conns = append(p.conns, c)
		return c, nil
	}

	conn := p.conns[p.next]
	p.next = (p.next + 1) % p.cap
	return conn, nil
}

// newConnPool creates a new connPool by the specified conn factory function and capacity.
func newConnPool(cap int, newConn func(ctx context.Context) (*grpc.ClientConn, error)) *connPool {
	return &connPool{
		cap:     cap,
		conns:   make([]*grpc.ClientConn, 0, cap),
		newConn: newConn,

		mu: sync.Mutex{},
	}
}

// NewLocalBackend creates new connections to tikv.
func NewLocalBackend(
	ctx context.Context,
	tls *common.TLS,
	pdAddr string,
	cfg *config.TikvImporter,
	enableCheckpoint bool,
	g glue.Glue,
	maxOpenFiles int,
) (backend.Backend, error) {
	localFile := cfg.SortedKVDir
	rangeConcurrency := cfg.RangeConcurrency

	pdCli, err := pd.NewClientWithContext(ctx, []string{pdAddr}, tls.ToPDSecurityOption())
	if err != nil {
		return backend.MakeBackend(nil), errors.Annotate(err, "construct pd client failed")
	}
	splitCli := split.NewSplitClient(pdCli, tls.TLSConfig())

	shouldCreate := true
	if enableCheckpoint {
		if info, err := os.Stat(localFile); err != nil {
			if !os.IsNotExist(err) {
				return backend.MakeBackend(nil), err
			}
		} else if info.IsDir() {
			shouldCreate = false
		}
	}

	if shouldCreate {
		err = os.Mkdir(localFile, 0o700)
		if err != nil {
			return backend.MakeBackend(nil), errors.Annotate(err, "invalid sorted-kv-dir for local backend, please change the config or delete the path")
		}
	}

	local := &local{
		engines:  sync.Map{},
		splitCli: splitCli,
		tls:      tls,
		pdAddr:   pdAddr,
		g:        g,

		localStoreDir:   localFile,
		regionSplitSize: int64(cfg.RegionSplitSize),

		rangeConcurrency:  worker.NewPool(ctx, rangeConcurrency, "range"),
		ingestConcurrency: worker.NewPool(ctx, rangeConcurrency*2, "ingest"),
		tcpConcurrency:    rangeConcurrency,
		batchWriteKVPairs: cfg.SendKVPairs,
		checkpointEnabled: enableCheckpoint,
		maxOpenFiles:      utils.MaxInt(maxOpenFiles, openFilesLowerThreshold),

		engineMemCacheSize:      int(cfg.EngineMemCacheSize),
		localWriterMemCacheSize: int64(cfg.LocalWriterMemCacheSize),
	}
	local.conns.conns = make(map[uint64]*connPool)
	if err = local.checkMultiIngestSupport(ctx, pdCli); err != nil {
		return backend.MakeBackend(nil), err
	}

	return backend.MakeBackend(local), nil
}

func (local *local) checkMultiIngestSupport(ctx context.Context, pdClient pd.Client) error {
	stores, err := conn.GetAllTiKVStores(ctx, pdClient, conn.SkipTiFlash)
	if err != nil {
		return errors.Trace(err)
	}
	for _, s := range stores {
		client, err := local.getImportClient(ctx, s.Id)
		if err != nil {
			return errors.Trace(err)
		}
		_, err = client.MultiIngest(ctx, &sst.MultiIngestRequest{})
		if err != nil {
			if st, ok := status.FromError(err); ok {
				if st.Code() == codes.Unimplemented {
					log.L().Info("multi ingest not support", zap.Any("unsupported store", s))
					local.supportMultiIngest = false
					return nil
				}
			}
			return errors.Trace(err)
		}
	}

	local.supportMultiIngest = true
	log.L().Info("multi ingest support")
	return nil
}

// rlock read locks a local file and returns the File instance if it exists.
func (local *local) rLockEngine(engineId uuid.UUID) *File {
	if e, ok := local.engines.Load(engineId); ok {
		engine := e.(*File)
		engine.rLock()
		return engine
	}
	return nil
}

// lock locks a local file and returns the File instance if it exists.
func (local *local) lockEngine(engineID uuid.UUID, state importMutexState) *File {
	if e, ok := local.engines.Load(engineID); ok {
		engine := e.(*File)
		engine.lock(state)
		return engine
	}
	return nil
}

// tryRLockAllEngines tries to read lock all engines, return all `File`s that are successfully locked.
func (local *local) tryRLockAllEngines() []*File {
	var allEngines []*File
	local.engines.Range(func(k, v interface{}) bool {
		engine := v.(*File)
		// skip closed engine
		if engine.tryRLock() {
			if !engine.closed.Load() {
				allEngines = append(allEngines, engine)
			} else {
				engine.rUnlock()
			}
		}
		return true
	})
	return allEngines
}

// lockAllEnginesUnless tries to lock all engines, unless those which are already locked in the
// state given by ignoreStateMask. Returns the list of locked engines.
func (local *local) lockAllEnginesUnless(newState, ignoreStateMask importMutexState) []*File {
	var allEngines []*File
	local.engines.Range(func(k, v interface{}) bool {
		engine := v.(*File)
		if engine.lockUnless(newState, ignoreStateMask) {
			allEngines = append(allEngines, engine)
		}
		return true
	})
	return allEngines
}

func (local *local) makeConn(ctx context.Context, storeID uint64) (*grpc.ClientConn, error) {
	store, err := local.splitCli.GetStore(ctx, storeID)
	if err != nil {
		return nil, errors.Trace(err)
	}
	opt := grpc.WithInsecure()
	if local.tls.TLSConfig() != nil {
		opt = grpc.WithTransportCredentials(credentials.NewTLS(local.tls.TLSConfig()))
	}
	ctx, cancel := context.WithTimeout(ctx, dialTimeout)

	bfConf := backoff.DefaultConfig
	bfConf.MaxDelay = gRPCBackOffMaxDelay
	// we should use peer address for tiflash. for tikv, peer address is empty
	addr := store.GetPeerAddress()
	if addr == "" {
		addr = store.GetAddress()
	}
	conn, err := grpc.DialContext(
		ctx,
		addr,
		opt,
		grpc.WithConnectParams(grpc.ConnectParams{Backoff: bfConf}),
		grpc.WithKeepaliveParams(keepalive.ClientParameters{
			Time:                gRPCKeepAliveTime,
			Timeout:             gRPCKeepAliveTimeout,
			PermitWithoutStream: true,
		}),
	)
	cancel()
	if err != nil {
		return nil, errors.Trace(err)
	}
	return conn, nil
}

func (local *local) getGrpcConnLocked(ctx context.Context, storeID uint64) (*grpc.ClientConn, error) {
	if _, ok := local.conns.conns[storeID]; !ok {
		local.conns.conns[storeID] = newConnPool(local.tcpConcurrency, func(ctx context.Context) (*grpc.ClientConn, error) {
			return local.makeConn(ctx, storeID)
		})
	}
	return local.conns.conns[storeID].get(ctx)
}

// Close the local backend.
func (local *local) Close() {
	allEngines := local.lockAllEnginesUnless(importMutexStateClose, 0)
	local.engines = sync.Map{}

	for _, engine := range allEngines {
		engine.Close()
		engine.unlock()
	}
	local.conns.Close()

	// if checkpoint is disable or we finish load all data successfully, then files in this
	// dir will be useless, so we clean up this dir and all files in it.
	if !local.checkpointEnabled || common.IsEmptyDir(local.localStoreDir) {
		err := os.RemoveAll(local.localStoreDir)
		if err != nil {
			log.L().Warn("remove local db file failed", zap.Error(err))
		}
	}
}

// FlushEngine ensure the written data is saved successfully, to make sure no data lose after restart
func (local *local) FlushEngine(ctx context.Context, engineID uuid.UUID) error {
	engineFile := local.rLockEngine(engineID)

	// the engine cannot be deleted after while we've acquired the lock identified by UUID.
	if engineFile == nil {
		return errors.Errorf("engine '%s' not found", engineID)
	}
	defer engineFile.rUnlock()
	if engineFile.closed.Load() {
		return nil
	}
	return engineFile.flushEngineWithoutLock(ctx)
}

func (local *local) FlushAllEngines(parentCtx context.Context) (err error) {
	allEngines := local.tryRLockAllEngines()
	defer func() {
		for _, engine := range allEngines {
			engine.rUnlock()
		}
	}()

	eg, ctx := errgroup.WithContext(parentCtx)
	for _, engineFile := range allEngines {
		ef := engineFile
		eg.Go(func() error {
			return ef.flushEngineWithoutLock(ctx)
		})
	}
	return eg.Wait()
}

func (local *local) RetryImportDelay() time.Duration {
	return defaultRetryBackoffTime
}

func (local *local) MaxChunkSize() int {
	// a batch size write to leveldb
	return int(local.regionSplitSize)
}

func (local *local) ShouldPostProcess() bool {
	return true
}

func (local *local) openEngineDB(engineUUID uuid.UUID, readOnly bool) (*pebble.DB, error) {
	opt := &pebble.Options{
		MemTableSize: local.engineMemCacheSize,
		// the default threshold value may cause write stall.
		MemTableStopWritesThreshold: 8,
		MaxConcurrentCompactions:    16,
		// set threshold to half of the max open files to avoid trigger compaction
		L0CompactionThreshold: math.MaxInt32,
		L0StopWritesThreshold: math.MaxInt32,
		LBaseMaxBytes:         16 * units.TiB,
		MaxOpenFiles:          local.maxOpenFiles,
		DisableWAL:            true,
		ReadOnly:              readOnly,
		TablePropertyCollectors: []func() pebble.TablePropertyCollector{
			newRangePropertiesCollector,
		},
	}
	// set level target file size to avoid pebble auto triggering compaction that split ingest SST files into small SST.
	opt.Levels = []pebble.LevelOptions{
		{
			TargetFileSize: 16 * units.GiB,
		},
	}

	dbPath := filepath.Join(local.localStoreDir, engineUUID.String())
	db, err := pebble.Open(dbPath, opt)
	return db, errors.Trace(err)
}

// This method must be called with holding mutex of File
func (local *local) OpenEngine(ctx context.Context, cfg *backend.EngineConfig, engineUUID uuid.UUID) error {
	engineCfg := backend.LocalEngineConfig{}
	if cfg.Local != nil {
		engineCfg = *cfg.Local
	}
	db, err := local.openEngineDB(engineUUID, false)
	if err != nil {
		return err
	}

	sstDir := engineSSTDir(local.localStoreDir, engineUUID)
	if err := os.RemoveAll(sstDir); err != nil {
		return errors.Trace(err)
	}
	if !common.IsDirExists(sstDir) {
		if err := os.Mkdir(sstDir, 0o755); err != nil {
			return errors.Trace(err)
		}
	}
	engineCtx, cancel := context.WithCancel(ctx)
	e, _ := local.engines.LoadOrStore(engineUUID, &File{
		UUID:         engineUUID,
		sstDir:       sstDir,
		sstMetasChan: make(chan metaOrFlush, 64),
		ctx:          engineCtx,
		cancel:       cancel,
		config:       engineCfg,
	})
	engine := e.(*File)
	engine.db = db
	engine.sstIngester = dbSSTIngester{e: engine}
	engine.loadEngineMeta()
	engine.wg.Add(1)
	go engine.ingestSSTLoop()
	return nil
}

// Close backend engine by uuid
// NOTE: we will return nil if engine is not exist. This will happen if engine import&cleanup successfully
// but exit before update checkpoint. Thus after restart, we will try to import this engine again.
func (local *local) CloseEngine(ctx context.Context, engineUUID uuid.UUID) error {
	// flush mem table to storage, to free memory,
	// ask others' advise, looks like unnecessary, but with this we can control memory precisely.
	engine, ok := local.engines.Load(engineUUID)
	if !ok {
		// recovery mode, we should reopen this engine file
		db, err := local.openEngineDB(engineUUID, true)
		if err != nil {
			// if engine db does not exist, just skip
			if os.IsNotExist(errors.Cause(err)) {
				return nil
			}
			return err
		}
		engineFile := &File{
			UUID:         engineUUID,
			db:           db,
			sstMetasChan: make(chan metaOrFlush),
		}
		engineFile.sstIngester = dbSSTIngester{e: engineFile}
		engineFile.loadEngineMeta()
		local.engines.Store(engineUUID, engineFile)
		return nil
	}

	engineFile := engine.(*File)
	engineFile.rLock()
	if engineFile.closed.Load() {
		engineFile.rUnlock()
		return nil
	}

	err := engineFile.flushEngineWithoutLock(ctx)
	engineFile.rUnlock()

	// use mutex to make sure we won't close sstMetasChan while other routines
	// trying to do flush.
	engineFile.lock(importMutexStateClose)
	engineFile.closed.Store(true)
	close(engineFile.sstMetasChan)
	engineFile.unlock()
	if err != nil {
		return errors.Trace(err)
	}
	engineFile.wg.Wait()
	return engineFile.ingestErr.Get()
}

func (local *local) getImportClient(ctx context.Context, storeID uint64) (sst.ImportSSTClient, error) {
	local.conns.mu.Lock()
	defer local.conns.mu.Unlock()

	conn, err := local.getGrpcConnLocked(ctx, storeID)
	if err != nil {
		return nil, err
	}
	return sst.NewImportSSTClient(conn), nil
}

type rangeStats struct {
	count      int64
	totalBytes int64
}

// WriteToTiKV writer engine key-value pairs to tikv and return the sst meta generated by tikv.
// we don't need to do cleanup for the pairs written to tikv if encounters an error,
// tikv will takes the responsibility to do so.
func (local *local) WriteToTiKV(
	ctx context.Context,
	engineFile *File,
	region *split.RegionInfo,
	start, end []byte,
) ([]*sst.SSTMeta, Range, rangeStats, error) {
	begin := time.Now()
	regionRange := intersectRange(region.Region, Range{start: start, end: end})
	opt := &pebble.IterOptions{LowerBound: regionRange.start, UpperBound: regionRange.end}
	iter := engineFile.db.NewIter(opt)
	defer iter.Close()

	stats := rangeStats{}

	iter.First()
	if iter.Error() != nil {
		return nil, Range{}, stats, errors.Annotate(iter.Error(), "failed to read the first key")
	}
	if !iter.Valid() {
		log.L().Info("keys within region is empty, skip ingest", logutil.Key("start", start),
			logutil.Key("regionStart", region.Region.StartKey), logutil.Key("end", end),
			logutil.Key("regionEnd", region.Region.EndKey))
		return nil, regionRange, stats, nil
	}

	firstKey := codec.EncodeBytes([]byte{}, iter.Key())
	iter.Last()
	if iter.Error() != nil {
		return nil, Range{}, stats, errors.Annotate(iter.Error(), "failed to seek to the last key")
	}
	lastKey := codec.EncodeBytes([]byte{}, iter.Key())

	u := uuid.New()
	meta := &sst.SSTMeta{
		Uuid:        u[:],
		RegionId:    region.Region.GetId(),
		RegionEpoch: region.Region.GetRegionEpoch(),
		Range: &sst.Range{
			Start: firstKey,
			End:   lastKey,
		},
	}

	leaderID := region.Leader.GetId()
	clients := make([]sst.ImportSST_WriteClient, 0, len(region.Region.GetPeers()))
	requests := make([]*sst.WriteRequest, 0, len(region.Region.GetPeers()))
	for _, peer := range region.Region.GetPeers() {
		cli, err := local.getImportClient(ctx, peer.StoreId)
		if err != nil {
			return nil, Range{}, stats, err
		}

		wstream, err := cli.Write(ctx)
		if err != nil {
			return nil, Range{}, stats, errors.Trace(err)
		}

		// Bind uuid for this write request
		req := &sst.WriteRequest{
			Chunk: &sst.WriteRequest_Meta{
				Meta: meta,
			},
		}
		if err = wstream.Send(req); err != nil {
			return nil, Range{}, stats, errors.Trace(err)
		}
		req.Chunk = &sst.WriteRequest_Batch{
			Batch: &sst.WriteBatch{
				CommitTs: engineFile.TS,
			},
		}
		clients = append(clients, wstream)
		requests = append(requests, req)
	}

	bytesBuf := newBytesBuffer()
	defer bytesBuf.destroy()
	pairs := make([]*sst.Pair, 0, local.batchWriteKVPairs)
	count := 0
	size := int64(0)
	totalCount := int64(0)
	firstLoop := true
	regionMaxSize := local.regionSplitSize * 4 / 3

	for iter.First(); iter.Valid(); iter.Next() {
		size += int64(len(iter.Key()) + len(iter.Value()))
		// here we reuse the `*sst.Pair`s to optimize object allocation
		if firstLoop {
			pair := &sst.Pair{
				Key:   bytesBuf.addBytes(iter.Key()),
				Value: bytesBuf.addBytes(iter.Value()),
			}
			pairs = append(pairs, pair)
		} else {
			pairs[count].Key = bytesBuf.addBytes(iter.Key())
			pairs[count].Value = bytesBuf.addBytes(iter.Value())
		}
		count++
		totalCount++

		if count >= local.batchWriteKVPairs {
			for i := range clients {
				requests[i].Chunk.(*sst.WriteRequest_Batch).Batch.Pairs = pairs[:count]
				if err := clients[i].Send(requests[i]); err != nil {
					return nil, Range{}, stats, errors.Trace(err)
				}
			}
			count = 0
			bytesBuf.reset()
			firstLoop = false
		}
		if size >= regionMaxSize || totalCount >= regionMaxKeyCount {
			break
		}
	}

	if iter.Error() != nil {
		return nil, Range{}, stats, errors.Trace(iter.Error())
	}

	if count > 0 {
		for i := range clients {
			requests[i].Chunk.(*sst.WriteRequest_Batch).Batch.Pairs = pairs[:count]
			if err := clients[i].Send(requests[i]); err != nil {
				return nil, Range{}, stats, errors.Trace(err)
			}
		}
	}

	var leaderPeerMetas []*sst.SSTMeta
	for i, wStream := range clients {
		resp, closeErr := wStream.CloseAndRecv()
		if closeErr != nil {
			return nil, Range{}, stats, errors.Trace(closeErr)
		}
		if resp.Error != nil {
			return nil, Range{}, stats, errors.New(resp.Error.Message)
		}
		if leaderID == region.Region.Peers[i].GetId() {
			leaderPeerMetas = resp.Metas
			log.L().Debug("get metas after write kv stream to tikv", zap.Reflect("metas", leaderPeerMetas))
		}
	}

	// if there is not leader currently, we should directly return an error
	if len(leaderPeerMetas) == 0 {
		log.L().Warn("write to tikv no leader", logutil.Region(region.Region), logutil.Leader(region.Leader),
			zap.Uint64("leader_id", leaderID), logutil.SSTMeta(meta),
			zap.Int64("kv_pairs", totalCount), zap.Int64("total_bytes", size))
		return nil, Range{}, stats, errors.Errorf("write to tikv with no leader returned, region '%d', leader: %d",
			region.Region.Id, leaderID)
	}

	log.L().Debug("write to kv", zap.Reflect("region", region), zap.Uint64("leader", leaderID),
		zap.Reflect("meta", meta), zap.Reflect("return metas", leaderPeerMetas),
		zap.Int64("kv_pairs", totalCount), zap.Int64("total_bytes", size),
		zap.Int64("buf_size", bytesBuf.totalSize()),
		zap.Stringer("takeTime", time.Since(begin)))

	finishedRange := regionRange
	if iter.Valid() && iter.Next() {
		firstKey := append([]byte{}, iter.Key()...)
		finishedRange = Range{start: regionRange.start, end: firstKey}
		log.L().Info("write to tikv partial finish", zap.Int64("count", totalCount),
			zap.Int64("size", size), logutil.Key("startKey", regionRange.start), logutil.Key("endKey", regionRange.end),
			logutil.Key("remainStart", firstKey), logutil.Key("remainEnd", regionRange.end),
			logutil.Region(region.Region), logutil.Leader(region.Leader))
	}
	stats.count = totalCount
	stats.totalBytes = size

	return leaderPeerMetas, finishedRange, stats, nil
}

func (local *local) Ingest(ctx context.Context, metas []*sst.SSTMeta, region *split.RegionInfo) (*sst.IngestResponse, error) {
	leader := region.Leader
	if leader == nil {
		leader = region.Region.GetPeers()[0]
	}

	cli, err := local.getImportClient(ctx, leader.StoreId)
	if err != nil {
		return nil, err
	}
	reqCtx := &kvrpcpb.Context{
		RegionId:    region.Region.GetId(),
		RegionEpoch: region.Region.GetRegionEpoch(),
		Peer:        leader,
	}

	if !local.supportMultiIngest {
		if len(metas) != 1 {
			return nil, errors.New("batch ingest is not support")
		}
		req := &sst.IngestRequest{
			Context: reqCtx,
			Sst:     metas[0],
		}
		resp, err := cli.Ingest(ctx, req)
		return resp, errors.Trace(err)
	}

	req := &sst.MultiIngestRequest{
		Context: reqCtx,
		Ssts:    metas,
	}
	resp, err := cli.MultiIngest(ctx, req)
	return resp, errors.Trace(err)
}

func splitRangeBySizeProps(fullRange Range, sizeProps *sizeProperties, sizeLimit int64, keysLimit int64) []Range {
	ranges := make([]Range, 0, sizeProps.totalSize/uint64(sizeLimit))
	curSize := uint64(0)
	curKeys := uint64(0)
	curKey := fullRange.start
	sizeProps.iter(func(p *rangeProperty) bool {
		if bytes.Equal(p.Key, engineMetaKey) {
			return true
		}
		curSize += p.Size
		curKeys += p.Keys
		if int64(curSize) >= sizeLimit || int64(curKeys) >= keysLimit {
			// in case the sizeLimit or keysLimit is too small
			endKey := p.Key
			if bytes.Equal(curKey, endKey) {
				endKey = nextKey(endKey)
			}
			ranges = append(ranges, Range{start: curKey, end: endKey})
			curKey = endKey
			curSize = 0
			curKeys = 0
		}
		return true
	})

	if curKeys > 0 {
		ranges = append(ranges, Range{start: curKey, end: fullRange.end})
	} else {
		ranges[len(ranges)-1].end = fullRange.end
	}
	return ranges
}

func (local *local) readAndSplitIntoRange(engineFile *File) ([]Range, error) {
	iter := engineFile.db.NewIter(&pebble.IterOptions{LowerBound: normalIterStartKey})
	defer iter.Close()

	iterError := func(e string) error {
		err := iter.Error()
		if err != nil {
			return errors.Annotate(err, e)
		}
		return errors.New(e)
	}

	var firstKey, lastKey []byte
	if iter.First() {
		firstKey = append([]byte{}, iter.Key()...)
	} else {
		return nil, iterError("could not find first pair")
	}
	if iter.Last() {
		lastKey = append([]byte{}, iter.Key()...)
	} else {
		return nil, iterError("could not find last pair")
	}
	endKey := nextKey(lastKey)

	engineFileTotalSize := engineFile.TotalSize.Load()
	engineFileLength := engineFile.Length.Load()

	// <= 96MB no need to split into range
	if engineFileTotalSize <= local.regionSplitSize && engineFileLength <= regionMaxKeyCount {
		ranges := []Range{{start: firstKey, end: endKey}}
		return ranges, nil
	}

	sizeProps, err := engineFile.getSizeProperties()
	if err != nil {
		return nil, errors.Trace(err)
	}

	ranges := splitRangeBySizeProps(Range{start: firstKey, end: endKey}, sizeProps,
		local.regionSplitSize, regionMaxKeyCount*2/3)

	log.L().Info("split engine key ranges", zap.Stringer("engine", engineFile.UUID),
		zap.Int64("totalSize", engineFileTotalSize), zap.Int64("totalCount", engineFileLength),
		logutil.Key("firstKey", firstKey), logutil.Key("lastKey", lastKey),
		zap.Int("ranges", len(ranges)))

	return ranges, nil
}

type bytesRecycleChan struct {
	ch chan []byte
}

// recycleChan is used for reusing allocated []byte so we can use memory more efficiently
//
// NOTE: we don't used a `sync.Pool` because when will sync.Pool release is depending on the
// garbage collector which always release the memory so late. Use a fixed size chan to reuse
// can decrease the memory usage to 1/3 compare with sync.Pool.
var recycleChan = &bytesRecycleChan{
	ch: make(chan []byte, 1024),
}

func (c *bytesRecycleChan) Acquire() []byte {
	select {
	case b := <-c.ch:
		return b
	default:
		return manual.New(1 << 20) // 1M
	}
}

func (c *bytesRecycleChan) Release(w []byte) {
	select {
	case c.ch <- w:
		return
	default:
		manual.Free(w)
	}
}

type bytesBuffer struct {
	bufs      [][]byte
	curBuf    []byte
	curIdx    int
	curBufIdx int
	curBufLen int
}

func newBytesBuffer() *bytesBuffer {
	return &bytesBuffer{bufs: make([][]byte, 0, 128), curBufIdx: -1}
}

func (b *bytesBuffer) addBuf() {
	if b.curBufIdx < len(b.bufs)-1 {
		b.curBufIdx++
		b.curBuf = b.bufs[b.curBufIdx]
	} else {
		buf := recycleChan.Acquire()
		b.bufs = append(b.bufs, buf)
		b.curBuf = buf
		b.curBufIdx = len(b.bufs) - 1
	}

	b.curBufLen = len(b.curBuf)
	b.curIdx = 0
}

func (b *bytesBuffer) reset() {
	if len(b.bufs) > 0 {
		b.curBuf = b.bufs[0]
		b.curBufLen = len(b.bufs[0])
		b.curBufIdx = 0
		b.curIdx = 0
	}
}

func (b *bytesBuffer) destroy() {
	for _, buf := range b.bufs {
		recycleChan.Release(buf)
	}
	b.bufs = b.bufs[:0]
}

func (b *bytesBuffer) totalSize() int64 {
	return int64(len(b.bufs)) * int64(1<<20)
}

func (b *bytesBuffer) addBytes(bytes []byte) []byte {
	if len(bytes) > bigValueSize {
		return append([]byte{}, bytes...)
	}

	if b.curIdx+len(bytes) > b.curBufLen {
		b.addBuf()
	}
	idx := b.curIdx
	copy(b.curBuf[idx:], bytes)
	b.curIdx += len(bytes)
	return b.curBuf[idx:b.curIdx]
}

func (local *local) writeAndIngestByRange(
	ctxt context.Context,
	engineFile *File,
	start, end []byte,
) error {
	ito := &pebble.IterOptions{
		LowerBound: start,
		UpperBound: end,
	}

	iter := engineFile.db.NewIter(ito)
	defer iter.Close()
	// Needs seek to first because NewIter returns an iterator that is unpositioned
	hasKey := iter.First()
	if iter.Error() != nil {
		return errors.Annotate(iter.Error(), "failed to read the first key")
	}
	if !hasKey {
		log.L().Info("There is no pairs in iterator",
			logutil.Key("start", start),
			logutil.Key("end", end),
			logutil.Key("next end", nextKey(end)))
		engineFile.finishedRanges.add(Range{start: start, end: end})
		return nil
	}
	pairStart := append([]byte{}, iter.Key()...)
	iter.Last()
	if iter.Error() != nil {
		return errors.Annotate(iter.Error(), "failed to seek to the last key")
	}
	pairEnd := append([]byte{}, iter.Key()...)

	var regions []*split.RegionInfo
	var err error
	ctx, cancel := context.WithCancel(ctxt)
	defer cancel()

WriteAndIngest:
	for retry := 0; retry < maxRetryTimes; {
		if retry != 0 {
			select {
			case <-time.After(time.Second):
			case <-ctx.Done():
				return ctx.Err()
			}
		}
		startKey := codec.EncodeBytes([]byte{}, pairStart)
		endKey := codec.EncodeBytes([]byte{}, nextKey(pairEnd))
		regions, err = paginateScanRegion(ctx, local.splitCli, startKey, endKey, 128)
		if err != nil || len(regions) == 0 {
			log.L().Warn("scan region failed", log.ShortError(err), zap.Int("region_len", len(regions)),
				logutil.Key("startKey", startKey), logutil.Key("endKey", endKey), zap.Int("retry", retry))
			retry++
			continue WriteAndIngest
		}

		for _, region := range regions {
			log.L().Debug("get region", zap.Int("retry", retry), zap.Binary("startKey", startKey),
				zap.Binary("endKey", endKey), zap.Uint64("id", region.Region.GetId()),
				zap.Stringer("epoch", region.Region.GetRegionEpoch()), zap.Binary("start", region.Region.GetStartKey()),
				zap.Binary("end", region.Region.GetEndKey()), zap.Reflect("peers", region.Region.GetPeers()))

			w := local.ingestConcurrency.Apply()
			err = local.writeAndIngestPairs(ctx, engineFile, region, pairStart, end)
			local.ingestConcurrency.Recycle(w)
			if err != nil {
				if common.IsContextCanceledError(err) {
					return err
				}
				_, regionStart, _ := codec.DecodeBytes(region.Region.StartKey, []byte{})
				// if we have at least succeeded one region, retry without increasing the retry count
				if bytes.Compare(regionStart, pairStart) > 0 {
					pairStart = regionStart
				} else {
					retry++
				}
				log.L().Info("retry write and ingest kv pairs", logutil.Key("startKey", pairStart),
					logutil.Key("endKey", end), log.ShortError(err), zap.Int("retry", retry))
				continue WriteAndIngest
			}
		}

		return err
	}

	return err
}

type retryType int

const (
	retryNone retryType = iota
	retryWrite
	retryIngest
)

func (local *local) writeAndIngestPairs(
	ctx context.Context,
	engineFile *File,
	region *split.RegionInfo,
	start, end []byte,
) error {
	var err error

loopWrite:
	for i := 0; i < maxRetryTimes; i++ {
		var metas []*sst.SSTMeta
		var finishedRange Range
		var rangeStats rangeStats
		metas, finishedRange, rangeStats, err = local.WriteToTiKV(ctx, engineFile, region, start, end)
		if err != nil {
			if common.IsContextCanceledError(err) {
				return err
			}

			log.L().Warn("write to tikv failed", log.ShortError(err), zap.Int("retry", i))
			continue loopWrite
		}

		if len(metas) == 0 {
			return nil
		}

		batch := 1
		if local.supportMultiIngest {
			batch = len(metas)
		}

		for i := 0; i < len(metas); i += batch {
			start := i * batch
			end := utils.MinInt((i+1)*batch, len(metas))
			ingestMetas := metas[start:end]
			errCnt := 0
			for errCnt < maxRetryTimes {
				log.L().Debug("ingest meta", zap.Reflect("meta", ingestMetas))
				var resp *sst.IngestResponse
				failpoint.Inject("FailIngestMeta", func(val failpoint.Value) {
					// only inject the error once
					switch val.(string) {
					case "notleader":
						resp = &sst.IngestResponse{
							Error: &errorpb.Error{
								NotLeader: &errorpb.NotLeader{
									RegionId: region.Region.Id,
									Leader:   region.Leader,
								},
							},
						}
					case "epochnotmatch":
						resp = &sst.IngestResponse{
							Error: &errorpb.Error{
								EpochNotMatch: &errorpb.EpochNotMatch{
									CurrentRegions: []*metapb.Region{region.Region},
								},
							},
						}
					}
					if resp != nil {
						err = nil
					}
				})
				if resp == nil {
					resp, err = local.Ingest(ctx, ingestMetas, region)
				}
				if err != nil {
					if common.IsContextCanceledError(err) {
						return err
					}
					log.L().Warn("ingest failed", log.ShortError(err), logutil.SSTMetas(ingestMetas),
						logutil.Region(region.Region), logutil.Leader(region.Leader))
					errCnt++
					continue
				}

				var retryTy retryType
				var newRegion *split.RegionInfo
				retryTy, newRegion, err = local.isIngestRetryable(ctx, resp, region, ingestMetas)
				if common.IsContextCanceledError(err) {
					return err
				}
				if err == nil {
					// ingest next meta
					break
				}
				switch retryTy {
				case retryNone:
					log.L().Warn("ingest failed noretry", log.ShortError(err), logutil.SSTMetas(ingestMetas),
						logutil.Region(region.Region), logutil.Leader(region.Leader))
					// met non-retryable error retry whole Write procedure
					return err
				case retryWrite:
					region = newRegion
					continue loopWrite
				case retryIngest:
					region = newRegion
					continue
				}
			}
		}

		if err != nil {
			log.L().Warn("write and ingest region, will retry import full range", log.ShortError(err),
				logutil.Region(region.Region), logutil.Key("start", start),
				logutil.Key("end", end))
		} else {
			engineFile.importedKVSize.Add(rangeStats.totalBytes)
			engineFile.importedKVCount.Add(rangeStats.count)
			engineFile.finishedRanges.add(finishedRange)
			metric.BytesCounter.WithLabelValues(metric.TableStateImported).Add(float64(rangeStats.totalBytes))
		}
		return errors.Trace(err)
	}

	return errors.Trace(err)
}

func (local *local) writeAndIngestByRanges(ctx context.Context, engineFile *File, ranges []Range) error {
	if engineFile.Length.Load() == 0 {
		// engine is empty, this is likes because it's a index engine but the table contains no index
		log.L().Info("engine contains no data", zap.Stringer("uuid", engineFile.UUID))
		return nil
	}
	log.L().Debug("the ranges Length write to tikv", zap.Int("Length", len(ranges)))

	var allErrLock sync.Mutex
	var allErr error
	var wg sync.WaitGroup

	wg.Add(len(ranges))

	for _, r := range ranges {
		startKey := r.start
		endKey := r.end
		w := local.rangeConcurrency.Apply()
		go func(w *worker.Worker) {
			defer func() {
				local.rangeConcurrency.Recycle(w)
				wg.Done()
			}()
			var err error
			// max retry backoff time: 2+4+8+16=30s
			backOffTime := time.Second
			for i := 0; i < maxRetryTimes; i++ {
				err = local.writeAndIngestByRange(ctx, engineFile, startKey, endKey)
				if err == nil || common.IsContextCanceledError(err) {
					return
				}
				log.L().Warn("write and ingest by range failed",
					zap.Int("retry time", i+1), log.ShortError(err))
				backOffTime *= 2
				select {
				case <-time.After(backOffTime):
				case <-ctx.Done():
					return
				}
			}

			allErrLock.Lock()
			allErr = multierr.Append(allErr, err)
			allErrLock.Unlock()
		}(w)
	}

	// wait for all sub tasks finish to avoid panic. if we return on the first error,
	// the outer tasks may close the pebble db but some sub tasks still read from the db
	wg.Wait()
	return allErr
}

type syncedRanges struct {
	sync.Mutex
	ranges []Range
}

func (r *syncedRanges) add(g Range) {
	r.Lock()
	r.ranges = append(r.ranges, g)
	r.Unlock()
}

func (r *syncedRanges) reset() {
	r.Lock()
	r.ranges = r.ranges[:0]
	r.Unlock()
}

func (local *local) ImportEngine(ctx context.Context, engineUUID uuid.UUID) error {
	lf := local.lockEngine(engineUUID, importMutexStateImport)
	if lf == nil {
		// skip if engine not exist. See the comment of `CloseEngine` for more detail.
		return nil
	}
	defer lf.unlock()

	lfTotalSize := lf.TotalSize.Load()
	lfLength := lf.Length.Load()
	if lfTotalSize == 0 {
		log.L().Info("engine contains no kv, skip import", zap.Stringer("engine", engineUUID))
		return nil
	}

	// split sorted file into range by 96MB size per file
	ranges, err := local.readAndSplitIntoRange(lf)
	if err != nil {
		return err
	}

	log.L().Info("start import engine", zap.Stringer("uuid", engineUUID),
		zap.Int("ranges", len(ranges)))
	for {
		unfinishedRanges := lf.unfinishedRanges(ranges)
		if len(unfinishedRanges) == 0 {
			break
		}
		log.L().Info("import engine unfinished ranges", zap.Int("count", len(unfinishedRanges)))

		// if all the kv can fit in one region, skip split regions. TiDB will split one region for
		// the table when table is created.
		needSplit := len(unfinishedRanges) > 1 || lfTotalSize > local.regionSplitSize || lfLength > regionMaxKeyCount
		// split region by given ranges
		for i := 0; i < maxRetryTimes; i++ {
			err = local.SplitAndScatterRegionByRanges(ctx, unfinishedRanges, needSplit)
			if err == nil || common.IsContextCanceledError(err) {
				break
			}

			log.L().Warn("split and scatter failed in retry", zap.Stringer("uuid", engineUUID),
				log.ShortError(err), zap.Int("retry", i))
		}
		if err != nil {
			log.L().Error("split & scatter ranges failed", zap.Stringer("uuid", engineUUID), log.ShortError(err))
			return err
		}

		// start to write to kv and ingest
		err = local.writeAndIngestByRanges(ctx, lf, unfinishedRanges)
		if err != nil {
			log.L().Error("write and ingest engine failed", log.ShortError(err))
			return err
		}
	}

	log.L().Info("import engine success", zap.Stringer("uuid", engineUUID),
		zap.Int64("size", lfTotalSize), zap.Int64("kvs", lfLength),
		zap.Int64("importedSize", lf.importedKVSize.Load()), zap.Int64("importedCount", lf.importedKVCount.Load()))
	return nil
}

func (engine *File) unfinishedRanges(ranges []Range) []Range {
	engine.finishedRanges.Lock()
	defer engine.finishedRanges.Unlock()

	engine.finishedRanges.ranges = sortAndMergeRanges(engine.finishedRanges.ranges)

	return filterOverlapRange(ranges, engine.finishedRanges.ranges)
}

// sortAndMergeRanges sort the ranges and merge range that overlaps with each other into a single range.
func sortAndMergeRanges(ranges []Range) []Range {
	if len(ranges) == 0 {
		return ranges
	}

	sort.Slice(ranges, func(i, j int) bool {
		return bytes.Compare(ranges[i].start, ranges[j].start) < 0
	})

	curEnd := ranges[0].end
	i := 0
	for j := 1; j < len(ranges); j++ {
		if bytes.Compare(curEnd, ranges[j].start) >= 0 {
			if bytes.Compare(curEnd, ranges[j].end) < 0 {
				curEnd = ranges[j].end
			}
		} else {
			ranges[i].end = curEnd
			i++
			ranges[i].start = ranges[j].start
			curEnd = ranges[j].end
		}
	}
	ranges[i].end = curEnd
	return ranges[:i+1]
}

func filterOverlapRange(ranges []Range, finishedRanges []Range) []Range {
	if len(finishedRanges) == 0 {
		return ranges
	}

	result := make([]Range, 0, len(ranges))
	rIdx := 0
	fIdx := 0
	for rIdx < len(ranges) && fIdx < len(finishedRanges) {
		if bytes.Compare(ranges[rIdx].end, finishedRanges[fIdx].start) <= 0 {
			result = append(result, ranges[rIdx])
			rIdx++
		} else if bytes.Compare(ranges[rIdx].start, finishedRanges[fIdx].end) >= 0 {
			fIdx++
		} else if bytes.Compare(ranges[rIdx].start, finishedRanges[fIdx].start) < 0 {
			result = append(result, Range{start: ranges[rIdx].start, end: finishedRanges[fIdx].start})
			switch bytes.Compare(ranges[rIdx].end, finishedRanges[fIdx].end) {
			case -1:
				rIdx++
			case 0:
				rIdx++
				fIdx++
			case 1:
				ranges[rIdx].start = finishedRanges[fIdx].end
				fIdx++
			}
		} else if bytes.Compare(ranges[rIdx].end, finishedRanges[fIdx].end) > 0 {
			ranges[rIdx].start = finishedRanges[fIdx].end
			fIdx++
		} else {
			rIdx++
		}
	}

	if rIdx < len(ranges) {
		result = append(result, ranges[rIdx:]...)
	}

	return result
}

func (local *local) ResetEngine(ctx context.Context, engineUUID uuid.UUID) error {
	// the only way to reset the engine + reclaim the space is to delete and reopen it 🤷
	localEngine := local.lockEngine(engineUUID, importMutexStateClose)
	if localEngine == nil {
		log.L().Warn("could not find engine in cleanupEngine", zap.Stringer("uuid", engineUUID))
		return nil
	}
	defer localEngine.unlock()
	if err := localEngine.Close(); err != nil {
		return err
	}
	if err := localEngine.Cleanup(local.localStoreDir); err != nil {
		return err
	}
	db, err := local.openEngineDB(engineUUID, false)
	if err == nil {
		localEngine.db = db
		localEngine.localFileMeta = localFileMeta{}
		if !common.IsDirExists(localEngine.sstDir) {
			if err := os.Mkdir(localEngine.sstDir, 0o755); err != nil {
				return errors.Trace(err)
			}
		}
	}
	localEngine.pendingFileSize.Store(0)
	localEngine.finishedRanges.reset()

	return err
}

func (local *local) CleanupEngine(ctx context.Context, engineUUID uuid.UUID) error {
	localEngine := local.lockEngine(engineUUID, importMutexStateClose)
	// release this engine after import success
	if localEngine == nil {
		log.L().Warn("could not find engine in cleanupEngine", zap.Stringer("uuid", engineUUID))
		return nil
	}
	defer localEngine.unlock()

	// since closing the engine causes all subsequent operations on it panic,
	// we make sure to delete it from the engine map before calling Close().
	// (note that Close() returning error does _not_ mean the pebble DB
	// remains open/usable.)
	local.engines.Delete(engineUUID)
	err := localEngine.Close()
	if err != nil {
		return err
	}
	err = localEngine.Cleanup(local.localStoreDir)
	if err != nil {
		return err
	}
	localEngine.TotalSize.Store(0)
	localEngine.Length.Store(0)
	return nil
}

func (local *local) CheckRequirements(ctx context.Context, checkCtx *backend.CheckCtx) error {
	versionStr, err := local.g.GetSQLExecutor().ObtainStringWithLog(
		ctx,
		"SELECT version();",
		"check TiDB version",
		log.L())
	if err != nil {
		return errors.Trace(err)
	}
	if err := checkTiDBVersion(ctx, versionStr, localMinTiDBVersion, localMaxTiDBVersion); err != nil {
		return err
	}
	if err := tikv.CheckPDVersion(ctx, local.tls, local.pdAddr, localMinPDVersion, localMaxPDVersion); err != nil {
		return err
	}
	if err := tikv.CheckTiKVVersion(ctx, local.tls, local.pdAddr, localMinTiKVVersion, localMaxTiKVVersion); err != nil {
		return err
	}

	tidbVersion, _ := version.ExtractTiDBVersion(versionStr)
	return checkTiFlashVersion(ctx, local.g, checkCtx, *tidbVersion)
}

func checkTiDBVersion(_ context.Context, versionStr string, requiredMinVersion, requiredMaxVersion semver.Version) error {
	return version.CheckTiDBVersion(versionStr, requiredMinVersion, requiredMaxVersion)
}

var tiFlashReplicaQuery = "SELECT TABLE_SCHEMA, TABLE_NAME FROM information_schema.TIFLASH_REPLICA WHERE REPLICA_COUNT > 0;"

type tblName struct {
	schema string
	name   string
}

type tblNames []tblName

func (t tblNames) String() string {
	var b strings.Builder
	b.WriteByte('[')
	for i, n := range t {
		if i > 0 {
			b.WriteString(", ")
		}
		b.WriteString(common.UniqueTable(n.schema, n.name))
	}
	b.WriteByte(']')
	return b.String()
}

// check TiFlash replicas.
// local backend doesn't support TiFlash before tidb v4.0.5
func checkTiFlashVersion(ctx context.Context, g glue.Glue, checkCtx *backend.CheckCtx, tidbVersion semver.Version) error {
	if tidbVersion.Compare(tiFlashMinVersion) >= 0 {
		return nil
	}

	res, err := g.GetSQLExecutor().QueryStringsWithLog(ctx, tiFlashReplicaQuery, "fetch tiflash replica info", log.L())
	if err != nil {
		return errors.Annotate(err, "fetch tiflash replica info failed")
	}

	tiFlashTablesMap := make(map[tblName]struct{}, len(res))
	for _, tblInfo := range res {
		name := tblName{schema: tblInfo[0], name: tblInfo[1]}
		tiFlashTablesMap[name] = struct{}{}
	}

	tiFlashTables := make(tblNames, 0)
	for _, dbMeta := range checkCtx.DBMetas {
		for _, tblMeta := range dbMeta.Tables {
			if len(tblMeta.DataFiles) == 0 {
				continue
			}
			name := tblName{schema: tblMeta.DB, name: tblMeta.Name}
			if _, ok := tiFlashTablesMap[name]; ok {
				tiFlashTables = append(tiFlashTables, name)
			}
		}
	}

	if len(tiFlashTables) > 0 {
		helpInfo := "Please either upgrade TiDB to version >= 4.0.5 or add TiFlash replica after load data."
		return errors.Errorf("lightning local backend doesn't support TiFlash in this TiDB version. conflict tables: %s. "+helpInfo, tiFlashTables)
	}
	return nil
}

func (local *local) FetchRemoteTableModels(ctx context.Context, schemaName string) ([]*model.TableInfo, error) {
	return tikv.FetchRemoteTableModelsFromTLS(ctx, local.tls, schemaName)
}

func (local *local) MakeEmptyRows() kv.Rows {
	return kv.MakeRowsFromKvPairs(nil)
}

func (local *local) NewEncoder(tbl table.Table, options *kv.SessionOptions) (kv.Encoder, error) {
	return kv.NewTableKVEncoder(tbl, options)
}

func engineSSTDir(storeDir string, engineUUID uuid.UUID) string {
	return filepath.Join(storeDir, engineUUID.String()+".sst")
}

func (local *local) LocalWriter(ctx context.Context, cfg *backend.LocalWriterConfig, engineUUID uuid.UUID) (backend.EngineWriter, error) {
	e, ok := local.engines.Load(engineUUID)
	if !ok {
		return nil, errors.Errorf("could not find engine for %s", engineUUID.String())
	}
	engineFile := e.(*File)
	return openLocalWriter(ctx, cfg, engineFile, local.localWriterMemCacheSize)
}

func openLocalWriter(ctx context.Context, cfg *backend.LocalWriterConfig, f *File, cacheSize int64) (*Writer, error) {
	w := &Writer{
		local:              f,
		memtableSizeLimit:  cacheSize,
		kvBuffer:           newBytesBuffer(),
		isKVSorted:         cfg.IsKVSorted,
		isWriteBatchSorted: true,
	}
	// pre-allocate a long enough buffer to avoid a lot of runtime.growslice
	// this can help save about 3% of CPU.
	if !w.isKVSorted {
		w.writeBatch = make([]common.KvPair, units.MiB)
	}
	f.localWriters.Store(w, nil)
	return w, nil
}

func (local *local) isIngestRetryable(
	ctx context.Context,
	resp *sst.IngestResponse,
	region *split.RegionInfo,
	metas []*sst.SSTMeta,
) (retryType, *split.RegionInfo, error) {
	if resp.GetError() == nil {
		return retryNone, nil, nil
	}

	getRegion := func() (*split.RegionInfo, error) {
		for i := 0; ; i++ {
			newRegion, err := local.splitCli.GetRegion(ctx, region.Region.GetStartKey())
			if err != nil {
				return nil, errors.Trace(err)
			}
			if newRegion != nil {
				return newRegion, nil
			}
			log.L().Warn("get region by key return nil, will retry", logutil.Region(region.Region), logutil.Leader(region.Leader),
				zap.Int("retry", i))
			select {
			case <-ctx.Done():
				return nil, ctx.Err()
			case <-time.After(time.Second):
			}
		}
	}

	var newRegion *split.RegionInfo
	var err error
	switch errPb := resp.GetError(); {
	case errPb.NotLeader != nil:
		if newLeader := errPb.GetNotLeader().GetLeader(); newLeader != nil {
			newRegion = &split.RegionInfo{
				Leader: newLeader,
				Region: region.Region,
			}
		} else {
			newRegion, err = getRegion()
			if err != nil {
				return retryNone, nil, errors.Trace(err)
			}
		}
		// TODO: because in some case, TiKV may return retryable error while the ingest is succeeded.
		// Thus directly retry ingest may cause TiKV panic. So always return retryWrite here to avoid
		// this issue.
		// See: https://github.com/tikv/tikv/issues/9496
		return retryWrite, newRegion, errors.Errorf("not leader: %s", errPb.GetMessage())
	case errPb.EpochNotMatch != nil:
		if currentRegions := errPb.GetEpochNotMatch().GetCurrentRegions(); currentRegions != nil {
			var currentRegion *metapb.Region
			for _, r := range currentRegions {
				if insideRegion(r, metas) {
					currentRegion = r
					break
				}
			}
			if currentRegion != nil {
				var newLeader *metapb.Peer
				for _, p := range currentRegion.Peers {
					if p.GetStoreId() == region.Leader.GetStoreId() {
						newLeader = p
						break
					}
				}
				if newLeader != nil {
					newRegion = &split.RegionInfo{
						Leader: newLeader,
						Region: currentRegion,
					}
				}
			}
		}
		retryTy := retryNone
		if newRegion != nil {
			retryTy = retryWrite
		}
		return retryTy, newRegion, errors.Errorf("epoch not match: %s", errPb.GetMessage())
	case strings.Contains(errPb.Message, "raft: proposal dropped"):
		// TODO: we should change 'Raft raft: proposal dropped' to a error type like 'NotLeader'
		newRegion, err = getRegion()
		if err != nil {
			return retryNone, nil, errors.Trace(err)
		}
		return retryWrite, newRegion, errors.New(errPb.GetMessage())
	}
	return retryNone, nil, errors.Errorf("non-retryable error: %s", resp.GetError().GetMessage())
}

// return the smallest []byte that is bigger than current bytes.
// special case when key is empty, empty bytes means infinity in our context, so directly return itself.
func nextKey(key []byte) []byte {
	if len(key) == 0 {
		return []byte{}
	}

	// in tikv <= 4.x, tikv will truncate the row key, so we should fetch the next valid row key
	// See: https://github.com/tikv/tikv/blob/f7f22f70e1585d7ca38a59ea30e774949160c3e8/components/raftstore/src/coprocessor/split_observer.rs#L36-L41
	if tablecodec.IsRecordKey(key) {
		tableID, handle, _ := tablecodec.DecodeRecordKey(key)
		return tablecodec.EncodeRowKeyWithHandle(tableID, handle.Next())
	}

	// if key is an index, directly append a 0x00 to the key.
	res := make([]byte, 0, len(key)+1)
	res = append(res, key...)
	res = append(res, 0)
	return res
}

type rangeOffsets struct {
	Size uint64
	Keys uint64
}

type rangeProperty struct {
	Key []byte
	rangeOffsets
}

func (r *rangeProperty) Less(than btree.Item) bool {
	ta := than.(*rangeProperty)
	return bytes.Compare(r.Key, ta.Key) < 0
}

var _ btree.Item = &rangeProperty{}

type rangeProperties []rangeProperty

func decodeRangeProperties(data []byte) (rangeProperties, error) {
	r := make(rangeProperties, 0, 16)
	for len(data) > 0 {
		if len(data) < 4 {
			return nil, io.ErrUnexpectedEOF
		}
		keyLen := int(binary.BigEndian.Uint32(data[:4]))
		data = data[4:]
		if len(data) < keyLen+8*2 {
			return nil, io.ErrUnexpectedEOF
		}
		key := data[:keyLen]
		data = data[keyLen:]
		size := binary.BigEndian.Uint64(data[:8])
		keys := binary.BigEndian.Uint64(data[8:])
		data = data[16:]
		r = append(r, rangeProperty{Key: key, rangeOffsets: rangeOffsets{Size: size, Keys: keys}})
	}

	return r, nil
}

func (r rangeProperties) Encode() []byte {
	b := make([]byte, 0, 1024)
	idx := 0
	for _, p := range r {
		b = append(b, 0, 0, 0, 0)
		binary.BigEndian.PutUint32(b[idx:], uint32(len(p.Key)))
		idx += 4
		b = append(b, p.Key...)
		idx += len(p.Key)

		b = append(b, 0, 0, 0, 0, 0, 0, 0, 0)
		binary.BigEndian.PutUint64(b[idx:], p.Size)
		idx += 8

		b = append(b, 0, 0, 0, 0, 0, 0, 0, 0)
		binary.BigEndian.PutUint64(b[idx:], p.Keys)
		idx += 8
	}
	return b
}

func (r rangeProperties) get(key []byte) rangeOffsets {
	idx := sort.Search(len(r), func(i int) bool {
		return bytes.Compare(r[i].Key, key) >= 0
	})
	return r[idx].rangeOffsets
}

type RangePropertiesCollector struct {
	props               rangeProperties
	lastOffsets         rangeOffsets
	lastKey             []byte
	currentOffsets      rangeOffsets
	propSizeIdxDistance uint64
	propKeysIdxDistance uint64
}

func newRangePropertiesCollector() pebble.TablePropertyCollector {
	return &RangePropertiesCollector{
		props:               make([]rangeProperty, 0, 1024),
		propSizeIdxDistance: defaultPropSizeIndexDistance,
		propKeysIdxDistance: defaultPropKeysIndexDistance,
	}
}

func (c *RangePropertiesCollector) sizeInLastRange() uint64 {
	return c.currentOffsets.Size - c.lastOffsets.Size
}

func (c *RangePropertiesCollector) keysInLastRange() uint64 {
	return c.currentOffsets.Keys - c.lastOffsets.Keys
}

func (c *RangePropertiesCollector) insertNewPoint(key []byte) {
	c.lastOffsets = c.currentOffsets
	c.props = append(c.props, rangeProperty{Key: append([]byte{}, key...), rangeOffsets: c.currentOffsets})
}

// implement `pebble.TablePropertyCollector`
// implement `TablePropertyCollector.Add`
func (c *RangePropertiesCollector) Add(key pebble.InternalKey, value []byte) error {
	c.currentOffsets.Size += uint64(len(value)) + uint64(len(key.UserKey))
	c.currentOffsets.Keys++
	if len(c.lastKey) == 0 || c.sizeInLastRange() >= c.propSizeIdxDistance ||
		c.keysInLastRange() >= c.propKeysIdxDistance {
		c.insertNewPoint(key.UserKey)
	}
	c.lastKey = append(c.lastKey[:0], key.UserKey...)
	return nil
}

func (c *RangePropertiesCollector) Finish(userProps map[string]string) error {
	if c.sizeInLastRange() > 0 || c.keysInLastRange() > 0 {
		c.insertNewPoint(c.lastKey)
	}

	userProps[propRangeIndex] = string(c.props.Encode())
	return nil
}

// The name of the property collector.
func (c *RangePropertiesCollector) Name() string {
	return propRangeIndex
}

type sizeProperties struct {
	totalSize    uint64
	indexHandles *btree.BTree
}

func newSizeProperties() *sizeProperties {
	return &sizeProperties{indexHandles: btree.New(32)}
}

func (s *sizeProperties) add(item *rangeProperty) {
	if old := s.indexHandles.ReplaceOrInsert(item); old != nil {
		o := old.(*rangeProperty)
		item.Keys += o.Keys
		item.Size += o.Size
	}
}

func (s *sizeProperties) addAll(props rangeProperties) {
	prevRange := rangeOffsets{}
	for _, r := range props {
		s.add(&rangeProperty{
			Key:          r.Key,
			rangeOffsets: rangeOffsets{Keys: r.Keys - prevRange.Keys, Size: r.Size - prevRange.Size},
		})
		prevRange = r.rangeOffsets
	}
	if len(props) > 0 {
		s.totalSize = props[len(props)-1].Size
	}
}

// iter the tree until f return false
func (s *sizeProperties) iter(f func(p *rangeProperty) bool) {
	s.indexHandles.Ascend(func(i btree.Item) bool {
		prop := i.(*rangeProperty)
		return f(prop)
	})
}

type sstMeta struct {
	path       string
	minKey     []byte
	maxKey     []byte
	totalSize  int64
	totalCount int64
	// used for calculate disk-quota
	fileSize int64
	seq      int32
}

type Writer struct {
	sync.Mutex
	local             *File
	sstDir            string
	memtableSizeLimit int64

	// if the KVs are append in order, we can directly write the into SST file,
	// else we must first store them in writeBatch and then batch flush into SST file.
	isKVSorted bool
	writer     *sstWriter

	// bytes buffer for writeBatch
	kvBuffer   *bytesBuffer
	writeBatch []common.KvPair
	// if the kvs in writeBatch are in order, we can avoid doing a `sort.Slice` which
	// is quite slow. in our bench, the sort operation eats about 5% of total CPU
	isWriteBatchSorted bool

	batchCount int
	batchSize  int64
	totalSize  int64
	totalCount int64

<<<<<<< HEAD
	kvBuffer *bytesBuffer
	writer   *sstWriter
<<<<<<< HEAD
=======
	lastMetaSeq int32
>>>>>>> 221bed67 (lightning: optimize lightning memory and perf (#1020))
=======

	lastMetaSeq int32
>>>>>>> 7956ddda
}

func (w *Writer) appendRowsSorted(kvs []common.KvPair) error {
	if w.writer == nil {
		writer, err := w.createSSTWriter()
		if err != nil {
			return errors.Trace(err)
		}
		w.writer = writer
		w.writer.minKey = append([]byte{}, kvs[0].Key...)
	}
	for _, pair := range kvs {
		w.batchSize += int64(len(pair.Key) + len(pair.Val))
	}
	w.batchCount += len(kvs)
	w.totalCount += int64(len(kvs))
	return w.writer.writeKVs(kvs)
}

func (w *Writer) appendRowsUnsorted(ctx context.Context, kvs []common.KvPair) error {
	l := len(w.writeBatch)
	cnt := w.batchCount
	var lastKey []byte
	if len(w.writeBatch) > 0 {
		lastKey = w.writeBatch[len(w.writeBatch)-1].Key
	}
	for _, pair := range kvs {
		if w.isWriteBatchSorted && bytes.Compare(lastKey, pair.Key) > 0 {
			w.isWriteBatchSorted = false
		}
		lastKey = pair.Key
		w.batchSize += int64(len(pair.Key) + len(pair.Val))
		key := w.kvBuffer.addBytes(pair.Key)
		val := w.kvBuffer.addBytes(pair.Val)
		if cnt < l {
			w.writeBatch[cnt].Key = key
			w.writeBatch[cnt].Val = val
		} else {
			w.writeBatch = append(w.writeBatch, common.KvPair{Key: key, Val: val})
		}
		cnt++
	}
	w.batchCount = cnt

	if w.batchSize > w.memtableSizeLimit {
		if err := w.flushKVs(ctx); err != nil {
			return err
		}
	}
	w.totalCount += int64(len(kvs))
	return nil
}

func (local *local) EngineFileSizes() (res []backend.EngineFileSize) {
	local.engines.Range(func(k, v interface{}) bool {
		engine := v.(*File)
		res = append(res, engine.getEngineFileSize())
		return true
	})
	return
}

func (w *Writer) AppendRows(ctx context.Context, tableName string, columnNames []string, ts uint64, rows kv.Rows) error {
	kvs := kv.KvPairsFromRows(rows)
	if len(kvs) == 0 {
		return nil
	}

	if w.local.closed.Load() {
		return errorEngineClosed
	}

	w.Lock()
	defer w.Unlock()

	// if chunk has _tidb_rowid field, we can't ensure that the rows are sorted.
	if w.isKVSorted && w.writer == nil {
		for _, c := range columnNames {
			if c == model.ExtraHandleName.L {
				w.isKVSorted = false
			}
		}
	}

	w.local.TS = ts
	if w.isKVSorted {
		return w.appendRowsSorted(kvs)
	}
	return w.appendRowsUnsorted(ctx, kvs)
}

func (w *Writer) flush(ctx context.Context) error {
	w.Lock()
	defer w.Unlock()
	if w.batchCount == 0 {
		return nil
	}

	w.totalSize += w.batchSize
	if len(w.writeBatch) > 0 {
		if err := w.flushKVs(ctx); err != nil {
			return errors.Trace(err)
		}
	}

	if w.writer != nil {
		meta, err := w.writer.close()
		if err != nil {
			return errors.Trace(err)
		}
		w.writer = nil
		w.batchCount = 0
		if meta != nil && meta.totalSize > 0 {
			return w.addSST(ctx, meta)
		}
	}

	return nil
}

type flushStatus struct {
	local *File
	seq   int32
}

func (f flushStatus) Flushed() bool {
	return f.seq <= f.local.finishedMetaSeq.Load()
}

func (w *Writer) Close(ctx context.Context) (backend.ChunkFlushStatus, error) {
	defer w.kvBuffer.destroy()
	defer w.local.localWriters.Delete(w)
	err := w.flush(ctx)
	// FIXME: in theory this line is useless, but In our benchmark with go1.15
	// this can resolve the memory consistently increasing issue.
	// maybe this is a bug related to go GC mechanism.
	w.writeBatch = nil
	return flushStatus{local: w.local, seq: w.lastMetaSeq}, err
}

func (w *Writer) IsSynced() bool {
	return w.batchCount == 0 && w.lastMetaSeq <= w.local.finishedMetaSeq.Load()
}

func (w *Writer) flushKVs(ctx context.Context) error {
	writer, err := w.createSSTWriter()
	if err != nil {
		return errors.Trace(err)
	}
	if !w.isWriteBatchSorted {
		sort.Slice(w.writeBatch[:w.batchCount], func(i, j int) bool {
			return bytes.Compare(w.writeBatch[i].Key, w.writeBatch[j].Key) < 0
		})
		w.isWriteBatchSorted = true
	}

	writer.minKey = append(writer.minKey[:0], w.writeBatch[0].Key...)
	err = writer.writeKVs(w.writeBatch[:w.batchCount])
	if err != nil {
		return errors.Trace(err)
	}
	meta, err := writer.close()
	if err != nil {
		return errors.Trace(err)
	}
	err = w.addSST(ctx, meta)
	if err != nil {
		return errors.Trace(err)
	}

	w.totalSize += w.batchSize
	w.batchSize = 0
	w.batchCount = 0
	w.kvBuffer.reset()
	return nil
}

func (w *Writer) addSST(ctx context.Context, meta *sstMeta) error {
	seq, err := w.local.addSST(ctx, meta)
	if err != nil {
		return err
	}
	w.lastMetaSeq = seq
	return nil
}

func (w *Writer) createSSTWriter() (*sstWriter, error) {
	path := filepath.Join(w.local.sstDir, uuid.New().String()+".sst")
	writer, err := newSSTWriter(path)
	if err != nil {
		return nil, err
	}
	sw := &sstWriter{sstMeta: &sstMeta{path: path}, writer: writer}
	return sw, nil
}

var errorUnorderedSSTInsertion = errors.New("inserting KVs into SST without order")

type localIngestDescription uint8

const (
	localIngestDescriptionFlushed localIngestDescription = 1 << iota
	localIngestDescriptionImmediate
)

type sstWriter struct {
	*sstMeta
	writer *sstable.Writer
}

func newSSTWriter(path string) (*sstable.Writer, error) {
	f, err := os.Create(path)
	if err != nil {
		return nil, errors.Trace(err)
	}
	writer := sstable.NewWriter(f, sstable.WriterOptions{
		TablePropertyCollectors: []func() pebble.TablePropertyCollector{
			newRangePropertiesCollector,
		},
		BlockSize: 16 * 1024,
	})
	return writer, nil
}

func (sw *sstWriter) writeKVs(kvs []common.KvPair) error {
	if len(kvs) == 0 {
		return nil
	}

	if bytes.Compare(kvs[0].Key, sw.maxKey) <= 0 {
		return errorUnorderedSSTInsertion
	}

	internalKey := sstable.InternalKey{
		Trailer: uint64(sstable.InternalKeyKindSet),
	}
	var lastKey []byte
	for _, p := range kvs {
		if bytes.Equal(p.Key, lastKey) {
			log.L().Warn("duplicated key found, skip write", logutil.Key("key", p.Key))
			continue
		}
		internalKey.UserKey = p.Key
		if err := sw.writer.Add(internalKey, p.Val); err != nil {
			return errors.Trace(err)
		}
		sw.totalSize += int64(len(p.Key)) + int64(len(p.Val))
	}
	sw.totalCount += int64(len(kvs))
	sw.maxKey = append(sw.maxKey[:0], kvs[len(kvs)-1].Key...)
	return nil
}

func (sw *sstWriter) close() (*sstMeta, error) {
	if err := sw.writer.Close(); err != nil {
		return nil, errors.Trace(err)
	}
	meta, err := sw.writer.Metadata()
	if err != nil {
		return nil, errors.Trace(err)
	}
	sw.fileSize = int64(meta.Size)
	return sw.sstMeta, nil
}

type sstIter struct {
	name   string
	key    []byte
	val    []byte
	iter   sstable.Iterator
	reader *sstable.Reader
	valid  bool
}

func (i *sstIter) Close() error {
	if err := i.iter.Close(); err != nil {
		return errors.Trace(err)
	}
	err := i.reader.Close()
	return errors.Trace(err)
}

type sstIterHeap struct {
	iters []*sstIter
}

func (h *sstIterHeap) Len() int {
	return len(h.iters)
}

func (h *sstIterHeap) Less(i, j int) bool {
	return bytes.Compare(h.iters[i].key, h.iters[j].key) < 0
}

func (h *sstIterHeap) Swap(i, j int) {
	h.iters[i], h.iters[j] = h.iters[j], h.iters[i]
}

func (h *sstIterHeap) Push(x interface{}) {
	h.iters = append(h.iters, x.(*sstIter))
}

func (h *sstIterHeap) Pop() interface{} {
	item := h.iters[len(h.iters)-1]
	h.iters = h.iters[:len(h.iters)-1]
	return item
}

func (h *sstIterHeap) Next() ([]byte, []byte, error) {
	for {
		if len(h.iters) == 0 {
			return nil, nil, nil
		}

		iter := h.iters[0]
		if iter.valid {
			iter.valid = false
			return iter.key, iter.val, iter.iter.Error()
		}

		var k *pebble.InternalKey
		k, iter.val = iter.iter.Next()
		if k != nil {
			iter.key = k.UserKey
			iter.valid = true
			heap.Fix(h, 0)
		} else {
			err := iter.Close()
			heap.Remove(h, 0)
			if err != nil {
				return nil, nil, errors.Trace(err)
			}
		}
	}
}

// sstIngester is a interface used to merge and ingest SST files.
// it's a interface mainly used for test convenience
type sstIngester interface {
	mergeSSTs(metas []*sstMeta, dir string) (*sstMeta, error)
	ingest([]*sstMeta) error
}

type dbSSTIngester struct {
	e *File
}

func (i dbSSTIngester) mergeSSTs(metas []*sstMeta, dir string) (*sstMeta, error) {
	if len(metas) == 0 {
		return nil, errors.New("sst metas is empty")
	} else if len(metas) == 1 {
		return metas[0], nil
	}

	start := time.Now()
	newMeta := &sstMeta{
		seq: metas[len(metas)-1].seq,
	}
	mergeIter := &sstIterHeap{
		iters: make([]*sstIter, 0, len(metas)),
	}

	for _, p := range metas {
		f, err := os.Open(p.path)
		if err != nil {
			return nil, errors.Trace(err)
		}
		reader, err := sstable.NewReader(f, sstable.ReaderOptions{})
		if err != nil {
			return nil, errors.Trace(err)
		}
		iter, err := reader.NewIter(nil, nil)
		if err != nil {
			return nil, errors.Trace(err)
		}
		key, val := iter.Next()
		if key == nil {
			continue
		}
		if iter.Error() != nil {
			return nil, errors.Trace(iter.Error())
		}
		mergeIter.iters = append(mergeIter.iters, &sstIter{
			name:   p.path,
			iter:   iter,
			key:    key.UserKey,
			val:    val,
			reader: reader,
			valid:  true,
		})
		newMeta.totalSize += p.totalSize
		newMeta.totalCount += p.totalCount
	}
	heap.Init(mergeIter)

	name := filepath.Join(dir, fmt.Sprintf("%s.sst", uuid.New()))
	writer, err := newSSTWriter(name)
	if err != nil {
		return nil, errors.Trace(err)
	}
	newMeta.path = name

	internalKey := sstable.InternalKey{
		Trailer: uint64(sstable.InternalKeyKindSet),
	}
	key, val, err := mergeIter.Next()
	if err != nil {
		return nil, err
	}
	if key == nil {
		return nil, errors.New("all ssts are empty!")
	}
	newMeta.minKey = append(newMeta.minKey[:0], key...)
	lastKey := make([]byte, 0)
	for {
		if bytes.Equal(lastKey, key) {
			log.L().Warn("duplicated key found, skipped", zap.Binary("key", lastKey))
			continue
		}
		internalKey.UserKey = key
		err = writer.Add(internalKey, val)
		if err != nil {
			return nil, err
		}
		lastKey = append(lastKey[:0], key...)
		key, val, err = mergeIter.Next()
		if err != nil {
			return nil, err
		}
		if key == nil {
			break
		}
	}
	err = writer.Close()
	if err != nil {
		return nil, errors.Trace(err)
	}
	meta, err := writer.Metadata()
	if err != nil {
		return nil, errors.Trace(err)
	}
	newMeta.maxKey = lastKey
	newMeta.fileSize = int64(meta.Size)

	dur := time.Since(start)
	log.L().Info("compact sst", zap.Int("fileCount", len(metas)), zap.Int64("size", newMeta.totalSize),
		zap.Int64("count", newMeta.totalCount), zap.Duration("cost", dur), zap.String("file", name))

	// async clean raw SSTs.
	go func() {
		totalSize := int64(0)
		for _, m := range metas {
			totalSize += m.fileSize
			if err := os.Remove(m.path); err != nil {
				log.L().Warn("async cleanup sst file failed", zap.Error(err))
			}
		}
		// decrease the pending size after clean up
		i.e.pendingFileSize.Sub(totalSize)
	}()

	return newMeta, err
}

func (i dbSSTIngester) ingest(metas []*sstMeta) error {
	if len(metas) == 0 {
		return nil
	}
	paths := make([]string, 0, len(metas))
	for _, m := range metas {
		paths = append(paths, m.path)
	}
	return i.e.db.Ingest(paths)
}<|MERGE_RESOLUTION|>--- conflicted
+++ resolved
@@ -2549,17 +2549,7 @@
 	totalSize  int64
 	totalCount int64
 
-<<<<<<< HEAD
-	kvBuffer *bytesBuffer
-	writer   *sstWriter
-<<<<<<< HEAD
-=======
 	lastMetaSeq int32
->>>>>>> 221bed67 (lightning: optimize lightning memory and perf (#1020))
-=======
-
-	lastMetaSeq int32
->>>>>>> 7956ddda
 }
 
 func (w *Writer) appendRowsSorted(kvs []common.KvPair) error {
