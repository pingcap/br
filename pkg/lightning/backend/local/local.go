--- conflicted
+++ resolved
@@ -802,13 +802,9 @@
 type local struct {
 	engines sync.Map // sync version of map[uuid.UUID]*File
 
-<<<<<<< HEAD
-	conns    gRPCConns
+
 	pdCtl    *pdutil.PdController
-=======
-	pdCli    pd.Client
 	conns    common.GRPCConns
->>>>>>> 0c84977f
 	splitCli split.SplitClient
 	tls      *common.TLS
 	pdAddr   string
@@ -976,13 +972,8 @@
 		duplicateDetection:      cfg.DuplicateDetection,
 		duplicateDB:             duplicateDB,
 	}
-<<<<<<< HEAD
-	local.conns.conns = make(map[uint64]*connPool)
-	if err = local.checkMultiIngestSupport(ctx, pdCtl.GetPDClient()); err != nil {
-=======
 	local.conns = common.NewGRPCConns()
 	if err = local.checkMultiIngestSupport(ctx, pdCli); err != nil {
->>>>>>> 0c84977f
 		return backend.MakeBackend(nil), err
 	}
 
