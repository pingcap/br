--- conflicted
+++ resolved
@@ -618,8 +618,8 @@
 		zap.Int64("kvs", totalCount),
 		zap.Int64("sstFileSize", fileSize),
 		zap.String("file", metas[0].path),
-		log.ZapRedactBinary("firstKey", metas[0].minKey),
-		log.ZapRedactBinary("lastKey", metas[len(metas)-1].maxKey))
+		logutil.Key("firstKey", metas[0].minKey),
+		logutil.Key("lastKey", metas[len(metas)-1].maxKey))
 	if err := e.sstIngester.ingest(metas); err != nil {
 		return errors.Trace(err)
 	}
@@ -2548,42 +2548,9 @@
 	return nil
 }
 
-<<<<<<< HEAD
 func (sw *sstWriter) close() (*sstMeta, error) {
 	if err := sw.writer.Close(); err != nil {
 		return nil, errors.Trace(err)
-=======
-// ingestInto finishes the SST file, and ingests itself into the target File database.
-// On success, the entire writer will be reset as empty.
-func (sw *sstWriter) ingestInto(e *File, desc localIngestDescription) error {
-	if sw.totalCount > 0 {
-		if err := sw.writer.Close(); err != nil {
-			return errors.Trace(err)
-		}
-		if desc&localIngestDescriptionFlushed == 0 {
-			// No need to acquire lock around ingestion when flushing.
-			// we already held the lock before flushing.
-			e.lock(importMutexStateLocalIngest)
-			defer e.unlock()
-		}
-		meta, _ := sw.writer.Metadata() // this method returns error only if it has not been closed yet.
-		log.L().Info("write data to local DB",
-			zap.Int64("size", sw.totalSize),
-			zap.Int64("kvs", sw.totalCount),
-			zap.Uint8("description", uint8(desc)),
-			zap.Uint64("sstFileSize", meta.Size),
-			logutil.Key("firstKey", meta.SmallestPoint.UserKey),
-			logutil.Key("lastKey", meta.LargestPoint.UserKey))
-
-		if err := e.db.Ingest([]string{sw.path}); err != nil {
-			return errors.Trace(err)
-		}
-		e.TotalSize.Add(sw.totalSize)
-		e.Length.Add(sw.totalCount)
-		sw.totalSize = 0
-		sw.totalCount = 0
-		sw.lastKey = nil
->>>>>>> 921e0da6
 	}
 	meta, err := sw.writer.Metadata()
 	if err != nil {
