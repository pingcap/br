// Copyright 2020 PingCAP, Inc.
//
// Licensed under the Apache License, Version 2.0 (the "License");
// you may not use this file except in compliance with the License.
// You may obtain a copy of the License at
//
//     http://www.apache.org/licenses/LICENSE-2.0
//
// Unless required by applicable law or agreed to in writing, software
// distributed under the License is distributed on an "AS IS" BASIS,
// See the License for the specific language governing permissions and
// limitations under the License.

package local

import (
	"bytes"
	"context"
	"encoding/binary"
	"encoding/json"
	"io"
	"math"
	"os"
	"path/filepath"
	"sort"
	"strings"
	"sync"
	"time"

	"github.com/cockroachdb/pebble"
	"github.com/cockroachdb/pebble/sstable"
	"github.com/coreos/go-semver/semver"
	"github.com/docker/go-units"
	"github.com/google/btree"
	"github.com/google/uuid"
	"github.com/pingcap/errors"
	"github.com/pingcap/failpoint"
	"github.com/pingcap/kvproto/pkg/errorpb"
	sst "github.com/pingcap/kvproto/pkg/import_sstpb"
	"github.com/pingcap/kvproto/pkg/kvrpcpb"
	"github.com/pingcap/kvproto/pkg/metapb"
	"github.com/pingcap/parser/model"
	"github.com/pingcap/tidb/table"
	"github.com/pingcap/tidb/tablecodec"
	"github.com/pingcap/tidb/util/codec"
	"github.com/pingcap/tidb/util/hack"
	pd "github.com/tikv/pd/client"
	"go.uber.org/atomic"
	"go.uber.org/multierr"
	"go.uber.org/zap"
	"golang.org/x/sync/errgroup"
	"google.golang.org/grpc"
	"google.golang.org/grpc/backoff"
	"google.golang.org/grpc/credentials"
	"google.golang.org/grpc/keepalive"

	"github.com/pingcap/br/pkg/lightning/backend"
	"github.com/pingcap/br/pkg/lightning/backend/kv"
	"github.com/pingcap/br/pkg/lightning/common"
	"github.com/pingcap/br/pkg/lightning/config"
	"github.com/pingcap/br/pkg/lightning/glue"
	"github.com/pingcap/br/pkg/lightning/log"
	"github.com/pingcap/br/pkg/lightning/manual"
	"github.com/pingcap/br/pkg/lightning/metric"
	"github.com/pingcap/br/pkg/lightning/tikv"
	"github.com/pingcap/br/pkg/lightning/worker"
	split "github.com/pingcap/br/pkg/restore"
	"github.com/pingcap/br/pkg/utils"
	"github.com/pingcap/br/pkg/version"
)

const (
	dialTimeout             = 5 * time.Second
	bigValueSize            = 1 << 16 // 64K
	maxRetryTimes           = 5
	defaultRetryBackoffTime = 3 * time.Second

	gRPCKeepAliveTime    = 10 * time.Second
	gRPCKeepAliveTimeout = 3 * time.Second
	gRPCBackOffMaxDelay  = 3 * time.Second

	// See: https://github.com/tikv/tikv/blob/e030a0aae9622f3774df89c62f21b2171a72a69e/etc/config-template.toml#L360
	regionMaxKeyCount = 1_440_000

	propRangeIndex = "tikv.range_index"

	defaultPropSizeIndexDistance = 4 * units.MiB
	defaultPropKeysIndexDistance = 40 * 1024

	// defaultLocalWriterKVsChannelCap is the capacity of the
	// LocalWriter.kvsChan field, which acts as the buffer between local writer
	// and deliverLoop. Each entry in the channel can be observed from metrics
	//
	//		2 * sum(lightning_block_deliver_bytes_sum) / sum(lightning_block_deliver_bytes_count)
	//
	// which has a minimum size of 64 KB and a maximum size depending on the KV
	// encoding of each row. It can be as high as 1 MiB.
	defaultLocalWriterKVsChannelCap = 16

	// the lower threshold of max open files for pebble db.
	openFilesLowerThreshold = 128
)

var (
	// Local backend is compatible with TiDB [4.0.0, NextMajorVersion).
	localMinTiDBVersion = *semver.New("4.0.0")
	localMinTiKVVersion = *semver.New("4.0.0")
	localMinPDVersion   = *semver.New("4.0.0")
	localMaxTiDBVersion = version.NextMajorVersion()
	localMaxTiKVVersion = version.NextMajorVersion()
	localMaxPDVersion   = version.NextMajorVersion()
	tiFlashMinVersion   = *semver.New("4.0.5")
)

var (
	engineMetaKey      = []byte{0, 'm', 'e', 't', 'a'}
	normalIterStartKey = []byte{1}
)

// Range record start and end key for localStoreDir.DB
// so we can write it to tikv in streaming
type Range struct {
	start []byte
	end   []byte
}

// localFileMeta contains some field that is necessary to continue the engine restore/import process.
// These field should be written to disk when we update chunk checkpoint
type localFileMeta struct {
	TS uint64 `json:"ts"`
	// Length is the number of KV pairs stored by the engine.
	Length atomic.Int64 `json:"length"`
	// TotalSize is the total pre-compressed KV byte size stored by engine.
	TotalSize atomic.Int64 `json:"total_size"`
}

type importMutexState uint32

const (
	importMutexStateImport importMutexState = 1 << iota
	importMutexStateFlush
	importMutexStateClose
	importMutexStateLocalIngest
)

type File struct {
	localFileMeta
	db           *pebble.DB
	UUID         uuid.UUID
	localWriters sync.Map

	// isImportingAtomic is an atomic variable indicating whether this engine is importing.
	// This should not be used as a "spin lock" indicator.
	isImportingAtomic atomic.Uint32
	mutex             sync.Mutex
	finishedRanges    syncdRanges
}

func (e *File) Close() error {
	log.L().Debug("closing local engine", zap.Stringer("engine", e.UUID), zap.Stack("stack"))
	if e.db == nil {
		return nil
	}
	err := errors.Trace(e.db.Close())
	e.db = nil
	return err
}

// Cleanup remove meta and db files
func (e *File) Cleanup(dataDir string) error {
	dbPath := filepath.Join(dataDir, e.UUID.String())
	return os.RemoveAll(dbPath)
}

// Exist checks if db folder existing (meta sometimes won't flush before lightning exit)
func (e *File) Exist(dataDir string) error {
	dbPath := filepath.Join(dataDir, e.UUID.String())
	if _, err := os.Stat(dbPath); err != nil {
		return err
	}
	return nil
}

func (e *File) getSizeProperties() (*sizeProperties, error) {
	sstables, err := e.db.SSTables(pebble.WithProperties())
	if err != nil {
		log.L().Warn("get table properties failed", zap.Stringer("engine", e.UUID), log.ShortError(err))
		return nil, errors.Trace(err)
	}

	sizeProps := newSizeProperties()
	for _, level := range sstables {
		for _, info := range level {
			if prop, ok := info.Properties.UserProperties[propRangeIndex]; ok {
				data := hack.Slice(prop)
				rangeProps, err := decodeRangeProperties(data)
				if err != nil {
					log.L().Warn("decodeRangeProperties failed", zap.Stringer("engine", e.UUID),
						zap.Stringer("fileNum", info.FileNum), log.ShortError(err))
					return nil, errors.Trace(err)
				}

				sizeProps.addAll(rangeProps)
			}
		}
	}

	return sizeProps, nil
}

func (e *File) isLocked() bool {
	return e.isImportingAtomic.Load() != 0
}

func (e *File) getEngineFileSize() backend.EngineFileSize {
	metrics := e.db.Metrics()
	total := metrics.Total()
	var memSize int64
	e.localWriters.Range(func(k, v interface{}) bool {
		w := k.(*Writer)
		memSize += w.writeBatch.totalSize
		if w.writer != nil {
			total.Size += int64(w.writer.writer.EstimatedSize())
		}
		return true
	})

	return backend.EngineFileSize{
		UUID:        e.UUID,
		DiskSize:    total.Size,
		MemSize:     memSize,
		IsImporting: e.isLocked(),
	}
}

// lock locks the local file for importing.
func (e *File) lock(state importMutexState) {
	e.mutex.Lock()
	e.isImportingAtomic.Store(uint32(state))
}

// lockUnless tries to lock the local file unless it is already locked into the state given by
// ignoreStateMask. Returns whether the lock is successful.
func (e *File) lockUnless(newState, ignoreStateMask importMutexState) bool {
	curState := e.isImportingAtomic.Load()
	if curState&uint32(ignoreStateMask) != 0 {
		return false
	}
	e.lock(newState)
	return true
}

func (e *File) unlock() {
	if e == nil {
		return
	}
	e.isImportingAtomic.Store(0)
	e.mutex.Unlock()
}

func (e *File) flushLocalWriters(parentCtx context.Context) error {
	eg, ctx := errgroup.WithContext(parentCtx)
	e.localWriters.Range(func(k, v interface{}) bool {
		eg.Go(func() error {
			w := k.(*Writer)
			replyErrCh := make(chan error, 1)
			w.flushChMutex.RLock()
			if w.flushCh != nil {
				w.flushCh <- replyErrCh
			} else {
				replyErrCh <- nil
			}
			w.flushChMutex.RUnlock()
			select {
			case <-ctx.Done():
				return ctx.Err()
			case err := <-replyErrCh:
				return err
			}
		})
		return true
	})
	return eg.Wait()
}

func (e *File) flushEngineWithoutLock(ctx context.Context) error {
	if err := e.flushLocalWriters(ctx); err != nil {
		return err
	}
	if err := e.saveEngineMeta(); err != nil {
		return err
	}
	flushFinishedCh, err := e.db.AsyncFlush()
	if err != nil {
		return err
	}
	select {
	case <-flushFinishedCh:
		return nil
	case <-ctx.Done():
		return ctx.Err()
	}
}

// saveEngineMeta saves the metadata about the DB into the DB itself.
// This method should be followed by a Flush to ensure the data is actually synchronized
func (e *File) saveEngineMeta() error {
	jsonBytes, err := json.Marshal(&e.localFileMeta)
	if err != nil {
		return errors.Trace(err)
	}
	// note: we can't set Sync to true since we disabled WAL.
	return errors.Trace(e.db.Set(engineMetaKey, jsonBytes, &pebble.WriteOptions{Sync: false}))
}

func (e *File) loadEngineMeta() {
	jsonBytes, closer, err := e.db.Get(engineMetaKey)
	if err != nil {
		log.L().Debug("local db missing engine meta", zap.Stringer("uuid", e.UUID), zap.Error(err))
		return
	}
	defer closer.Close()

	err = json.Unmarshal(jsonBytes, &e.localFileMeta)
	if err != nil {
		log.L().Warn("local db failed to deserialize meta", zap.Stringer("uuid", e.UUID), zap.ByteString("content", jsonBytes), zap.Error(err))
	}
}

type gRPCConns struct {
	mu    sync.Mutex
	conns map[uint64]*connPool
}

func (conns *gRPCConns) Close() {
	conns.mu.Lock()
	defer conns.mu.Unlock()

	for _, cp := range conns.conns {
		cp.Close()
	}
}

type local struct {
	engines sync.Map // sync version of map[uuid.UUID]*File

	conns    gRPCConns
	splitCli split.SplitClient
	tls      *common.TLS
	pdAddr   string
	g        glue.Glue

	localStoreDir   string
	regionSplitSize int64

	rangeConcurrency  *worker.Pool
	ingestConcurrency *worker.Pool
	batchWriteKVPairs int
	checkpointEnabled bool

	tcpConcurrency int
	maxOpenFiles   int

	engineMemCacheSize      int
	localWriterMemCacheSize int64
}

// connPool is a lazy pool of gRPC channels.
// When `Get` called, it lazily allocates new connection if connection not full.
// If it's full, then it will return allocated channels round-robin.
type connPool struct {
	mu sync.Mutex

	conns   []*grpc.ClientConn
	next    int
	cap     int
	newConn func(ctx context.Context) (*grpc.ClientConn, error)
}

func (p *connPool) takeConns() (conns []*grpc.ClientConn) {
	p.mu.Lock()
	defer p.mu.Unlock()
	p.conns, conns = nil, p.conns
	p.next = 0
	return conns
}

// Close closes the conn pool.
func (p *connPool) Close() {
	for _, c := range p.takeConns() {
		if err := c.Close(); err != nil {
			log.L().Warn("failed to close clientConn", zap.String("target", c.Target()), log.ShortError(err))
		}
	}
}

// get tries to get an existing connection from the pool, or make a new one if the pool not full.
func (p *connPool) get(ctx context.Context) (*grpc.ClientConn, error) {
	p.mu.Lock()
	defer p.mu.Unlock()
	if len(p.conns) < p.cap {
		c, err := p.newConn(ctx)
		if err != nil {
			return nil, err
		}
		p.conns = append(p.conns, c)
		return c, nil
	}

	conn := p.conns[p.next]
	p.next = (p.next + 1) % p.cap
	return conn, nil
}

// newConnPool creates a new connPool by the specified conn factory function and capacity.
func newConnPool(cap int, newConn func(ctx context.Context) (*grpc.ClientConn, error)) *connPool {
	return &connPool{
		cap:     cap,
		conns:   make([]*grpc.ClientConn, 0, cap),
		newConn: newConn,

		mu: sync.Mutex{},
	}
}

// NewLocalBackend creates new connections to tikv.
func NewLocalBackend(
	ctx context.Context,
	tls *common.TLS,
	pdAddr string,
	cfg *config.TikvImporter,
	enableCheckpoint bool,
	g glue.Glue,
	maxOpenFiles int,
) (backend.Backend, error) {
	localFile := cfg.SortedKVDir
	rangeConcurrency := cfg.RangeConcurrency

	pdCli, err := pd.NewClientWithContext(ctx, []string{pdAddr}, tls.ToPDSecurityOption())
	if err != nil {
		return backend.MakeBackend(nil), errors.Annotate(err, "construct pd client failed")
	}
	splitCli := split.NewSplitClient(pdCli, tls.TLSConfig())

	shouldCreate := true
	if enableCheckpoint {
		if info, err := os.Stat(localFile); err != nil {
			if !os.IsNotExist(err) {
				return backend.MakeBackend(nil), err
			}
		} else if info.IsDir() {
			shouldCreate = false
		}
	}

	if shouldCreate {
		err = os.Mkdir(localFile, 0o700)
		if err != nil {
			return backend.MakeBackend(nil), errors.Annotate(err, "invalid sorted-kv-dir for local backend, please change the config or delete the path")
		}
	}

	local := &local{
		engines:  sync.Map{},
		splitCli: splitCli,
		tls:      tls,
		pdAddr:   pdAddr,
		g:        g,

		localStoreDir:   localFile,
		regionSplitSize: int64(cfg.RegionSplitSize),

		rangeConcurrency:  worker.NewPool(ctx, rangeConcurrency, "range"),
		ingestConcurrency: worker.NewPool(ctx, rangeConcurrency*2, "ingest"),
		tcpConcurrency:    rangeConcurrency,
		batchWriteKVPairs: cfg.SendKVPairs,
		checkpointEnabled: enableCheckpoint,
		maxOpenFiles:      utils.MaxInt(maxOpenFiles, openFilesLowerThreshold),

		engineMemCacheSize:      int(cfg.EngineMemCacheSize),
		localWriterMemCacheSize: int64(cfg.LocalWriterMemCacheSize),
	}
	local.conns.conns = make(map[uint64]*connPool)
	return backend.MakeBackend(local), nil
}

// lock locks a local file and returns the File instance if it exists.
func (local *local) lockEngine(engineID uuid.UUID, state importMutexState) *File {
	if e, ok := local.engines.Load(engineID); ok {
		engine := e.(*File)
		engine.lock(state)
		return engine
	}
	return nil
}

// lockAllEnginesUnless tries to lock all engines, unless those which are already locked in the
// state given by ignoreStateMask. Returns the list of locked engines.
func (local *local) lockAllEnginesUnless(newState, ignoreStateMask importMutexState) []*File {
	var allEngines []*File
	local.engines.Range(func(k, v interface{}) bool {
		engine := v.(*File)
		if engine.lockUnless(newState, ignoreStateMask) {
			allEngines = append(allEngines, engine)
		}
		return true
	})
	return allEngines
}

func (local *local) makeConn(ctx context.Context, storeID uint64) (*grpc.ClientConn, error) {
	store, err := local.splitCli.GetStore(ctx, storeID)
	if err != nil {
		return nil, errors.Trace(err)
	}
	opt := grpc.WithInsecure()
	if local.tls.TLSConfig() != nil {
		opt = grpc.WithTransportCredentials(credentials.NewTLS(local.tls.TLSConfig()))
	}
	ctx, cancel := context.WithTimeout(ctx, dialTimeout)

	bfConf := backoff.DefaultConfig
	bfConf.MaxDelay = gRPCBackOffMaxDelay
	// we should use peer address for tiflash. for tikv, peer address is empty
	addr := store.GetPeerAddress()
	if addr == "" {
		addr = store.GetAddress()
	}
	conn, err := grpc.DialContext(
		ctx,
		addr,
		opt,
		grpc.WithConnectParams(grpc.ConnectParams{Backoff: bfConf}),
		grpc.WithKeepaliveParams(keepalive.ClientParameters{
			Time:                gRPCKeepAliveTime,
			Timeout:             gRPCKeepAliveTimeout,
			PermitWithoutStream: true,
		}),
	)
	cancel()
	if err != nil {
		return nil, errors.Trace(err)
	}
	return conn, nil
}

func (local *local) getGrpcConnLocked(ctx context.Context, storeID uint64) (*grpc.ClientConn, error) {
	if _, ok := local.conns.conns[storeID]; !ok {
		local.conns.conns[storeID] = newConnPool(local.tcpConcurrency, func(ctx context.Context) (*grpc.ClientConn, error) {
			return local.makeConn(ctx, storeID)
		})
	}
	return local.conns.conns[storeID].get(ctx)
}

// Close the local backend.
func (local *local) Close() {
	allEngines := local.lockAllEnginesUnless(importMutexStateClose, 0)
	local.engines = sync.Map{}

	for _, engine := range allEngines {
		engine.Close()
		engine.unlock()
	}
	local.conns.Close()

	// if checkpoint is disable or we finish load all data successfully, then files in this
	// dir will be useless, so we clean up this dir and all files in it.
	if !local.checkpointEnabled || common.IsEmptyDir(local.localStoreDir) {
		err := os.RemoveAll(local.localStoreDir)
		if err != nil {
			log.L().Warn("remove local db file failed", zap.Error(err))
		}
	}
}

// FlushEngine ensure the written data is saved successfully, to make sure no data lose after restart
func (local *local) FlushEngine(ctx context.Context, engineID uuid.UUID) error {
	engineFile := local.lockEngine(engineID, importMutexStateFlush)

	// the engine cannot be deleted after while we've acquired the lock identified by UUID.

	if engineFile == nil {
		return errors.Errorf("engine '%s' not found", engineID)
	}
	defer engineFile.unlock()
	return engineFile.flushEngineWithoutLock(ctx)
}

func (local *local) FlushAllEngines(parentCtx context.Context) (err error) {
	allEngines := local.lockAllEnginesUnless(importMutexStateFlush, ^importMutexStateLocalIngest)
	defer func() {
		for _, engine := range allEngines {
			engine.unlock()
		}
	}()

	eg, ctx := errgroup.WithContext(parentCtx)
	for _, engineFile := range allEngines {
		ef := engineFile
		eg.Go(func() error {
			return ef.flushEngineWithoutLock(ctx)
		})
	}
	return eg.Wait()
}

func (local *local) RetryImportDelay() time.Duration {
	return defaultRetryBackoffTime
}

func (local *local) MaxChunkSize() int {
	// a batch size write to leveldb
	return int(local.regionSplitSize)
}

func (local *local) ShouldPostProcess() bool {
	return true
}

func (local *local) openEngineDB(engineUUID uuid.UUID, readOnly bool) (*pebble.DB, error) {
	opt := &pebble.Options{
		MemTableSize: local.engineMemCacheSize,
		// the default threshold value may cause write stall.
		MemTableStopWritesThreshold: 8,
		MaxConcurrentCompactions:    16,
		// set threshold to half of the max open files to avoid trigger compaction
		L0CompactionThreshold: math.MaxInt32,
		L0StopWritesThreshold: math.MaxInt32,
		MaxOpenFiles:          local.maxOpenFiles,
		DisableWAL:            true,
		ReadOnly:              readOnly,
		TablePropertyCollectors: []func() pebble.TablePropertyCollector{
			newRangePropertiesCollector,
		},
	}
	dbPath := filepath.Join(local.localStoreDir, engineUUID.String())
	return pebble.Open(dbPath, opt)
}

// This method must be called with holding mutex of File
func (local *local) OpenEngine(ctx context.Context, engineUUID uuid.UUID) error {
	db, err := local.openEngineDB(engineUUID, false)
	if err != nil {
		return err
	}
	e, _ := local.engines.LoadOrStore(engineUUID, &File{UUID: engineUUID})
	engine := e.(*File)
	engine.db = db
	engine.loadEngineMeta()
	return nil
}

// Close backend engine by uuid
// NOTE: we will return nil if engine is not exist. This will happen if engine import&cleanup successfully
// but exit before update checkpoint. Thus after restart, we will try to import this engine again.
func (local *local) CloseEngine(ctx context.Context, engineUUID uuid.UUID) error {
	// flush mem table to storage, to free memory,
	// ask others' advise, looks like unnecessary, but with this we can control memory precisely.
	engine, ok := local.engines.Load(engineUUID)
	if !ok {
		// recovery mode, we should reopen this engine file
		db, err := local.openEngineDB(engineUUID, true)
		if err != nil {
			// if engine db does not exist, just skip
			if os.IsNotExist(errors.Cause(err)) {
				return nil
			}
			return err
		}
		engineFile := &File{
			UUID: engineUUID,
			db:   db,
		}
		engineFile.loadEngineMeta()
		local.engines.Store(engineUUID, engineFile)
		return nil
	}
	engineFile := engine.(*File)
	engineFile.lock(importMutexStateFlush)
	defer engineFile.unlock()
	return engineFile.flushEngineWithoutLock(ctx)
}

func (local *local) getImportClient(ctx context.Context, peer *metapb.Peer) (sst.ImportSSTClient, error) {
	local.conns.mu.Lock()
	defer local.conns.mu.Unlock()

	conn, err := local.getGrpcConnLocked(ctx, peer.GetStoreId())
	if err != nil {
		return nil, err
	}
	return sst.NewImportSSTClient(conn), nil
}

type rangeStats struct {
	count      int64
	totalBytes int64
}

// WriteToTiKV writer engine key-value pairs to tikv and return the sst meta generated by tikv.
// we don't need to do cleanup for the pairs written to tikv if encounters an error,
// tikv will takes the responsibility to do so.
func (local *local) WriteToTiKV(
	ctx context.Context,
	engineFile *File,
	region *split.RegionInfo,
	start, end []byte,
) ([]*sst.SSTMeta, Range, rangeStats, error) {
	begin := time.Now()
	regionRange := intersectRange(region.Region, Range{start: start, end: end})
	opt := &pebble.IterOptions{LowerBound: regionRange.start, UpperBound: regionRange.end}
	iter := engineFile.db.NewIter(opt)
	defer iter.Close()

	stats := rangeStats{}

	iter.First()
	if iter.Error() != nil {
		return nil, Range{}, stats, errors.Annotate(iter.Error(), "failed to read the first key")
	}
	if !iter.Valid() {
		log.L().Info("keys within region is empty, skip ingest", log.ZapRedactBinary("start", start),
			log.ZapRedactBinary("regionStart", region.Region.StartKey), log.ZapRedactBinary("end", end),
			log.ZapRedactBinary("regionEnd", region.Region.EndKey))
		return nil, regionRange, stats, nil
	}

	firstKey := codec.EncodeBytes([]byte{}, iter.Key())
	iter.Last()
	if iter.Error() != nil {
		return nil, Range{}, stats, errors.Annotate(iter.Error(), "failed to seek to the last key")
	}
	lastKey := codec.EncodeBytes([]byte{}, iter.Key())

	u := uuid.New()
	meta := &sst.SSTMeta{
		Uuid:        u[:],
		RegionId:    region.Region.GetId(),
		RegionEpoch: region.Region.GetRegionEpoch(),
		Range: &sst.Range{
			Start: firstKey,
			End:   lastKey,
		},
	}

	leaderID := region.Leader.GetId()
	clients := make([]sst.ImportSST_WriteClient, 0, len(region.Region.GetPeers()))
	requests := make([]*sst.WriteRequest, 0, len(region.Region.GetPeers()))
	for _, peer := range region.Region.GetPeers() {
		cli, err := local.getImportClient(ctx, peer)
		if err != nil {
			return nil, Range{}, stats, err
		}

		wstream, err := cli.Write(ctx)
		if err != nil {
			return nil, Range{}, stats, errors.Trace(err)
		}

		// Bind uuid for this write request
		req := &sst.WriteRequest{
			Chunk: &sst.WriteRequest_Meta{
				Meta: meta,
			},
		}
		if err = wstream.Send(req); err != nil {
			return nil, Range{}, stats, errors.Trace(err)
		}
		req.Chunk = &sst.WriteRequest_Batch{
			Batch: &sst.WriteBatch{
				CommitTs: engineFile.TS,
			},
		}
		clients = append(clients, wstream)
		requests = append(requests, req)
	}

	bytesBuf := newBytesBuffer()
	defer bytesBuf.destroy()
	pairs := make([]*sst.Pair, 0, local.batchWriteKVPairs)
	count := 0
	size := int64(0)
	totalCount := int64(0)
	firstLoop := true
	regionMaxSize := local.regionSplitSize * 4 / 3

	for iter.First(); iter.Valid(); iter.Next() {
		size += int64(len(iter.Key()) + len(iter.Value()))
		// here we reuse the `*sst.Pair`s to optimize object allocation
		if firstLoop {
			pair := &sst.Pair{
				Key:   bytesBuf.addBytes(iter.Key()),
				Value: bytesBuf.addBytes(iter.Value()),
			}
			pairs = append(pairs, pair)
		} else {
			pairs[count].Key = bytesBuf.addBytes(iter.Key())
			pairs[count].Value = bytesBuf.addBytes(iter.Value())
		}
		count++
		totalCount++

		if count >= local.batchWriteKVPairs {
			for i := range clients {
				requests[i].Chunk.(*sst.WriteRequest_Batch).Batch.Pairs = pairs[:count]
				if err := clients[i].Send(requests[i]); err != nil {
					return nil, Range{}, stats, errors.Trace(err)
				}
			}
			count = 0
			bytesBuf.reset()
			firstLoop = false
		}
		if size >= regionMaxSize || totalCount >= regionMaxKeyCount {
			break
		}
	}

	if iter.Error() != nil {
		return nil, Range{}, stats, errors.Trace(iter.Error())
	}

	if count > 0 {
		for i := range clients {
			requests[i].Chunk.(*sst.WriteRequest_Batch).Batch.Pairs = pairs[:count]
			if err := clients[i].Send(requests[i]); err != nil {
				return nil, Range{}, stats, errors.Trace(err)
			}
		}
	}

	var leaderPeerMetas []*sst.SSTMeta
	for i, wStream := range clients {
		if resp, closeErr := wStream.CloseAndRecv(); closeErr != nil {
<<<<<<< HEAD
			return nil, Range{}, stats, errors.Trace(closeErr)
		} else {
			if leaderID == region.Region.Peers[i].GetId() {
				leaderPeerMetas = resp.Metas
				log.L().Debug("get metas after write kv stream to tikv", zap.Reflect("metas", leaderPeerMetas))
			}
=======
			return nil, nil, stats, closeErr
		} else if leaderID == region.Region.Peers[i].GetId() {
			leaderPeerMetas = resp.Metas
			log.L().Debug("get metas after write kv stream to tikv", zap.Reflect("metas", leaderPeerMetas))
>>>>>>> be552371
		}
	}

	// if there is not leader currently, we should directly return an error
	if leaderPeerMetas == nil {
		log.L().Warn("write to tikv no leader", log.ZapRedactReflect("region", region),
			zap.Uint64("leader_id", leaderID), log.ZapRedactReflect("meta", meta),
			zap.Int64("kv_pairs", totalCount), zap.Int64("total_bytes", size))
		return nil, Range{}, stats, errors.Errorf("write to tikv with no leader returned, region '%d', leader: %d",
			region.Region.Id, leaderID)
	}

	log.L().Debug("write to kv", zap.Reflect("region", region), zap.Uint64("leader", leaderID),
		zap.Reflect("meta", meta), zap.Reflect("return metas", leaderPeerMetas),
		zap.Int64("kv_pairs", totalCount), zap.Int64("total_bytes", size),
		zap.Int64("buf_size", bytesBuf.totalSize()),
		zap.Stringer("takeTime", time.Since(begin)))

	finishedRange := regionRange
	if iter.Valid() && iter.Next() {
		firstKey := append([]byte{}, iter.Key()...)
		finishedRange = Range{start: regionRange.start, end: firstKey}
		log.L().Info("write to tikv partial finish", zap.Int64("count", totalCount),
			zap.Int64("size", size), log.ZapRedactBinary("startKey", regionRange.start), log.ZapRedactBinary("endKey", regionRange.end),
			log.ZapRedactBinary("remainStart", firstKey), log.ZapRedactBinary("remainEnd", regionRange.end),
			log.ZapRedactReflect("region", region))
	}
	stats.count = totalCount
	stats.totalBytes = size

	return leaderPeerMetas, finishedRange, stats, nil
}

func (local *local) Ingest(ctx context.Context, meta *sst.SSTMeta, region *split.RegionInfo) (*sst.IngestResponse, error) {
	leader := region.Leader
	if leader == nil {
		leader = region.Region.GetPeers()[0]
	}

	cli, err := local.getImportClient(ctx, leader)
	if err != nil {
		return nil, err
	}
	reqCtx := &kvrpcpb.Context{
		RegionId:    region.Region.GetId(),
		RegionEpoch: region.Region.GetRegionEpoch(),
		Peer:        leader,
	}

	req := &sst.IngestRequest{
		Context: reqCtx,
		Sst:     meta,
	}
	resp, err := cli.Ingest(ctx, req)
	if err != nil {
		return nil, errors.Trace(err)
	}
	return resp, nil
}

func splitRangeBySizeProps(fullRange Range, sizeProps *sizeProperties, sizeLimit int64, keysLimit int64) []Range {
	ranges := make([]Range, 0, sizeProps.totalSize/uint64(sizeLimit))
	curSize := uint64(0)
	curKeys := uint64(0)
	curKey := fullRange.start
	sizeProps.iter(func(p *rangeProperty) bool {
		curSize += p.Size
		curKeys += p.Keys
		if int64(curSize) >= sizeLimit || int64(curKeys) >= keysLimit {
			ranges = append(ranges, Range{start: curKey, end: p.Key})
			curKey = p.Key
			curSize = 0
			curKeys = 0
		}
		return true
	})

	if curKeys > 0 {
		ranges = append(ranges, Range{start: curKey, end: fullRange.end})
	} else {
		ranges[len(ranges)-1].end = fullRange.end
	}
	return ranges
}

func (local *local) readAndSplitIntoRange(engineFile *File) ([]Range, error) {
	iter := engineFile.db.NewIter(&pebble.IterOptions{LowerBound: normalIterStartKey})
	defer iter.Close()

	iterError := func(e string) error {
		err := iter.Error()
		if err != nil {
			return errors.Annotate(err, e)
		}
		return errors.New(e)
	}

	var firstKey, lastKey []byte
	if iter.First() {
		firstKey = append([]byte{}, iter.Key()...)
	} else {
		return nil, iterError("could not find first pair")
	}
	if iter.Last() {
		lastKey = append([]byte{}, iter.Key()...)
	} else {
		return nil, iterError("could not find last pair")
	}
	endKey := nextKey(lastKey)

	engineFileTotalSize := engineFile.TotalSize.Load()
	engineFileLength := engineFile.Length.Load()

	// <= 96MB no need to split into range
	if engineFileTotalSize <= local.regionSplitSize && engineFileLength <= regionMaxKeyCount {
		ranges := []Range{{start: firstKey, end: endKey}}
		return ranges, nil
	}

	sizeProps, err := engineFile.getSizeProperties()
	if err != nil {
		return nil, errors.Trace(err)
	}

	ranges := splitRangeBySizeProps(Range{start: firstKey, end: endKey}, sizeProps,
		local.regionSplitSize, regionMaxKeyCount*2/3)

	log.L().Info("split engine key ranges", zap.Stringer("engine", engineFile.UUID),
		zap.Int64("totalSize", engineFileTotalSize), zap.Int64("totalCount", engineFileLength),
		log.ZapRedactBinary("firstKey", firstKey), log.ZapRedactBinary("lastKey", lastKey),
		zap.Int("ranges", len(ranges)))

	return ranges, nil
}

type bytesRecycleChan struct {
	ch chan []byte
}

// recycleChan is used for reusing allocated []byte so we can use memory more efficiently
//
// NOTE: we don't used a `sync.Pool` because when will sync.Pool release is depending on the
// garbage collector which always release the memory so late. Use a fixed size chan to reuse
// can decrease the memory usage to 1/3 compare with sync.Pool.
var recycleChan = &bytesRecycleChan{
	ch: make(chan []byte, 1024),
}

func (c *bytesRecycleChan) Acquire() []byte {
	select {
	case b := <-c.ch:
		return b
	default:
		return manual.New(1 << 20) // 1M
	}
}

func (c *bytesRecycleChan) Release(w []byte) {
	select {
	case c.ch <- w:
		return
	default:
		manual.Free(w)
	}
}

type bytesBuffer struct {
	bufs      [][]byte
	curBuf    []byte
	curIdx    int
	curBufIdx int
	curBufLen int
}

func newBytesBuffer() *bytesBuffer {
	return &bytesBuffer{bufs: make([][]byte, 0, 128), curBufIdx: -1}
}

func (b *bytesBuffer) addBuf() {
	if b.curBufIdx < len(b.bufs)-1 {
		b.curBufIdx++
		b.curBuf = b.bufs[b.curBufIdx]
	} else {
		buf := recycleChan.Acquire()
		b.bufs = append(b.bufs, buf)
		b.curBuf = buf
		b.curBufIdx = len(b.bufs) - 1
	}

	b.curBufLen = len(b.curBuf)
	b.curIdx = 0
}

func (b *bytesBuffer) reset() {
	if len(b.bufs) > 0 {
		b.curBuf = b.bufs[0]
		b.curBufLen = len(b.bufs[0])
		b.curBufIdx = 0
		b.curIdx = 0
	}
}

func (b *bytesBuffer) destroy() {
	for _, buf := range b.bufs {
		recycleChan.Release(buf)
	}
	b.bufs = b.bufs[:0]
}

func (b *bytesBuffer) totalSize() int64 {
	return int64(len(b.bufs)) * int64(1<<20)
}

func (b *bytesBuffer) addBytes(bytes []byte) []byte {
	if len(bytes) > bigValueSize {
		return append([]byte{}, bytes...)
	}

	if b.curIdx+len(bytes) > b.curBufLen {
		b.addBuf()
	}
	idx := b.curIdx
	copy(b.curBuf[idx:], bytes)
	b.curIdx += len(bytes)
	return b.curBuf[idx:b.curIdx]
}

func (local *local) writeAndIngestByRange(
	ctxt context.Context,
	engineFile *File,
	start, end []byte,
) error {
	ito := &pebble.IterOptions{
		LowerBound: start,
		UpperBound: end,
	}

	iter := engineFile.db.NewIter(ito)
	defer iter.Close()
	// Needs seek to first because NewIter returns an iterator that is unpositioned
	hasKey := iter.First()
	if iter.Error() != nil {
		return errors.Annotate(iter.Error(), "failed to read the first key")
	}
	if !hasKey {
		log.L().Info("There is no pairs in iterator",
			log.ZapRedactBinary("start", start),
			log.ZapRedactBinary("end", end),
			log.ZapRedactBinary("next end", nextKey(end)))
		return nil
	}
	pairStart := append([]byte{}, iter.Key()...)
	iter.Last()
	if iter.Error() != nil {
		return errors.Annotate(iter.Error(), "failed to seek to the last key")
	}
	pairEnd := append([]byte{}, iter.Key()...)

	var regions []*split.RegionInfo
	var err error
	ctx, cancel := context.WithCancel(ctxt)
	defer cancel()

WriteAndIngest:
	for retry := 0; retry < maxRetryTimes; {
		if retry != 0 {
			select {
			case <-time.After(time.Second):
			case <-ctx.Done():
				return ctx.Err()
			}
		}
		startKey := codec.EncodeBytes([]byte{}, pairStart)
		endKey := codec.EncodeBytes([]byte{}, nextKey(pairEnd))
		regions, err = paginateScanRegion(ctx, local.splitCli, startKey, endKey, 128)
		if err != nil || len(regions) == 0 {
			log.L().Warn("scan region failed", log.ShortError(err), zap.Int("region_len", len(regions)),
				log.ZapRedactBinary("startKey", startKey), log.ZapRedactBinary("endKey", endKey), zap.Int("retry", retry))
			retry++
			continue WriteAndIngest
		}

		for _, region := range regions {
			log.L().Debug("get region", zap.Int("retry", retry), zap.Binary("startKey", startKey),
				zap.Binary("endKey", endKey), zap.Uint64("id", region.Region.GetId()),
				zap.Stringer("epoch", region.Region.GetRegionEpoch()), zap.Binary("start", region.Region.GetStartKey()),
				zap.Binary("end", region.Region.GetEndKey()), zap.Reflect("peers", region.Region.GetPeers()))

			w := local.ingestConcurrency.Apply()
			err = local.writeAndIngestPairs(ctx, engineFile, region, pairStart, end)
			local.ingestConcurrency.Recycle(w)
			if err != nil {
				if common.IsContextCanceledError(err) {
					return err
				}
				_, regionStart, _ := codec.DecodeBytes(region.Region.StartKey, []byte{})
				// if we have at least succeeded one region, retry without increasing the retry count
				if bytes.Compare(regionStart, pairStart) > 0 {
					pairStart = regionStart
				} else {
					retry++
				}
				log.L().Info("retry write and ingest kv pairs", log.ZapRedactBinary("startKey", pairStart),
					log.ZapRedactBinary("endKey", end), log.ShortError(err), zap.Int("retry", retry))
				continue WriteAndIngest
			}
		}

		return err
	}

	return err
}

type retryType int

const (
	retryNone retryType = iota
	retryWrite
	retryIngest
)

func (local *local) writeAndIngestPairs(
	ctx context.Context,
	engineFile *File,
	region *split.RegionInfo,
	start, end []byte,
) error {
	var err error

loopWrite:
	for i := 0; i < maxRetryTimes; i++ {
		var metas []*sst.SSTMeta
		var finishedRange Range
		var rangeStats rangeStats
		metas, finishedRange, rangeStats, err = local.WriteToTiKV(ctx, engineFile, region, start, end)
		if err != nil {
			if common.IsContextCanceledError(err) {
				return err
			}

			log.L().Warn("write to tikv failed", log.ShortError(err), zap.Int("retry", i))
			continue loopWrite
		}

		for _, meta := range metas {
			errCnt := 0
			for errCnt < maxRetryTimes {
				log.L().Debug("ingest meta", zap.Reflect("meta", meta))
				var resp *sst.IngestResponse
				failpoint.Inject("FailIngestMeta", func(val failpoint.Value) {
					// only inject the error once
					switch val.(string) {
					case "notleader":
						resp = &sst.IngestResponse{
							Error: &errorpb.Error{
								NotLeader: &errorpb.NotLeader{
									RegionId: region.Region.Id,
									Leader:   region.Leader,
								},
							},
						}
					case "epochnotmatch":
						resp = &sst.IngestResponse{
							Error: &errorpb.Error{
								EpochNotMatch: &errorpb.EpochNotMatch{
									CurrentRegions: []*metapb.Region{region.Region},
								},
							},
						}
					}
					if resp != nil {
						err = nil
					}
				})
				if resp == nil {
					resp, err = local.Ingest(ctx, meta, region)
				}
				if err != nil {
					if common.IsContextCanceledError(err) {
						return err
					}
					log.L().Warn("ingest failed", log.ShortError(err), log.ZapRedactReflect("meta", meta),
						log.ZapRedactReflect("region", region))
					errCnt++
					continue
				}
				var retryTy retryType
				var newRegion *split.RegionInfo
				retryTy, newRegion, err = local.isIngestRetryable(ctx, resp, region, meta)
				if common.IsContextCanceledError(err) {
					return err
				}
				if err == nil {
					// ingest next meta
					break
				}
				switch retryTy {
				case retryNone:
					log.L().Warn("ingest failed noretry", log.ShortError(err), log.ZapRedactReflect("meta", meta),
						log.ZapRedactReflect("region", region))
					// met non-retryable error retry whole Write procedure
					return err
				case retryWrite:
					region = newRegion
					continue loopWrite
				case retryIngest:
					region = newRegion
					continue
				}
			}
		}

		if err != nil {
			log.L().Warn("write and ingest region, will retry import full range", log.ShortError(err),
				log.ZapRedactStringer("region", region.Region), log.ZapRedactBinary("start", start),
				log.ZapRedactBinary("end", end))
		} else {
			engineFile.finishedRanges.add(finishedRange)
			metric.BytesCounter.WithLabelValues(metric.TableStateImported).Add(float64(rangeStats.totalBytes))
		}
		return errors.Trace(err)
	}

	return errors.Trace(err)
}

func (local *local) writeAndIngestByRanges(ctx context.Context, engineFile *File, ranges []Range) error {
	if engineFile.Length.Load() == 0 {
		// engine is empty, this is likes because it's a index engine but the table contains no index
		log.L().Info("engine contains no data", zap.Stringer("uuid", engineFile.UUID))
		return nil
	}
	log.L().Debug("the ranges Length write to tikv", zap.Int("Length", len(ranges)))

	var allErrLock sync.Mutex
	var allErr error
	var wg sync.WaitGroup

	wg.Add(len(ranges))

	for _, r := range ranges {
		startKey := r.start
		endKey := r.end
		w := local.rangeConcurrency.Apply()
		go func(w *worker.Worker) {
			defer func() {
				local.rangeConcurrency.Recycle(w)
				wg.Done()
			}()
			var err error
			// max retry backoff time: 2+4+8+16=30s
			backOffTime := time.Second
			for i := 0; i < maxRetryTimes; i++ {
				err = local.writeAndIngestByRange(ctx, engineFile, startKey, endKey)
				if err == nil || common.IsContextCanceledError(err) {
					return
				}
				log.L().Warn("write and ingest by range failed",
					zap.Int("retry time", i+1), log.ShortError(err))
				backOffTime *= 2
				select {
				case <-time.After(backOffTime):
				case <-ctx.Done():
					return
				}
			}

			allErrLock.Lock()
			allErr = multierr.Append(allErr, err)
			allErrLock.Unlock()
		}(w)
	}

	// wait for all sub tasks finish to avoid panic. if we return on the first error,
	// the outer tasks may close the pebble db but some sub tasks still read from the db
	wg.Wait()
	return allErr
}

type syncdRanges struct {
	sync.Mutex
	ranges []Range
}

func (r *syncdRanges) add(g Range) {
	r.Lock()
	r.ranges = append(r.ranges, g)
	r.Unlock()
}

func (r *syncdRanges) take() []Range {
	r.Lock()
	rg := r.ranges
	r.ranges = []Range{}
	r.Unlock()
	if len(rg) > 0 {
		sort.Slice(rg, func(i, j int) bool {
			return bytes.Compare(rg[i].start, rg[j].start) < 0
		})
	}
	return rg
}

func (local *local) ImportEngine(ctx context.Context, engineUUID uuid.UUID) error {
	lf := local.lockEngine(engineUUID, importMutexStateImport)
	if lf == nil {
		// skip if engine not exist. See the comment of `CloseEngine` for more detail.
		return nil
	}
	defer lf.unlock()

	lfTotalSize := lf.TotalSize.Load()
	lfLength := lf.Length.Load()

	if lfTotalSize == 0 {
		log.L().Info("engine contains no kv, skip import", zap.Stringer("engine", engineUUID))
		return nil
	}

	// split sorted file into range by 96MB size per file
	ranges, err := local.readAndSplitIntoRange(lf)
	if err != nil {
		return err
	}

	log.L().Info("start import engine", zap.Stringer("uuid", engineUUID),
		zap.Int("ranges", len(ranges)))

	for {
		unfinishedRanges := lf.unfinishedRanges(ranges)
		if len(unfinishedRanges) == 0 {
			break
		}
		log.L().Info("ingest ranges unfinished", zap.Int("count", len(unfinishedRanges)))

		// if all the kv can fit in one region, skip split regions. TiDB will split one region for
		// the table when table is created.
		needSplit := len(ranges) > 1 || lfTotalSize > local.regionSplitSize || lfLength > regionMaxKeyCount

		// split region by given ranges
		for i := 0; i < maxRetryTimes; i++ {
			err = local.SplitAndScatterRegionByRanges(ctx, ranges, needSplit)
			if err == nil || common.IsContextCanceledError(err) {
				break
			}

			log.L().Warn("split and scatter failed in retry", zap.Stringer("uuid", engineUUID),
				log.ShortError(err), zap.Int("retry", i))
		}
		if err != nil {
			log.L().Error("split & scatter ranges failed", zap.Stringer("uuid", engineUUID), log.ShortError(err))
			return err
		}

		// start to write to kv and ingest
		err = local.writeAndIngestByRanges(ctx, lf, ranges)
		if err != nil {
			log.L().Error("write and ingest engine failed", log.ShortError(err))
			return err
		}

	}

	log.L().Info("import engine success", zap.Stringer("uuid", engineUUID),
		zap.Int64("size", lfTotalSize), zap.Int64("kvs", lfLength))
	return nil
}

func (engine *File) unfinishedRanges(ranges []Range) []Range {
	engine.finishedRanges.Lock()
	defer engine.finishedRanges.Unlock()

	engine.finishedRanges.ranges = dedupAndMergeRanges(engine.finishedRanges.ranges)

	return filterOverlapRange(ranges, engine.finishedRanges.ranges)
}

func dedupAndMergeRanges(ranges []Range) []Range {
	if len(ranges) == 0 {
		return ranges
	}

	sort.Slice(ranges, func(i, j int) bool {
		return bytes.Compare(ranges[i].start, ranges[j].start) < 0
	})

	curEnd := ranges[0].end
	i := 0
	for j := 1; j < len(ranges); j++ {
		if bytes.Compare(curEnd, ranges[j].start) >= 0 {
			if bytes.Compare(curEnd, ranges[j].end) < 0 {
				curEnd = ranges[j].end
			}
		} else {
			ranges[i].end = curEnd
			i++
			ranges[i].start = ranges[j].start
			curEnd = ranges[j].end
		}
	}
	ranges[i].end = curEnd
	return ranges[:i+1]
}

func filterOverlapRange(ranges []Range, finishedRanges []Range) []Range {
	if len(finishedRanges) == 0 {
		return ranges
	}

	result := make([]Range, 0, len(ranges))
	rIdx := 0
	fIdx := 0
	for rIdx < len(ranges) && fIdx < len(finishedRanges) {
		if bytes.Compare(ranges[rIdx].end, finishedRanges[fIdx].start) <= 0 {
			result = append(result, ranges[rIdx])
			rIdx++
		} else if bytes.Compare(ranges[rIdx].start, finishedRanges[fIdx].end) >= 0 {
			fIdx++
		} else if bytes.Compare(ranges[rIdx].start, finishedRanges[fIdx].start) < 0 {
			result = append(result, Range{start: ranges[rIdx].start, end: finishedRanges[fIdx].start})
			switch bytes.Compare(ranges[rIdx].end, finishedRanges[fIdx].end) {
			case -1:
				rIdx++
			case 0:
				rIdx++
				fIdx++
			case 1:
				ranges[rIdx].start = finishedRanges[fIdx].end
				fIdx++
			}
		} else if bytes.Compare(ranges[rIdx].end, finishedRanges[fIdx].end) > 0 {
			ranges[rIdx].start = finishedRanges[fIdx].end
			fIdx++
		} else {
			rIdx++
		}
	}

	if rIdx < len(ranges) {
		result = append(result, ranges[rIdx:]...)
	}

	return result
}

func (local *local) ResetEngine(ctx context.Context, engineUUID uuid.UUID) error {
	// the only way to reset the engine + reclaim the space is to delete and reopen it 🤷
	localEngine := local.lockEngine(engineUUID, importMutexStateClose)
	if localEngine == nil {
		log.L().Warn("could not find engine in cleanupEngine", zap.Stringer("uuid", engineUUID))
		return nil
	}
	defer localEngine.unlock()
	if err := localEngine.Close(); err != nil {
		return err
	}
	if err := localEngine.Cleanup(local.localStoreDir); err != nil {
		return err
	}
	db, err := local.openEngineDB(engineUUID, false)
	if err == nil {
		localEngine.db = db
		localEngine.localFileMeta = localFileMeta{}
	}
	return err
}

func (local *local) CleanupEngine(ctx context.Context, engineUUID uuid.UUID) error {
	localEngine := local.lockEngine(engineUUID, importMutexStateClose)
	// release this engine after import success
	if localEngine == nil {
		log.L().Warn("could not find engine in cleanupEngine", zap.Stringer("uuid", engineUUID))
		return nil
	}
	defer localEngine.unlock()

	// since closing the engine causes all subsequent operations on it panic,
	// we make sure to delete it from the engine map before calling Close().
	// (note that Close() returning error does _not_ mean the pebble DB
	// remains open/usable.)
	local.engines.Delete(engineUUID)
	err := localEngine.Close()
	if err != nil {
		return err
	}
	err = localEngine.Cleanup(local.localStoreDir)
	if err != nil {
		return err
	}
	localEngine.TotalSize.Store(0)
	localEngine.Length.Store(0)
	return nil
}

func (local *local) CheckRequirements(ctx context.Context, checkCtx *backend.CheckCtx) error {
	versionStr, err := local.g.GetSQLExecutor().ObtainStringWithLog(
		ctx,
		"SELECT version();",
		"check TiDB version",
		log.L())
	if err != nil {
		return errors.Trace(err)
	}
	if err := checkTiDBVersion(ctx, versionStr, localMinTiDBVersion, localMaxTiDBVersion); err != nil {
		return err
	}
	if err := tikv.CheckPDVersion(ctx, local.tls, local.pdAddr, localMinPDVersion, localMaxPDVersion); err != nil {
		return err
	}
	if err := tikv.CheckTiKVVersion(ctx, local.tls, local.pdAddr, localMinTiKVVersion, localMaxTiKVVersion); err != nil {
		return err
	}

	tidbVersion, _ := version.ExtractTiDBVersion(versionStr)

	return checkTiFlashVersion(ctx, local.g, checkCtx, *tidbVersion)
}

func checkTiDBVersion(_ context.Context, versionStr string, requiredMinVersion, requiredMaxVersion semver.Version) error {
	return version.CheckTiDBVersion(versionStr, requiredMinVersion, requiredMaxVersion)
}

var tiFlashReplicaQuery = "SELECT TABLE_SCHEMA, TABLE_NAME FROM information_schema.TIFLASH_REPLICA WHERE REPLICA_COUNT > 0;"

type tblName struct {
	schema string
	name   string
}

type tblNames []tblName

func (t tblNames) String() string {
	var b strings.Builder
	b.WriteByte('[')
	for i, n := range t {
		if i > 0 {
			b.WriteString(", ")
		}
		b.WriteString(common.UniqueTable(n.schema, n.name))
	}
	b.WriteByte(']')
	return b.String()
}

// check TiFlash replicas.
// local backend doesn't support TiFlash before tidb v4.0.5
func checkTiFlashVersion(ctx context.Context, g glue.Glue, checkCtx *backend.CheckCtx, tidbVersion semver.Version) error {
	if tidbVersion.Compare(tiFlashMinVersion) >= 0 {
		return nil
	}

	res, err := g.GetSQLExecutor().QueryStringsWithLog(ctx, tiFlashReplicaQuery, "fetch tiflash replica info", log.L())
	if err != nil {
		return errors.Annotate(err, "fetch tiflash replica info failed")
	}

	tiFlashTablesMap := make(map[tblName]struct{}, len(res))
	for _, tblInfo := range res {
		name := tblName{schema: tblInfo[0], name: tblInfo[1]}
		tiFlashTablesMap[name] = struct{}{}
	}

	tiFlashTables := make(tblNames, 0)
	for _, dbMeta := range checkCtx.DBMetas {
		for _, tblMeta := range dbMeta.Tables {
			if len(tblMeta.DataFiles) == 0 {
				continue
			}
			name := tblName{schema: tblMeta.DB, name: tblMeta.Name}
			if _, ok := tiFlashTablesMap[name]; ok {
				tiFlashTables = append(tiFlashTables, name)
			}
		}
	}

	if len(tiFlashTables) > 0 {
		helpInfo := "Please either upgrade TiDB to version >= 4.0.5 or add TiFlash replica after load data."
		return errors.Errorf("lightning local backend doesn't support TiFlash in this TiDB version. conflict tables: %s. "+helpInfo, tiFlashTables)
	}
	return nil
}

func (local *local) FetchRemoteTableModels(ctx context.Context, schemaName string) ([]*model.TableInfo, error) {
	return tikv.FetchRemoteTableModelsFromTLS(ctx, local.tls, schemaName)
}

func (local *local) MakeEmptyRows() kv.Rows {
	return kv.MakeRowsFromKvPairs(nil)
}

func (local *local) NewEncoder(tbl table.Table, options *kv.SessionOptions) (kv.Encoder, error) {
	return kv.NewTableKVEncoder(tbl, options)
}

func (local *local) LocalWriter(ctx context.Context, engineUUID uuid.UUID) (backend.EngineWriter, error) {
	e, ok := local.engines.Load(engineUUID)
	if !ok {
		return nil, errors.Errorf("could not find engine for %s", engineUUID.String())
	}
	engineFile := e.(*File)
	return openLocalWriter(engineFile, local.localStoreDir, local.localWriterMemCacheSize), nil
}

func openLocalWriter(f *File, sstDir string, memtableSizeLimit int64) *Writer {
	w := &Writer{
		sstDir:            sstDir,
		kvsChan:           make(chan []common.KvPair, defaultLocalWriterKVsChannelCap),
		flushCh:           make(chan chan error),
		consumeCh:         make(chan struct{}, 1),
		local:             f,
		memtableSizeLimit: memtableSizeLimit,
	}
	f.localWriters.Store(w, nil)
	go w.writeRowsLoop()
	return w
}

func (local *local) isIngestRetryable(
	ctx context.Context,
	resp *sst.IngestResponse,
	region *split.RegionInfo,
	meta *sst.SSTMeta,
) (retryType, *split.RegionInfo, error) {
	if resp.GetError() == nil {
		return retryNone, nil, nil
	}

	getRegion := func() (*split.RegionInfo, error) {
		for i := 0; ; i++ {
			newRegion, err := local.splitCli.GetRegion(ctx, region.Region.GetStartKey())
			if err != nil {
				return nil, errors.Trace(err)
			}
			if newRegion != nil {
				return newRegion, nil
			}
			log.L().Warn("get region by key return nil, will retry", log.ZapRedactReflect("region", region),
				zap.Int("retry", i))
			select {
			case <-ctx.Done():
				return nil, ctx.Err()
			case <-time.After(time.Second):
			}
		}
	}

	var newRegion *split.RegionInfo
	var err error
	switch errPb := resp.GetError(); {
	case errPb.NotLeader != nil:
		if newLeader := errPb.GetNotLeader().GetLeader(); newLeader != nil {
			newRegion = &split.RegionInfo{
				Leader: newLeader,
				Region: region.Region,
			}
		} else {
			newRegion, err = getRegion()
			if err != nil {
				return retryNone, nil, errors.Trace(err)
			}
		}
		// TODO: because in some case, TiKV may return retryable error while the ingest is succeeded.
		// Thus directly retry ingest may cause TiKV panic. So always return retryWrite here to avoid
		// this issue.
		// See: https://github.com/tikv/tikv/issues/9496
		return retryWrite, newRegion, errors.Errorf("not leader: %s", errPb.GetMessage())
	case errPb.EpochNotMatch != nil:
		if currentRegions := errPb.GetEpochNotMatch().GetCurrentRegions(); currentRegions != nil {
			var currentRegion *metapb.Region
			for _, r := range currentRegions {
				if insideRegion(r, meta) {
					currentRegion = r
					break
				}
			}
			if currentRegion != nil {
				var newLeader *metapb.Peer
				for _, p := range currentRegion.Peers {
					if p.GetStoreId() == region.Leader.GetStoreId() {
						newLeader = p
						break
					}
				}
				if newLeader != nil {
					newRegion = &split.RegionInfo{
						Leader: newLeader,
						Region: currentRegion,
					}
				}
			}
		}
		retryTy := retryNone
		if newRegion != nil {
			retryTy = retryWrite
		}
		return retryTy, newRegion, errors.Errorf("epoch not match: %s", errPb.GetMessage())
	case strings.Contains(errPb.Message, "raft: proposal dropped"):
		// TODO: we should change 'Raft raft: proposal dropped' to a error type like 'NotLeader'
		newRegion, err = getRegion()
		if err != nil {
			return retryNone, nil, errors.Trace(err)
		}
		return retryWrite, newRegion, errors.New(errPb.GetMessage())
	}
	return retryNone, nil, errors.Errorf("non-retryable error: %s", resp.GetError().GetMessage())
}

// return the smallest []byte that is bigger than current bytes.
// special case when key is empty, empty bytes means infinity in our context, so directly return itself.
func nextKey(key []byte) []byte {
	if len(key) == 0 {
		return []byte{}
	}

	// in tikv <= 4.x, tikv will truncate the row key, so we should fetch the next valid row key
	// See: https://github.com/tikv/tikv/blob/f7f22f70e1585d7ca38a59ea30e774949160c3e8/components/raftstore/src/coprocessor/split_observer.rs#L36-L41
	if tablecodec.IsRecordKey(key) {
		tableID, handle, _ := tablecodec.DecodeRecordKey(key)
		return tablecodec.EncodeRowKeyWithHandle(tableID, handle.Next())
	}

	// if key is an index, directly append a 0x00 to the key.
	res := make([]byte, 0, len(key)+1)
	res = append(res, key...)
	res = append(res, 0)
	return res
}

type rangeOffsets struct {
	Size uint64
	Keys uint64
}

type rangeProperty struct {
	Key []byte
	rangeOffsets
}

func (r *rangeProperty) Less(than btree.Item) bool {
	ta := than.(*rangeProperty)
	return bytes.Compare(r.Key, ta.Key) < 0
}

var _ btree.Item = &rangeProperty{}

type rangeProperties []rangeProperty

func decodeRangeProperties(data []byte) (rangeProperties, error) {
	r := make(rangeProperties, 0, 16)
	for len(data) > 0 {
		if len(data) < 4 {
			return nil, io.ErrUnexpectedEOF
		}
		keyLen := int(binary.BigEndian.Uint32(data[:4]))
		data = data[4:]
		if len(data) < keyLen+8*2 {
			return nil, io.ErrUnexpectedEOF
		}
		key := data[:keyLen]
		data = data[keyLen:]
		size := binary.BigEndian.Uint64(data[:8])
		keys := binary.BigEndian.Uint64(data[8:])
		data = data[16:]
		r = append(r, rangeProperty{Key: key, rangeOffsets: rangeOffsets{Size: size, Keys: keys}})
	}

	return r, nil
}

func (r rangeProperties) Encode() []byte {
	b := make([]byte, 0, 1024)
	idx := 0
	for _, p := range r {
		b = append(b, 0, 0, 0, 0)
		binary.BigEndian.PutUint32(b[idx:], uint32(len(p.Key)))
		idx += 4
		b = append(b, p.Key...)
		idx += len(p.Key)

		b = append(b, 0, 0, 0, 0, 0, 0, 0, 0)
		binary.BigEndian.PutUint64(b[idx:], p.Size)
		idx += 8

		b = append(b, 0, 0, 0, 0, 0, 0, 0, 0)
		binary.BigEndian.PutUint64(b[idx:], p.Keys)
		idx += 8
	}
	return b
}

func (r rangeProperties) get(key []byte) rangeOffsets {
	idx := sort.Search(len(r), func(i int) bool {
		return bytes.Compare(r[i].Key, key) >= 0
	})
	return r[idx].rangeOffsets
}

type RangePropertiesCollector struct {
	props               rangeProperties
	lastOffsets         rangeOffsets
	lastKey             []byte
	currentOffsets      rangeOffsets
	propSizeIdxDistance uint64
	propKeysIdxDistance uint64
}

func newRangePropertiesCollector() pebble.TablePropertyCollector {
	return &RangePropertiesCollector{
		props:               make([]rangeProperty, 0, 1024),
		propSizeIdxDistance: defaultPropSizeIndexDistance,
		propKeysIdxDistance: defaultPropKeysIndexDistance,
	}
}

func (c *RangePropertiesCollector) sizeInLastRange() uint64 {
	return c.currentOffsets.Size - c.lastOffsets.Size
}

func (c *RangePropertiesCollector) keysInLastRange() uint64 {
	return c.currentOffsets.Keys - c.lastOffsets.Keys
}

func (c *RangePropertiesCollector) insertNewPoint(key []byte) {
	c.lastOffsets = c.currentOffsets
	c.props = append(c.props, rangeProperty{Key: append([]byte{}, key...), rangeOffsets: c.currentOffsets})
}

// implement `pebble.TablePropertyCollector`
// implement `TablePropertyCollector.Add`
func (c *RangePropertiesCollector) Add(key pebble.InternalKey, value []byte) error {
	c.currentOffsets.Size += uint64(len(value)) + uint64(len(key.UserKey))
	c.currentOffsets.Keys++
	if len(c.lastKey) == 0 || c.sizeInLastRange() >= c.propSizeIdxDistance ||
		c.keysInLastRange() >= c.propKeysIdxDistance {
		c.insertNewPoint(key.UserKey)
	}
	c.lastKey = append(c.lastKey[:0], key.UserKey...)
	return nil
}

func (c *RangePropertiesCollector) Finish(userProps map[string]string) error {
	if c.sizeInLastRange() > 0 || c.keysInLastRange() > 0 {
		c.insertNewPoint(c.lastKey)
	}

	userProps[propRangeIndex] = string(c.props.Encode())
	return nil
}

// The name of the property collector.
func (c *RangePropertiesCollector) Name() string {
	return propRangeIndex
}

type sizeProperties struct {
	totalSize    uint64
	indexHandles *btree.BTree
}

func newSizeProperties() *sizeProperties {
	return &sizeProperties{indexHandles: btree.New(32)}
}

func (s *sizeProperties) add(item *rangeProperty) {
	if old := s.indexHandles.ReplaceOrInsert(item); old != nil {
		o := old.(*rangeProperty)
		item.Keys += o.Keys
		item.Size += o.Size
	}
}

func (s *sizeProperties) addAll(props rangeProperties) {
	prevRange := rangeOffsets{}
	for _, r := range props {
		s.add(&rangeProperty{
			Key:          r.Key,
			rangeOffsets: rangeOffsets{Keys: r.Keys - prevRange.Keys, Size: r.Size - prevRange.Size},
		})
		prevRange = r.rangeOffsets
	}
	if len(props) > 0 {
		s.totalSize = props[len(props)-1].Size
	}
}

// iter the tree until f return false
func (s *sizeProperties) iter(f func(p *rangeProperty) bool) {
	s.indexHandles.Ascend(func(i btree.Item) bool {
		prop := i.(*rangeProperty)
		return f(prop)
	})
}

func (local *local) EngineFileSizes() (res []backend.EngineFileSize) {
	local.engines.Range(func(k, v interface{}) bool {
		engine := v.(*File)
		res = append(res, engine.getEngineFileSize())
		return true
	})
	return
}

type Writer struct {
	writeErr          common.OnceError
	local             *File
	consumeCh         chan struct{}
	kvsChan           chan []common.KvPair
	flushChMutex      sync.RWMutex
	flushCh           chan chan error
	sstDir            string
	memtableSizeLimit int64
	writeBatch        kvMemCache
	writer            *sstWriter
}

func (w *Writer) AppendRows(ctx context.Context, tableName string, columnNames []string, ts uint64, rows kv.Rows) error {
	kvs := kv.KvPairsFromRows(rows)
	if len(kvs) == 0 {
		return nil
	}
	if err := w.writeErr.Get(); err != nil {
		return err
	}
	w.kvsChan <- kvs
	w.local.TS = ts
	return nil
}

func (w *Writer) Close() error {
	w.local.localWriters.Delete(w)
	close(w.kvsChan)

	w.flushChMutex.Lock()
	flushCh := w.flushCh
	w.flushCh = nil
	w.flushChMutex.Unlock()

	// after closing kvsChan, the writeRowsLoop will ingest all cached KVs.
	// during this time, the flushCh might still be receiving data.
	// so we have this extra loop to immediately consume them to avoid AsyncFlush
	for {
		select {
		case <-w.consumeCh:
			return w.writeErr.Get()
		case replyErrCh := <-flushCh:
			replyErrCh <- nil
		}
	}
}

func (w *Writer) genSSTPath() string {
	return filepath.Join(w.sstDir, uuid.New().String()+".sst")
}

func (w *Writer) writeRowsLoop() {
	defer func() {
		if w.writer != nil {
			w.writer.cleanUp()
			w.writer = nil
		}
		w.consumeCh <- struct{}{}
	}()
	var err error
outside:
	for {
		w.flushChMutex.RLock()
		flushCh := w.flushCh
		w.flushChMutex.RUnlock()

		select {
		case kvs, ok := <-w.kvsChan:
			if !ok {
				break outside
			}

			w.writeBatch.append(kvs)
			if w.writeBatch.totalSize <= w.memtableSizeLimit {
				break
			}
			if w.writer == nil {
				w.writer, err = newSSTWriter(w.genSSTPath())
				if err != nil {
					w.writeErr.Set(err)
					return
				}
			}

			if err = w.writeKVsOrIngest(0); err != nil {
				w.writeErr.Set(err)
				return
			}

		case replyErrCh := <-flushCh:
			err = w.writeKVsOrIngest(localIngestDescriptionFlushed)
			if w.writer != nil {
				err = w.writer.ingestInto(w.local, localIngestDescriptionFlushed)
				if err == nil {
					err = w.writer.reopen()
				}
			}
			replyErrCh <- err
			if err != nil {
				w.writeErr.Set(err)
				return
			}
		}
	}

	if err = w.writeKVsOrIngest(0); err != nil {
		w.writeErr.Set(err)
		return
	}
	if w.writer != nil {
		if err := w.writer.ingestInto(w.local, 0); err != nil {
			w.writeErr.Set(err)
		}
	}
}

func (w *Writer) writeKVsOrIngest(desc localIngestDescription) error {
	if w.writer != nil {
		if err := w.writer.writeKVs(&w.writeBatch); err != errorUnorderedSSTInsertion {
			return err
		}
	}

	// if write failed only because of unorderedness, we immediately ingest the memcache.
	immWriter, err := newSSTWriter(w.genSSTPath())
	if err != nil {
		return err
	}
	defer immWriter.cleanUp()

	if err = immWriter.writeKVs(&w.writeBatch); err != nil {
		return err
	}

	return immWriter.ingestInto(w.local, desc|localIngestDescriptionImmediate)
}

var errorUnorderedSSTInsertion = errors.New("inserting KVs into SST without order")

type localIngestDescription uint8

const (
	localIngestDescriptionFlushed localIngestDescription = 1 << iota
	localIngestDescriptionImmediate
)

type sstWriter struct {
	path       string
	writer     *sstable.Writer
	lastKey    []byte
	totalSize  int64
	totalCount int64
}

func newSSTWriter(path string) (*sstWriter, error) {
	sw := &sstWriter{path: path}
	if err := sw.reopen(); err != nil {
		return nil, err
	}
	return sw, nil
}

// writeKVs moves the KV pairs in the cache into the SST writer.
// On success, the cache will be cleared.
func (sw *sstWriter) writeKVs(m *kvMemCache) error {
	if len(m.kvs) == 0 {
		return nil
	}
	m.sort()
	if bytes.Compare(m.kvs[0].Key, sw.lastKey) <= 0 {
		return errorUnorderedSSTInsertion
	}

	internalKey := sstable.InternalKey{
		Trailer: uint64(sstable.InternalKeyKindSet),
	}
	for _, p := range m.kvs {
		internalKey.UserKey = p.Key
		if err := sw.writer.Add(internalKey, p.Val); err != nil {
			return errors.Trace(err)
		}
	}
	sw.totalSize += m.totalSize
	sw.totalCount += int64(len(m.kvs))
	sw.lastKey = m.kvs[len(m.kvs)-1].Key
	m.clear()
	return nil
}

// ingestInto finishes the SST file, and ingests itself into the target File database.
// On success, the entire writer will be reset as empty.
func (sw *sstWriter) ingestInto(e *File, desc localIngestDescription) error {
	if sw.totalCount > 0 {
		if err := sw.writer.Close(); err != nil {
			return errors.Trace(err)
		}
		if desc&localIngestDescriptionFlushed == 0 {
			// No need to acquire lock around ingestion when flushing.
			// we already held the lock before flushing.
			e.lock(importMutexStateLocalIngest)
			defer e.unlock()
		}
		meta, _ := sw.writer.Metadata() // this method returns error only if it has not been closed yet.
		log.L().Info("write data to local DB",
			zap.Int64("size", sw.totalSize),
			zap.Int64("kvs", sw.totalCount),
			zap.Uint8("description", uint8(desc)),
			zap.Uint64("sstFileSize", meta.Size),
			log.ZapRedactBinary("firstKey", meta.SmallestPoint.UserKey),
			log.ZapRedactBinary("lastKey", meta.LargestPoint.UserKey))

		if err := e.db.Ingest([]string{sw.path}); err != nil {
			return errors.Trace(err)
		}
		e.TotalSize.Add(sw.totalSize)
		e.Length.Add(sw.totalCount)
		sw.totalSize = 0
		sw.totalCount = 0
		sw.lastKey = nil
	}
	sw.writer = nil
	return nil
}

// reopen creates a new SST file after ingestInto is successful.
// Returns error if the SST file was not ingested.
func (sw *sstWriter) reopen() error {
	if sw.writer != nil {
		return errors.New("cannot reopen an SST writer without ingesting it first")
	}
	f, err := os.Create(sw.path)
	if err != nil {
		return errors.Trace(err)
	}
	sw.writer = sstable.NewWriter(f, sstable.WriterOptions{
		TablePropertyCollectors: []func() pebble.TablePropertyCollector{
			newRangePropertiesCollector,
		},
		BlockSize: 16 * 1024,
	})
	return nil
}

// cleanUp removes any un-ingested SST file.
func (sw *sstWriter) cleanUp() {
	if sw.writer != nil {
		sw.writer.Close()
		os.Remove(sw.path)
	}
}

// kvMemCache is an array of KV pairs. It also keep tracks of the total KV size and whether the array is already sorted.
type kvMemCache struct {
	kvs       []common.KvPair
	totalSize int64
	notSorted bool // record "not sorted" instead of "sorted" so that the zero value is correct.
}

// append more KV pairs to the kvMemCache.
func (m *kvMemCache) append(kvs []common.KvPair) {
	if !m.notSorted {
		var lastKey []byte
		if len(m.kvs) > 0 {
			lastKey = m.kvs[len(m.kvs)-1].Key
		}
		for _, kv := range kvs {
			if bytes.Compare(kv.Key, lastKey) <= 0 {
				m.notSorted = true
				break
			}
			lastKey = kv.Key
		}
	}

	m.kvs = append(m.kvs, kvs...)
	for _, kv := range kvs {
		m.totalSize += int64(len(kv.Key)) + int64(len(kv.Val))
	}
}

// sort ensures the content is actually sorted.
func (m *kvMemCache) sort() {
	if m.notSorted {
		sort.Slice(m.kvs, func(i, j int) bool { return bytes.Compare(m.kvs[i].Key, m.kvs[j].Key) < 0 })
		m.notSorted = false
	}
}

// clear resets the cache to contain nothing.
func (m *kvMemCache) clear() {
	m.kvs = m.kvs[:0]
	m.totalSize = 0
	m.notSorted = false
}<|MERGE_RESOLUTION|>--- conflicted
+++ resolved
@@ -833,19 +833,10 @@
 	var leaderPeerMetas []*sst.SSTMeta
 	for i, wStream := range clients {
 		if resp, closeErr := wStream.CloseAndRecv(); closeErr != nil {
-<<<<<<< HEAD
 			return nil, Range{}, stats, errors.Trace(closeErr)
-		} else {
-			if leaderID == region.Region.Peers[i].GetId() {
-				leaderPeerMetas = resp.Metas
-				log.L().Debug("get metas after write kv stream to tikv", zap.Reflect("metas", leaderPeerMetas))
-			}
-=======
-			return nil, nil, stats, closeErr
 		} else if leaderID == region.Region.Peers[i].GetId() {
 			leaderPeerMetas = resp.Metas
 			log.L().Debug("get metas after write kv stream to tikv", zap.Reflect("metas", leaderPeerMetas))
->>>>>>> be552371
 		}
 	}
 
