// Copyright 2020 PingCAP, Inc.
//
// Licensed under the Apache License, Version 2.0 (the "License");
// you may not use this file except in compliance with the License.
// You may obtain a copy of the License at
//
//     http://www.apache.org/licenses/LICENSE-2.0
//
// Unless required by applicable law or agreed to in writing, software
// distributed under the License is distributed on an "AS IS" BASIS,
// See the License for the specific language governing permissions and
// limitations under the License.

package local

import (
	"bytes"
	"context"
	"regexp"
	"runtime"
	"sort"
	"strings"
	"sync"
	"time"

	"github.com/docker/go-units"
	"github.com/pingcap/errors"
	sst "github.com/pingcap/kvproto/pkg/import_sstpb"
	"github.com/pingcap/kvproto/pkg/metapb"
	"github.com/pingcap/kvproto/pkg/pdpb"
	"github.com/pingcap/tidb/util/codec"
	"go.uber.org/multierr"
	"go.uber.org/zap"
	"golang.org/x/sync/errgroup"

	"github.com/pingcap/br/pkg/lightning/common"
	"github.com/pingcap/br/pkg/lightning/log"
	"github.com/pingcap/br/pkg/logutil"
	split "github.com/pingcap/br/pkg/restore"
	"github.com/pingcap/br/pkg/utils"
)

const (
	SplitRetryTimes       = 8
	retrySplitMaxWaitTime = 4 * time.Second
)

var (
	// the max keys count in a batch to split one region
	maxBatchSplitKeys = 4096
	// the max total key size in a split region batch.
	// our threshold should be smaller than TiKV's raft max entry size(default is 8MB).
	maxBatchSplitSize = 6 * units.MiB
	// the base exponential backoff time
	// the variable is only changed in unit test for running test faster.
	splitRegionBaseBackOffTime = time.Second
)

// TODO remove this file and use br internal functions
// This File include region split & scatter operation just like br.
// we can simply call br function, but we need to change some function signature of br
// When the ranges total size is small, we can skip the split to avoid generate empty regions.
func (local *local) SplitAndScatterRegionByRanges(ctx context.Context, ranges []Range, needSplit bool) error {
	if len(ranges) == 0 {
		return nil
	}

	minKey := codec.EncodeBytes([]byte{}, ranges[0].start)
	maxKey := codec.EncodeBytes([]byte{}, ranges[len(ranges)-1].end)

	var err error
	scatterRegions := make([]*split.RegionInfo, 0)
	var retryKeys [][]byte
	waitTime := splitRegionBaseBackOffTime
	for i := 0; i < SplitRetryTimes; i++ {
		log.L().Info("split and scatter region",
			logutil.Key("minKey", minKey),
			logutil.Key("maxKey", maxKey),
			zap.Int("retry", i),
		)
		err = nil
		if i > 0 {
			select {
			case <-time.After(waitTime):
			case <-ctx.Done():
				return ctx.Err()
			}
			waitTime *= 2
			if waitTime > retrySplitMaxWaitTime {
				waitTime = retrySplitMaxWaitTime
			}
		}
		var regions []*split.RegionInfo
		regions, err = paginateScanRegion(ctx, local.splitCli, minKey, maxKey, 128)
		if err != nil {
			log.L().Warn("paginate scan region failed", logutil.Key("minKey", minKey), logutil.Key("maxKey", maxKey),
				log.ShortError(err), zap.Int("retry", i))
			continue
		}

		if len(regions) == 0 {
			log.L().Warn("paginate scan region returns empty result", logutil.Key("minKey", minKey), logutil.Key("maxKey", maxKey),
				zap.Int("retry", i))
			return errors.New("paginate scan region returns empty result")
		}

		log.L().Info("paginate scan region finished", logutil.Key("minKey", minKey), logutil.Key("maxKey", maxKey),
			zap.Int("regions", len(regions)))

		if !needSplit {
			scatterRegions = append(scatterRegions, regions...)
			break
		}

		regionMap := make(map[uint64]*split.RegionInfo)
		for _, region := range regions {
			regionMap[region.Region.GetId()] = region
		}

		var splitKeyMap map[uint64][][]byte
		if len(retryKeys) > 0 {
			firstKeyEnc := codec.EncodeBytes([]byte{}, retryKeys[0])
			lastKeyEnc := codec.EncodeBytes([]byte{}, retryKeys[len(retryKeys)-1])
			if bytes.Compare(firstKeyEnc, regions[0].Region.StartKey) < 0 || !beforeEnd(lastKeyEnc, regions[len(regions)-1].Region.EndKey) {
				log.L().Warn("no valid key for split region",
					logutil.Key("firstKey", firstKeyEnc), logutil.Key("lastKey", lastKeyEnc),
					logutil.Key("firstRegionStart", regions[0].Region.StartKey),
					logutil.Key("lastRegionEnd", regions[len(regions)-1].Region.EndKey))
				return errors.New("check split keys failed")
			}
			splitKeyMap = getSplitKeys(retryKeys, regions)
			retryKeys = retryKeys[:0]
		} else {
			splitKeyMap = getSplitKeysByRanges(ranges, regions)
		}

		type splitInfo struct {
			region *split.RegionInfo
			keys   [][]byte
		}

		var syncLock sync.Mutex
		// TODO, make this size configurable
		size := utils.MinInt(len(splitKeyMap), runtime.GOMAXPROCS(0))
		ch := make(chan *splitInfo, size)
		eg, splitCtx := errgroup.WithContext(ctx)

		for splitWorker := 0; splitWorker < size; splitWorker++ {
			eg.Go(func() error {
				for sp := range ch {
					var newRegions []*split.RegionInfo
					var err1 error
					region := sp.region
					keys := sp.keys
					sort.Slice(keys, func(i, j int) bool {
						return bytes.Compare(keys[i], keys[j]) < 0
					})
					splitRegion := region
<<<<<<< HEAD
					startIdx := 0
					endIdx := 0
					batchKeySize := 0
					for endIdx <= len(keys) {
						if endIdx == len(keys) || batchKeySize+len(keys[endIdx]) > maxBatchSplitSize || endIdx-startIdx >= maxBatchSplitKeys {
							splitRegionStart := codec.EncodeBytes([]byte{}, keys[startIdx])
							splitRegionEnd := codec.EncodeBytes([]byte{}, keys[endIdx-1])
							if bytes.Compare(splitRegionStart, splitRegion.Region.StartKey) < 0 || !beforeEnd(splitRegionEnd, splitRegion.Region.EndKey) {
								log.L().Fatal("no valid key in region",
									log.ZapRedactBinary("startKey", splitRegionStart), log.ZapRedactBinary("endKey", splitRegionEnd),
									log.ZapRedactBinary("regionStart", splitRegion.Region.StartKey), log.ZapRedactBinary("regionEnd", splitRegion.Region.EndKey),
									log.ZapRedactReflect("region", splitRegion))
=======
					for j := 0; j < (len(keys)+maxBatchSplitKeys-1)/maxBatchSplitKeys; j++ {
						start := j * maxBatchSplitKeys
						end := utils.MinInt((j+1)*maxBatchSplitKeys, len(keys))
						splitRegionStart := codec.EncodeBytes([]byte{}, keys[start])
						splitRegionEnd := codec.EncodeBytes([]byte{}, keys[end-1])
						if bytes.Compare(splitRegionStart, splitRegion.Region.StartKey) < 0 || !beforeEnd(splitRegionEnd, splitRegion.Region.EndKey) {
							log.L().Fatal("no valid key in region",
								logutil.Key("startKey", splitRegionStart), logutil.Key("endKey", splitRegionEnd),
								logutil.Key("regionStart", splitRegion.Region.StartKey), logutil.Key("regionEnd", splitRegion.Region.EndKey),
								logutil.Region(splitRegion.Region), logutil.Leader(splitRegion.Leader))
						}
						splitRegion, newRegions, err1 = local.BatchSplitRegions(splitCtx, splitRegion, keys[start:end])
						if err1 != nil {
							if strings.Contains(err1.Error(), "no valid key") {
								for _, key := range keys {
									log.L().Warn("no valid key",
										logutil.Key("startKey", region.Region.StartKey),
										logutil.Key("endKey", region.Region.EndKey),
										logutil.Key("key", codec.EncodeBytes([]byte{}, key)))
								}
								return err1
							} else if common.IsContextCanceledError(err1) {
								// do not retry on conext.Canceled error
								return err1
>>>>>>> 921e0da6
							}
							splitRegion, newRegions, err1 = local.BatchSplitRegions(splitCtx, splitRegion, keys[startIdx:endIdx])
							if err1 != nil {
								if strings.Contains(err1.Error(), "no valid key") {
									for _, key := range keys {
										log.L().Warn("no valid key",
											log.ZapRedactBinary("startKey", region.Region.StartKey),
											log.ZapRedactBinary("endKey", region.Region.EndKey),
											log.ZapRedactBinary("key", codec.EncodeBytes([]byte{}, key)))
									}
									return err1
								} else if common.IsContextCanceledError(err1) {
									// do not retry on conext.Canceled error
									return err1
								}
								log.L().Warn("split regions", log.ShortError(err1), zap.Int("retry time", i),
									zap.Uint64("region_id", region.Region.Id))

								syncLock.Lock()
								retryKeys = append(retryKeys, keys[startIdx:]...)
								// set global error so if we exceed retry limit, the function will return this error
								if !common.IsContextCanceledError(err1) {
									err = multierr.Append(err, err1)
								}
								syncLock.Unlock()
								break
							} else {
								log.L().Info("batch split region", zap.Uint64("region_id", splitRegion.Region.Id),
									zap.Int("keys", endIdx-startIdx), zap.Binary("firstKey", keys[startIdx]),
									zap.Binary("end", keys[endIdx-1]))
								sort.Slice(newRegions, func(i, j int) bool {
									return bytes.Compare(newRegions[i].Region.StartKey, newRegions[j].Region.StartKey) < 0
								})
								syncLock.Lock()
								scatterRegions = append(scatterRegions, newRegions...)
								syncLock.Unlock()
								// the region with the max start key is the region need to be further split.
								if bytes.Compare(splitRegion.Region.StartKey, newRegions[len(newRegions)-1].Region.StartKey) < 0 {
									splitRegion = newRegions[len(newRegions)-1]
								}
							}
							batchKeySize = 0
							startIdx = endIdx
						}
						if endIdx < len(keys) {
							batchKeySize += len(keys[endIdx])
						}

						endIdx++
					}
				}
				return nil
			})
		}
	sendLoop:
		for regionID, keys := range splitKeyMap {
			select {
			case ch <- &splitInfo{region: regionMap[regionID], keys: keys}:
			case <-ctx.Done():
				// outer context is canceled, can directly return
				close(ch)
				return ctx.Err()
			case <-splitCtx.Done():
				// met critical error, stop process
				break sendLoop
			}
		}
		close(ch)
		if splitError := eg.Wait(); splitError != nil {
			return splitError
		}

		if len(retryKeys) == 0 {
			break
		} else {
			sort.Slice(retryKeys, func(i, j int) bool {
				return bytes.Compare(retryKeys[i], retryKeys[j]) < 0
			})
			minKey = codec.EncodeBytes([]byte{}, retryKeys[0])
			maxKey = codec.EncodeBytes([]byte{}, nextKey(retryKeys[len(retryKeys)-1]))
		}
	}
	if err != nil {
		return errors.Trace(err)
	}

	startTime := time.Now()
	scatterCount := 0
	for _, region := range scatterRegions {
		local.waitForScatterRegion(ctx, region)
		if time.Since(startTime) > split.ScatterWaitUpperInterval {
			break
		}
		scatterCount++
	}
	if scatterCount == len(scatterRegions) {
		log.L().Info("waiting for scattering regions done",
			zap.Int("regions", len(scatterRegions)), zap.Duration("take", time.Since(startTime)))
	} else {
		log.L().Info("waiting for scattering regions timeout",
			zap.Int("scatterCount", scatterCount),
			zap.Int("regions", len(scatterRegions)),
			zap.Duration("take", time.Since(startTime)))
	}
	return nil
}

func paginateScanRegion(
	ctx context.Context, client split.SplitClient, startKey, endKey []byte, limit int,
) ([]*split.RegionInfo, error) {
	if len(endKey) != 0 && bytes.Compare(startKey, endKey) >= 0 {
		log.L().Error("startKey > endKey when paginating scan region",
			logutil.Key("startKey", startKey),
			logutil.Key("endKey", endKey))
		return nil, errors.Errorf("startKey > endKey when paginating scan region")
	}

	var regions []*split.RegionInfo
	for {
		batch, err := client.ScanRegions(ctx, startKey, endKey, limit)
		if err != nil {
			return nil, errors.Trace(err)
		}
		regions = append(regions, batch...)
		if len(batch) < limit {
			// No more region
			break
		}
		startKey = batch[len(batch)-1].Region.GetEndKey()
		if len(startKey) == 0 ||
			(len(endKey) > 0 && bytes.Compare(startKey, endKey) >= 0) {
			// All key space have scanned
			break
		}
	}
	sort.Slice(regions, func(i, j int) bool {
		return bytes.Compare(regions[i].Region.StartKey, regions[j].Region.StartKey) < 0
	})
	return regions, nil
}

func (local *local) BatchSplitRegions(ctx context.Context, region *split.RegionInfo, keys [][]byte) (*split.RegionInfo, []*split.RegionInfo, error) {
	region, newRegions, err := local.splitCli.BatchSplitRegionsWithOrigin(ctx, region, keys)
	if err != nil {
		return nil, nil, errors.Annotatef(err, "batch split regions failed")
	}
	var failedErr error
	retryRegions := make([]*split.RegionInfo, 0)
	scatterRegions := newRegions
	waitTime := splitRegionBaseBackOffTime
	for i := 0; i < maxRetryTimes; i++ {
		for _, region := range scatterRegions {
			// Wait for a while until the regions successfully splits.
			local.waitForSplit(ctx, region.Region.Id)
			if err = local.splitCli.ScatterRegion(ctx, region); err != nil {
				failedErr = err
				retryRegions = append(retryRegions, region)
			}
		}
		if len(retryRegions) == 0 {
			break
		}
		// the scatter operation likely fails because region replicate not finish yet
		// pack them to one log to avoid printing a lot warn logs.
		log.L().Warn("scatter region failed", zap.Int("regionCount", len(newRegions)),
			zap.Int("failedCount", len(retryRegions)), zap.Error(failedErr), zap.Int("retry", i))
		scatterRegions = retryRegions
		retryRegions = make([]*split.RegionInfo, 0)
		select {
		case <-time.After(waitTime):
		case <-ctx.Done():
			return nil, nil, ctx.Err()
		}
		waitTime *= 2
	}

	return region, newRegions, nil
}

func (local *local) hasRegion(ctx context.Context, regionID uint64) (bool, error) {
	regionInfo, err := local.splitCli.GetRegionByID(ctx, regionID)
	if err != nil {
		return false, err
	}
	return regionInfo != nil, nil
}

func (local *local) waitForSplit(ctx context.Context, regionID uint64) {
	for i := 0; i < split.SplitCheckMaxRetryTimes; i++ {
		ok, err := local.hasRegion(ctx, regionID)
		if err != nil {
			log.L().Info("wait for split failed", log.ShortError(err))
			return
		}
		if ok {
			break
		}
		select {
		case <-time.After(time.Second):
		case <-ctx.Done():
			return
		}
	}
}

func (local *local) waitForScatterRegion(ctx context.Context, regionInfo *split.RegionInfo) {
	regionID := regionInfo.Region.GetId()
	for i := 0; i < split.ScatterWaitMaxRetryTimes; i++ {
		ok, err := local.isScatterRegionFinished(ctx, regionID)
		if err != nil {
			log.L().Warn("scatter region failed: do not have the region",
				logutil.Region(regionInfo.Region))
			return
		}
		if ok {
			break
		}
		select {
		case <-time.After(time.Second):
		case <-ctx.Done():
			return
		}
	}
}

func (local *local) isScatterRegionFinished(ctx context.Context, regionID uint64) (bool, error) {
	resp, err := local.splitCli.GetOperator(ctx, regionID)
	if err != nil {
		return false, err
	}
	// Heartbeat may not be sent to PD
	if respErr := resp.GetHeader().GetError(); respErr != nil {
		if respErr.GetType() == pdpb.ErrorType_REGION_NOT_FOUND {
			return true, nil
		}
		// don't return error if region replicate not complete
		// TODO: should add a new error type to avoid this check by string matching
		matches, _ := regexp.MatchString("region \\d+ is not fully replicated", respErr.Message)
		if matches {
			return false, nil
		}
		return false, errors.Errorf("get operator error: %s", respErr.GetType())
	}
	// If the current operator of the region is not 'scatter-region', we could assume
	// that 'scatter-operator' has finished or timeout
	ok := string(resp.GetDesc()) != "scatter-region" || resp.GetStatus() != pdpb.OperatorStatus_RUNNING
	return ok, nil
}

func getSplitKeysByRanges(ranges []Range, regions []*split.RegionInfo) map[uint64][][]byte {
	checkKeys := make([][]byte, 0)
	var lastEnd []byte
	for _, rg := range ranges {
		if !bytes.Equal(lastEnd, rg.start) {
			checkKeys = append(checkKeys, rg.start)
		}
		checkKeys = append(checkKeys, rg.end)
		lastEnd = rg.end
	}
	return getSplitKeys(checkKeys, regions)
}

func getSplitKeys(checkKeys [][]byte, regions []*split.RegionInfo) map[uint64][][]byte {
	splitKeyMap := make(map[uint64][][]byte)
	for _, key := range checkKeys {
		if region := needSplit(key, regions); region != nil {
			splitKeys, ok := splitKeyMap[region.Region.GetId()]
			if !ok {
				splitKeys = make([][]byte, 0, 1)
			}
			splitKeyMap[region.Region.GetId()] = append(splitKeys, key)
			log.L().Debug("get key for split region",
				zap.Binary("key", key),
				zap.Binary("startKey", region.Region.StartKey),
				zap.Binary("endKey", region.Region.EndKey))
		}
	}
	return splitKeyMap
}

// needSplit checks whether a key is necessary to split, if true returns the split region
func needSplit(key []byte, regions []*split.RegionInfo) *split.RegionInfo {
	// If splitKey is the max key.
	if len(key) == 0 {
		return nil
	}
	splitKey := codec.EncodeBytes([]byte{}, key)

	idx := sort.Search(len(regions), func(i int) bool {
		return beforeEnd(splitKey, regions[i].Region.EndKey)
	})
	if idx < len(regions) {
		// If splitKey is in a region
		if bytes.Compare(splitKey, regions[idx].Region.GetStartKey()) > 0 && beforeEnd(splitKey, regions[idx].Region.GetEndKey()) {
			log.L().Debug("need split",
				zap.Binary("splitKey", key),
				zap.Binary("encodedKey", splitKey),
				zap.Binary("region start", regions[idx].Region.GetStartKey()),
				zap.Binary("region end", regions[idx].Region.GetEndKey()),
			)
			return regions[idx]
		}
	}
	return nil
}

func beforeEnd(key []byte, end []byte) bool {
	return bytes.Compare(key, end) < 0 || len(end) == 0
}

func insideRegion(region *metapb.Region, meta *sst.SSTMeta) bool {
	rg := meta.GetRange()
	return keyInsideRegion(region, rg.GetStart()) && keyInsideRegion(region, rg.GetEnd())
}

func keyInsideRegion(region *metapb.Region, key []byte) bool {
	return bytes.Compare(key, region.GetStartKey()) >= 0 && (beforeEnd(key, region.GetEndKey()))
}

func intersectRange(region *metapb.Region, rg Range) Range {
	var startKey, endKey []byte
	if len(region.StartKey) > 0 {
		_, startKey, _ = codec.DecodeBytes(region.StartKey, []byte{})
	}
	if bytes.Compare(startKey, rg.start) < 0 {
		startKey = rg.start
	}
	if len(region.EndKey) > 0 {
		_, endKey, _ = codec.DecodeBytes(region.EndKey, []byte{})
	}
	if beforeEnd(rg.end, endKey) {
		endKey = rg.end
	}

	return Range{start: startKey, end: endKey}
}<|MERGE_RESOLUTION|>--- conflicted
+++ resolved
@@ -156,7 +156,6 @@
 						return bytes.Compare(keys[i], keys[j]) < 0
 					})
 					splitRegion := region
-<<<<<<< HEAD
 					startIdx := 0
 					endIdx := 0
 					batchKeySize := 0
@@ -166,44 +165,18 @@
 							splitRegionEnd := codec.EncodeBytes([]byte{}, keys[endIdx-1])
 							if bytes.Compare(splitRegionStart, splitRegion.Region.StartKey) < 0 || !beforeEnd(splitRegionEnd, splitRegion.Region.EndKey) {
 								log.L().Fatal("no valid key in region",
-									log.ZapRedactBinary("startKey", splitRegionStart), log.ZapRedactBinary("endKey", splitRegionEnd),
-									log.ZapRedactBinary("regionStart", splitRegion.Region.StartKey), log.ZapRedactBinary("regionEnd", splitRegion.Region.EndKey),
-									log.ZapRedactReflect("region", splitRegion))
-=======
-					for j := 0; j < (len(keys)+maxBatchSplitKeys-1)/maxBatchSplitKeys; j++ {
-						start := j * maxBatchSplitKeys
-						end := utils.MinInt((j+1)*maxBatchSplitKeys, len(keys))
-						splitRegionStart := codec.EncodeBytes([]byte{}, keys[start])
-						splitRegionEnd := codec.EncodeBytes([]byte{}, keys[end-1])
-						if bytes.Compare(splitRegionStart, splitRegion.Region.StartKey) < 0 || !beforeEnd(splitRegionEnd, splitRegion.Region.EndKey) {
-							log.L().Fatal("no valid key in region",
-								logutil.Key("startKey", splitRegionStart), logutil.Key("endKey", splitRegionEnd),
-								logutil.Key("regionStart", splitRegion.Region.StartKey), logutil.Key("regionEnd", splitRegion.Region.EndKey),
-								logutil.Region(splitRegion.Region), logutil.Leader(splitRegion.Leader))
-						}
-						splitRegion, newRegions, err1 = local.BatchSplitRegions(splitCtx, splitRegion, keys[start:end])
-						if err1 != nil {
-							if strings.Contains(err1.Error(), "no valid key") {
-								for _, key := range keys {
-									log.L().Warn("no valid key",
-										logutil.Key("startKey", region.Region.StartKey),
-										logutil.Key("endKey", region.Region.EndKey),
-										logutil.Key("key", codec.EncodeBytes([]byte{}, key)))
-								}
-								return err1
-							} else if common.IsContextCanceledError(err1) {
-								// do not retry on conext.Canceled error
-								return err1
->>>>>>> 921e0da6
+									logutil.Key("startKey", splitRegionStart), logutil.Key("endKey", splitRegionEnd),
+									logutil.Key("regionStart", splitRegion.Region.StartKey), logutil.Key("regionEnd", splitRegion.Region.EndKey),
+									logutil.Region(splitRegion.Region), logutil.Leader(splitRegion.Leader))
 							}
 							splitRegion, newRegions, err1 = local.BatchSplitRegions(splitCtx, splitRegion, keys[startIdx:endIdx])
 							if err1 != nil {
 								if strings.Contains(err1.Error(), "no valid key") {
 									for _, key := range keys {
 										log.L().Warn("no valid key",
-											log.ZapRedactBinary("startKey", region.Region.StartKey),
-											log.ZapRedactBinary("endKey", region.Region.EndKey),
-											log.ZapRedactBinary("key", codec.EncodeBytes([]byte{}, key)))
+											logutil.Key("startKey", region.Region.StartKey),
+											logutil.Key("endKey", region.Region.EndKey),
+											logutil.Key("key", codec.EncodeBytes([]byte{}, key)))
 									}
 									return err1
 								} else if common.IsContextCanceledError(err1) {
@@ -242,7 +215,6 @@
 						if endIdx < len(keys) {
 							batchKeySize += len(keys[endIdx])
 						}
-
 						endIdx++
 					}
 				}
