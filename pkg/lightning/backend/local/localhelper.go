// Copyright 2020 PingCAP, Inc.
//
// Licensed under the Apache License, Version 2.0 (the "License");
// you may not use this file except in compliance with the License.
// You may obtain a copy of the License at
//
//     http://www.apache.org/licenses/LICENSE-2.0
//
// Unless required by applicable law or agreed to in writing, software
// distributed under the License is distributed on an "AS IS" BASIS,
// See the License for the specific language governing permissions and
// limitations under the License.

package local

import (
	"bytes"
	"context"
	"encoding/hex"
	"regexp"
	"runtime"
	"sort"
	"strings"
	"sync"
	"time"

	"github.com/docker/go-units"
	"github.com/pingcap/errors"
	sst "github.com/pingcap/kvproto/pkg/import_sstpb"
	"github.com/pingcap/kvproto/pkg/metapb"
	"github.com/pingcap/kvproto/pkg/pdpb"
	"github.com/pingcap/tidb/util/codec"
	"go.uber.org/multierr"
	"go.uber.org/zap"
	"golang.org/x/sync/errgroup"

	"github.com/pingcap/br/pkg/lightning/common"
	"github.com/pingcap/br/pkg/lightning/log"
	"github.com/pingcap/br/pkg/logutil"
	split "github.com/pingcap/br/pkg/restore"
	"github.com/pingcap/br/pkg/utils"
)

const (
	SplitRetryTimes       = 8
	retrySplitMaxWaitTime = 4 * time.Second
)

var (
	// the max keys count in a batch to split one region
	maxBatchSplitKeys = 4096
	// the max total key size in a split region batch.
	// our threshold should be smaller than TiKV's raft max entry size(default is 8MB).
	maxBatchSplitSize = 6 * units.MiB
	// the base exponential backoff time
	// the variable is only changed in unit test for running test faster.
	splitRegionBaseBackOffTime = time.Second
)

// TODO remove this file and use br internal functions
// This File include region split & scatter operation just like br.
// we can simply call br function, but we need to change some function signature of br
// When the ranges total size is small, we can skip the split to avoid generate empty regions.
func (local *local) SplitAndScatterRegionByRanges(ctx context.Context, ranges []Range, needSplit bool) error {
	if len(ranges) == 0 {
		return nil
	}

	minKey := codec.EncodeBytes([]byte{}, ranges[0].start)
	maxKey := codec.EncodeBytes([]byte{}, ranges[len(ranges)-1].end)

	var err error
	scatterRegions := make([]*split.RegionInfo, 0)
	var retryKeys [][]byte
	waitTime := splitRegionBaseBackOffTime
	for i := 0; i < SplitRetryTimes; i++ {
		log.L().Info("split and scatter region",
			log.ZapRedactBinary("minKey", minKey),
			log.ZapRedactBinary("maxKey", maxKey),
			zap.Int("retry", i),
		)
		err = nil
		if i > 0 {
			select {
			case <-time.After(waitTime):
			case <-ctx.Done():
				return ctx.Err()
			}
			waitTime *= 2
			if waitTime > retrySplitMaxWaitTime {
				waitTime = retrySplitMaxWaitTime
			}
		}
		var regions []*split.RegionInfo
		regions, err = paginateScanRegion(ctx, local.splitCli, minKey, maxKey, 128)
		if err != nil {
			log.L().Warn("paginate scan region failed", log.ZapRedactBinary("minKey", minKey), log.ZapRedactBinary("maxKey", maxKey),
				log.ShortError(err), zap.Int("retry", i))
			continue
		}

		if len(regions) == 0 {
			log.L().Warn("paginate scan region returns empty result", log.ZapRedactBinary("minKey", minKey), log.ZapRedactBinary("maxKey", maxKey),
				zap.Int("retry", i))
			return errors.New("paginate scan region returns empty result")
		}

		log.L().Info("paginate scan region finished", log.ZapRedactBinary("minKey", minKey), log.ZapRedactBinary("maxKey", maxKey),
			zap.Int("regions", len(regions)))

		if !needSplit {
			scatterRegions = append(scatterRegions, regions...)
			break
		}

		regionMap := make(map[uint64]*split.RegionInfo)
		for _, region := range regions {
			regionMap[region.Region.GetId()] = region
		}

		var splitKeyMap map[uint64][][]byte
		if len(retryKeys) > 0 {
			firstKeyEnc := codec.EncodeBytes([]byte{}, retryKeys[0])
			lastKeyEnc := codec.EncodeBytes([]byte{}, retryKeys[len(retryKeys)-1])
			if bytes.Compare(firstKeyEnc, regions[0].Region.StartKey) < 0 || !beforeEnd(lastKeyEnc, regions[len(regions)-1].Region.EndKey) {
				log.L().Warn("no valid key for split region",
					log.ZapRedactBinary("firstKey", firstKeyEnc), log.ZapRedactBinary("lastKey", lastKeyEnc),
					log.ZapRedactBinary("firstRegionStart", regions[0].Region.StartKey),
					log.ZapRedactBinary("lastRegionEnd", regions[len(regions)-1].Region.EndKey))
				return errors.New("check split keys failed")
			}
			splitKeyMap = getSplitKeys(retryKeys, regions)
			retryKeys = retryKeys[:0]
		} else {
			splitKeyMap = getSplitKeysByRanges(ranges, regions)
		}

		type splitInfo struct {
			region *split.RegionInfo
			keys   [][]byte
		}

		var syncLock sync.Mutex
		// TODO, make this size configurable
		size := utils.MinInt(len(splitKeyMap), runtime.GOMAXPROCS(0))
		ch := make(chan *splitInfo, size)
		eg, splitCtx := errgroup.WithContext(ctx)

		for splitWorker := 0; splitWorker < size; splitWorker++ {
			eg.Go(func() error {
				for sp := range ch {
					var newRegions []*split.RegionInfo
					var err1 error
					region := sp.region
					keys := sp.keys
					sort.Slice(keys, func(i, j int) bool {
						return bytes.Compare(keys[i], keys[j]) < 0
					})
					splitRegion := region
					startIdx := 0
					endIdx := 0
					batchKeySize := 0
					for endIdx <= len(keys) {
						if endIdx == len(keys) || batchKeySize+len(keys[endIdx]) > maxBatchSplitSize || endIdx-startIdx >= maxBatchSplitKeys {
							splitRegionStart := codec.EncodeBytes([]byte{}, keys[startIdx])
							splitRegionEnd := codec.EncodeBytes([]byte{}, keys[endIdx-1])
							if bytes.Compare(splitRegionStart, splitRegion.Region.StartKey) < 0 || !beforeEnd(splitRegionEnd, splitRegion.Region.EndKey) {
								log.L().Fatal("no valid key in region",
									logutil.Key("startKey", splitRegionStart), logutil.Key("endKey", splitRegionEnd),
									logutil.Key("regionStart", splitRegion.Region.StartKey), logutil.Key("regionEnd", splitRegion.Region.EndKey),
									logutil.Region(splitRegion.Region), logutil.Leader(splitRegion.Leader))
<<<<<<< HEAD
							}
							splitRegion, newRegions, err1 = local.BatchSplitRegions(splitCtx, splitRegion, keys[startIdx:endIdx])
							if err1 != nil {
								if strings.Contains(err1.Error(), "no valid key") {
									for _, key := range keys {
										log.L().Warn("no valid key",
											logutil.Key("startKey", region.Region.StartKey),
											logutil.Key("endKey", region.Region.EndKey),
											logutil.Key("key", codec.EncodeBytes([]byte{}, key)))
									}
									return err1
								} else if common.IsContextCanceledError(err1) {
									// do not retry on conext.Canceled error
									return err1
								}
								log.L().Warn("split regions", log.ShortError(err1), zap.Int("retry time", i),
									zap.Uint64("region_id", region.Region.Id))

								syncLock.Lock()
								retryKeys = append(retryKeys, keys[startIdx:]...)
								// set global error so if we exceed retry limit, the function will return this error
								if !common.IsContextCanceledError(err1) {
									err = multierr.Append(err, err1)
								}
								syncLock.Unlock()
								break
							} else {
								log.L().Info("batch split region", zap.Uint64("region_id", splitRegion.Region.Id),
									zap.Int("keys", endIdx-startIdx), zap.Binary("firstKey", keys[startIdx]),
									zap.Binary("end", keys[endIdx-1]))
								sort.Slice(newRegions, func(i, j int) bool {
									return bytes.Compare(newRegions[i].Region.StartKey, newRegions[j].Region.StartKey) < 0
								})
								syncLock.Lock()
								scatterRegions = append(scatterRegions, newRegions...)
								syncLock.Unlock()
								// the region with the max start key is the region need to be further split.
								if bytes.Compare(splitRegion.Region.StartKey, newRegions[len(newRegions)-1].Region.StartKey) < 0 {
									splitRegion = newRegions[len(newRegions)-1]
								}
							}
							batchKeySize = 0
							startIdx = endIdx
						}
						if endIdx < len(keys) {
							batchKeySize += len(keys[endIdx])
						}
=======
							}
							splitRegion, newRegions, err1 = local.BatchSplitRegions(splitCtx, splitRegion, keys[startIdx:endIdx])
							if err1 != nil {
								if strings.Contains(err1.Error(), "no valid key") {
									for _, key := range keys {
										log.L().Warn("no valid key",
											logutil.Key("startKey", region.Region.StartKey),
											logutil.Key("endKey", region.Region.EndKey),
											logutil.Key("key", codec.EncodeBytes([]byte{}, key)))
									}
									return err1
								} else if common.IsContextCanceledError(err1) {
									// do not retry on context.Canceled error
									return err1
								}
								log.L().Warn("split regions", log.ShortError(err1), zap.Int("retry time", i),
									zap.Uint64("region_id", region.Region.Id))

								syncLock.Lock()
								retryKeys = append(retryKeys, keys[startIdx:]...)
								// set global error so if we exceed retry limit, the function will return this error
								err = multierr.Append(err, err1)
								syncLock.Unlock()
								break
							} else {
								log.L().Info("batch split region", zap.Uint64("region_id", splitRegion.Region.Id),
									zap.Int("keys", endIdx-startIdx), zap.Binary("firstKey", keys[startIdx]),
									zap.Binary("end", keys[endIdx-1]))
								sort.Slice(newRegions, func(i, j int) bool {
									return bytes.Compare(newRegions[i].Region.StartKey, newRegions[j].Region.StartKey) < 0
								})
								syncLock.Lock()
								scatterRegions = append(scatterRegions, newRegions...)
								syncLock.Unlock()
								// the region with the max start key is the region need to be further split.
								if bytes.Compare(splitRegion.Region.StartKey, newRegions[len(newRegions)-1].Region.StartKey) < 0 {
									splitRegion = newRegions[len(newRegions)-1]
								}
							}
							batchKeySize = 0
							startIdx = endIdx
						}
						if endIdx < len(keys) {
							batchKeySize += len(keys[endIdx])
						}
>>>>>>> 8aa8fcb4
						endIdx++
					}
				}
				return nil
			})
		}
	sendLoop:
		for regionID, keys := range splitKeyMap {
			select {
			case ch <- &splitInfo{region: regionMap[regionID], keys: keys}:
			case <-ctx.Done():
				// outer context is canceled, can directly return
				close(ch)
				return ctx.Err()
			case <-splitCtx.Done():
				// met critical error, stop process
				break sendLoop
			}
		}
		close(ch)
		if splitError := eg.Wait(); splitError != nil {
<<<<<<< HEAD
			// retry all keys
=======
>>>>>>> 8aa8fcb4
			retryKeys = retryKeys[:0]
			err = splitError
			continue
		}

		if len(retryKeys) == 0 {
			break
		} else {
			sort.Slice(retryKeys, func(i, j int) bool {
				return bytes.Compare(retryKeys[i], retryKeys[j]) < 0
			})
			minKey = codec.EncodeBytes([]byte{}, retryKeys[0])
			maxKey = codec.EncodeBytes([]byte{}, nextKey(retryKeys[len(retryKeys)-1]))
		}
	}
	if err != nil {
		return errors.Trace(err)
	}

	startTime := time.Now()
	scatterCount := 0
	for _, region := range scatterRegions {
		local.waitForScatterRegion(ctx, region)
		if time.Since(startTime) > split.ScatterWaitUpperInterval {
			break
		}
		scatterCount++
	}
	if scatterCount == len(scatterRegions) {
		log.L().Info("waiting for scattering regions done",
			zap.Int("regions", len(scatterRegions)), zap.Duration("take", time.Since(startTime)))
	} else {
		log.L().Info("waiting for scattering regions timeout",
			zap.Int("scatterCount", scatterCount),
			zap.Int("regions", len(scatterRegions)),
			zap.Duration("take", time.Since(startTime)))
	}
	return nil
}

func paginateScanRegion(
	ctx context.Context, client split.SplitClient, startKey, endKey []byte, limit int,
) ([]*split.RegionInfo, error) {
	if len(endKey) != 0 && bytes.Compare(startKey, endKey) >= 0 {
		log.L().Error("startKey > endKey when paginating scan region",
			log.ZapRedactString("startKey", hex.EncodeToString(startKey)),
			log.ZapRedactString("endKey", hex.EncodeToString(endKey)))
		return nil, errors.Errorf("startKey > endKey when paginating scan region")
	}

	var regions []*split.RegionInfo
	for {
		batch, err := client.ScanRegions(ctx, startKey, endKey, limit)
		if err != nil {
			return nil, errors.Trace(err)
		}
		regions = append(regions, batch...)
		if len(batch) < limit {
			// No more region
			break
		}
		startKey = batch[len(batch)-1].Region.GetEndKey()
		if len(startKey) == 0 ||
			(len(endKey) > 0 && bytes.Compare(startKey, endKey) >= 0) {
			// All key space have scanned
			break
		}
	}
	sort.Slice(regions, func(i, j int) bool {
		return bytes.Compare(regions[i].Region.StartKey, regions[j].Region.StartKey) < 0
	})
	log.L().Info("paginate scan regions", zap.Int("count", len(regions)),
		logutil.Key("start", startKey), logutil.Key("end", endKey))
	return regions, nil
}

func (local *local) BatchSplitRegions(ctx context.Context, region *split.RegionInfo, keys [][]byte) (*split.RegionInfo, []*split.RegionInfo, error) {
	region, newRegions, err := local.splitCli.BatchSplitRegionsWithOrigin(ctx, region, keys)
	if err != nil {
		return nil, nil, errors.Annotatef(err, "batch split regions failed")
	}
	var failedErr error
	retryRegions := make([]*split.RegionInfo, 0)
	scatterRegions := newRegions
	waitTime := splitRegionBaseBackOffTime
	for i := 0; i < maxRetryTimes; i++ {
		for _, region := range scatterRegions {
			// Wait for a while until the regions successfully splits.
			local.waitForSplit(ctx, region.Region.Id)
			if err = local.splitCli.ScatterRegion(ctx, region); err != nil {
				failedErr = err
				retryRegions = append(retryRegions, region)
			}
		}
		if len(retryRegions) == 0 {
			break
		}
		// the scatter operation likely fails because region replicate not finish yet
		// pack them to one log to avoid printing a lot warn logs.
		log.L().Warn("scatter region failed", zap.Int("regionCount", len(newRegions)),
			zap.Int("failedCount", len(retryRegions)), zap.Error(failedErr), zap.Int("retry", i))
		scatterRegions = retryRegions
		retryRegions = make([]*split.RegionInfo, 0)
		select {
		case <-time.After(waitTime):
		case <-ctx.Done():
			return nil, nil, ctx.Err()
		}
		waitTime *= 2
	}

	return region, newRegions, nil
}

func (local *local) hasRegion(ctx context.Context, regionID uint64) (bool, error) {
	regionInfo, err := local.splitCli.GetRegionByID(ctx, regionID)
	if err != nil {
		return false, err
	}
	return regionInfo != nil, nil
}

func (local *local) waitForSplit(ctx context.Context, regionID uint64) {
	for i := 0; i < split.SplitCheckMaxRetryTimes; i++ {
		ok, err := local.hasRegion(ctx, regionID)
		if err != nil {
			log.L().Info("wait for split failed", log.ShortError(err))
			return
		}
		if ok {
			break
		}
		select {
		case <-time.After(time.Second):
		case <-ctx.Done():
			return
		}
	}
}

func (local *local) waitForScatterRegion(ctx context.Context, regionInfo *split.RegionInfo) {
	regionID := regionInfo.Region.GetId()
	for i := 0; i < split.ScatterWaitMaxRetryTimes; i++ {
		ok, err := local.isScatterRegionFinished(ctx, regionID)
		if err != nil {
			log.L().Warn("scatter region failed: do not have the region",
				log.ZapRedactStringer("region", regionInfo.Region))
			return
		}
		if ok {
			break
		}
		select {
		case <-time.After(time.Second):
		case <-ctx.Done():
			return
		}
	}
}

func (local *local) isScatterRegionFinished(ctx context.Context, regionID uint64) (bool, error) {
	resp, err := local.splitCli.GetOperator(ctx, regionID)
	if err != nil {
		return false, err
	}
	// Heartbeat may not be sent to PD
	if respErr := resp.GetHeader().GetError(); respErr != nil {
		if respErr.GetType() == pdpb.ErrorType_REGION_NOT_FOUND {
			return true, nil
		}
		// don't return error if region replicate not complete
		// TODO: should add a new error type to avoid this check by string matching
		matches, _ := regexp.MatchString("region \\d+ is not fully replicated", respErr.Message)
		if matches {
			return false, nil
		}
		return false, errors.Errorf("get operator error: %s", respErr.GetType())
	}
	// If the current operator of the region is not 'scatter-region', we could assume
	// that 'scatter-operator' has finished or timeout
	ok := string(resp.GetDesc()) != "scatter-region" || resp.GetStatus() != pdpb.OperatorStatus_RUNNING
	return ok, nil
}

func getSplitKeysByRanges(ranges []Range, regions []*split.RegionInfo) map[uint64][][]byte {
	checkKeys := make([][]byte, 0)
	var lastEnd []byte
	for _, rg := range ranges {
		if !bytes.Equal(lastEnd, rg.start) {
			checkKeys = append(checkKeys, rg.start)
		}
		checkKeys = append(checkKeys, rg.end)
		lastEnd = rg.end
	}
	return getSplitKeys(checkKeys, regions)
}

func getSplitKeys(checkKeys [][]byte, regions []*split.RegionInfo) map[uint64][][]byte {
	splitKeyMap := make(map[uint64][][]byte)
	for _, key := range checkKeys {
		if region := needSplit(key, regions); region != nil {
			splitKeys, ok := splitKeyMap[region.Region.GetId()]
			if !ok {
				splitKeys = make([][]byte, 0, 1)
			}
			splitKeyMap[region.Region.GetId()] = append(splitKeys, key)
			log.L().Debug("get key for split region",
				zap.Binary("key", key),
				zap.Binary("startKey", region.Region.StartKey),
				zap.Binary("endKey", region.Region.EndKey))
		}
	}
	return splitKeyMap
}

// needSplit checks whether a key is necessary to split, if true returns the split region
func needSplit(key []byte, regions []*split.RegionInfo) *split.RegionInfo {
	// If splitKey is the max key.
	if len(key) == 0 {
		return nil
	}
	splitKey := codec.EncodeBytes([]byte{}, key)

	idx := sort.Search(len(regions), func(i int) bool {
		return beforeEnd(splitKey, regions[i].Region.EndKey)
	})
	if idx < len(regions) {
		// If splitKey is in a region
		if bytes.Compare(splitKey, regions[idx].Region.GetStartKey()) > 0 && beforeEnd(splitKey, regions[idx].Region.GetEndKey()) {
			log.L().Debug("need split",
				zap.Binary("splitKey", key),
				zap.Binary("encodedKey", splitKey),
				zap.Binary("region start", regions[idx].Region.GetStartKey()),
				zap.Binary("region end", regions[idx].Region.GetEndKey()),
			)
			return regions[idx]
		}
	}
	return nil
}

func beforeEnd(key []byte, end []byte) bool {
	return bytes.Compare(key, end) < 0 || len(end) == 0
}

func insideRegion(region *metapb.Region, metas []*sst.SSTMeta) bool {
	inside := true
	for _, meta := range metas {
		rg := meta.GetRange()
		inside = inside && (keyInsideRegion(region, rg.GetStart()) && keyInsideRegion(region, rg.GetEnd()))
	}
	return inside
}

func keyInsideRegion(region *metapb.Region, key []byte) bool {
	return bytes.Compare(key, region.GetStartKey()) >= 0 && (beforeEnd(key, region.GetEndKey()))
}

func intersectRange(region *metapb.Region, rg Range) Range {
	var startKey, endKey []byte
	if len(region.StartKey) > 0 {
		_, startKey, _ = codec.DecodeBytes(region.StartKey, []byte{})
	}
	if bytes.Compare(startKey, rg.start) < 0 {
		startKey = rg.start
	}
	if len(region.EndKey) > 0 {
		_, endKey, _ = codec.DecodeBytes(region.EndKey, []byte{})
	}
	if beforeEnd(rg.end, endKey) {
		endKey = rg.end
	}

	return Range{start: startKey, end: endKey}
}<|MERGE_RESOLUTION|>--- conflicted
+++ resolved
@@ -169,7 +169,6 @@
 									logutil.Key("startKey", splitRegionStart), logutil.Key("endKey", splitRegionEnd),
 									logutil.Key("regionStart", splitRegion.Region.StartKey), logutil.Key("regionEnd", splitRegion.Region.EndKey),
 									logutil.Region(splitRegion.Region), logutil.Leader(splitRegion.Leader))
-<<<<<<< HEAD
 							}
 							splitRegion, newRegions, err1 = local.BatchSplitRegions(splitCtx, splitRegion, keys[startIdx:endIdx])
 							if err1 != nil {
@@ -182,7 +181,7 @@
 									}
 									return err1
 								} else if common.IsContextCanceledError(err1) {
-									// do not retry on conext.Canceled error
+									// do not retry on context.Canceled error
 									return err1
 								}
 								log.L().Warn("split regions", log.ShortError(err1), zap.Int("retry time", i),
@@ -217,53 +216,6 @@
 						if endIdx < len(keys) {
 							batchKeySize += len(keys[endIdx])
 						}
-=======
-							}
-							splitRegion, newRegions, err1 = local.BatchSplitRegions(splitCtx, splitRegion, keys[startIdx:endIdx])
-							if err1 != nil {
-								if strings.Contains(err1.Error(), "no valid key") {
-									for _, key := range keys {
-										log.L().Warn("no valid key",
-											logutil.Key("startKey", region.Region.StartKey),
-											logutil.Key("endKey", region.Region.EndKey),
-											logutil.Key("key", codec.EncodeBytes([]byte{}, key)))
-									}
-									return err1
-								} else if common.IsContextCanceledError(err1) {
-									// do not retry on context.Canceled error
-									return err1
-								}
-								log.L().Warn("split regions", log.ShortError(err1), zap.Int("retry time", i),
-									zap.Uint64("region_id", region.Region.Id))
-
-								syncLock.Lock()
-								retryKeys = append(retryKeys, keys[startIdx:]...)
-								// set global error so if we exceed retry limit, the function will return this error
-								err = multierr.Append(err, err1)
-								syncLock.Unlock()
-								break
-							} else {
-								log.L().Info("batch split region", zap.Uint64("region_id", splitRegion.Region.Id),
-									zap.Int("keys", endIdx-startIdx), zap.Binary("firstKey", keys[startIdx]),
-									zap.Binary("end", keys[endIdx-1]))
-								sort.Slice(newRegions, func(i, j int) bool {
-									return bytes.Compare(newRegions[i].Region.StartKey, newRegions[j].Region.StartKey) < 0
-								})
-								syncLock.Lock()
-								scatterRegions = append(scatterRegions, newRegions...)
-								syncLock.Unlock()
-								// the region with the max start key is the region need to be further split.
-								if bytes.Compare(splitRegion.Region.StartKey, newRegions[len(newRegions)-1].Region.StartKey) < 0 {
-									splitRegion = newRegions[len(newRegions)-1]
-								}
-							}
-							batchKeySize = 0
-							startIdx = endIdx
-						}
-						if endIdx < len(keys) {
-							batchKeySize += len(keys[endIdx])
-						}
->>>>>>> 8aa8fcb4
 						endIdx++
 					}
 				}
@@ -285,10 +237,7 @@
 		}
 		close(ch)
 		if splitError := eg.Wait(); splitError != nil {
-<<<<<<< HEAD
 			// retry all keys
-=======
->>>>>>> 8aa8fcb4
 			retryKeys = retryKeys[:0]
 			err = splitError
 			continue
