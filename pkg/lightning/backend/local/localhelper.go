// Copyright 2020 PingCAP, Inc.
//
// Licensed under the Apache License, Version 2.0 (the "License");
// you may not use this file except in compliance with the License.
// You may obtain a copy of the License at
//
//     http://www.apache.org/licenses/LICENSE-2.0
//
// Unless required by applicable law or agreed to in writing, software
// distributed under the License is distributed on an "AS IS" BASIS,
// See the License for the specific language governing permissions and
// limitations under the License.

package local

import (
	"bytes"
	"context"
	"regexp"
	"runtime"
	"sort"
	"strings"
	"sync"
	"time"

	"github.com/docker/go-units"
	"github.com/pingcap/errors"
	sst "github.com/pingcap/kvproto/pkg/import_sstpb"
	"github.com/pingcap/kvproto/pkg/metapb"
	"github.com/pingcap/kvproto/pkg/pdpb"
	"github.com/pingcap/tidb/util/codec"
	"go.uber.org/multierr"
	"go.uber.org/zap"
	"golang.org/x/sync/errgroup"

	"github.com/pingcap/br/pkg/lightning/common"
	"github.com/pingcap/br/pkg/lightning/log"
	"github.com/pingcap/br/pkg/logutil"
	split "github.com/pingcap/br/pkg/restore"
	"github.com/pingcap/br/pkg/utils"
)

const (
	SplitRetryTimes       = 8
	retrySplitMaxWaitTime = 4 * time.Second
)

var (
	// the max keys count in a batch to split one region
	maxBatchSplitKeys = 4096
	// the max total key size in a split region batch.
	// our threshold should be smaller than TiKV's raft max entry size(default is 8MB).
	maxBatchSplitSize = 6 * units.MiB
	// the base exponential backoff time
	// the variable is only changed in unit test for running test faster.
	splitRegionBaseBackOffTime = time.Second
)

// TODO remove this file and use br internal functions
// This File include region split & scatter operation just like br.
// we can simply call br function, but we need to change some function signature of br
// When the ranges total size is small, we can skip the split to avoid generate empty regions.
func (local *local) SplitAndScatterRegionByRanges(ctx context.Context, ranges []Range, needSplit bool) error {
	if len(ranges) == 0 {
		return nil
	}

	minKey := codec.EncodeBytes([]byte{}, ranges[0].start)
	maxKey := codec.EncodeBytes([]byte{}, ranges[len(ranges)-1].end)

	var err error
	scatterRegions := make([]*split.RegionInfo, 0)
	var retryKeys [][]byte
	waitTime := splitRegionBaseBackOffTime
	for i := 0; i < SplitRetryTimes; i++ {
		log.L().Info("split and scatter region",
			logutil.Key("minKey", minKey),
			logutil.Key("maxKey", maxKey),
			zap.Int("retry", i),
		)
		err = nil
		if i > 0 {
			select {
			case <-time.After(waitTime):
			case <-ctx.Done():
				return ctx.Err()
			}
			waitTime *= 2
			if waitTime > retrySplitMaxWaitTime {
				waitTime = retrySplitMaxWaitTime
			}
		}
		var regions []*split.RegionInfo
		regions, err = paginateScanRegion(ctx, local.splitCli, minKey, maxKey, 128)
		if err != nil {
			log.L().Warn("paginate scan region failed", logutil.Key("minKey", minKey), logutil.Key("maxKey", maxKey),
				log.ShortError(err), zap.Int("retry", i))
			continue
		}

		if len(regions) == 0 {
			log.L().Warn("paginate scan region returns empty result", logutil.Key("minKey", minKey), logutil.Key("maxKey", maxKey),
				zap.Int("retry", i))
			return errors.New("paginate scan region returns empty result")
		}

		log.L().Info("paginate scan region finished", logutil.Key("minKey", minKey), logutil.Key("maxKey", maxKey),
			zap.Int("regions", len(regions)))

		if !needSplit {
			scatterRegions = append(scatterRegions, regions...)
			break
		}

		regionMap := make(map[uint64]*split.RegionInfo)
		for _, region := range regions {
			regionMap[region.Region.GetId()] = region
		}

		var splitKeyMap map[uint64][][]byte
		if len(retryKeys) > 0 {
			firstKeyEnc := codec.EncodeBytes([]byte{}, retryKeys[0])
			lastKeyEnc := codec.EncodeBytes([]byte{}, retryKeys[len(retryKeys)-1])
			if bytes.Compare(firstKeyEnc, regions[0].Region.StartKey) < 0 || !beforeEnd(lastKeyEnc, regions[len(regions)-1].Region.EndKey) {
				log.L().Warn("no valid key for split region",
					logutil.Key("firstKey", firstKeyEnc), logutil.Key("lastKey", lastKeyEnc),
					logutil.Key("firstRegionStart", regions[0].Region.StartKey),
					logutil.Key("lastRegionEnd", regions[len(regions)-1].Region.EndKey))
				return errors.New("check split keys failed")
			}
			splitKeyMap = getSplitKeys(retryKeys, regions)
			retryKeys = retryKeys[:0]
		} else {
			splitKeyMap = getSplitKeysByRanges(ranges, regions)
		}

		type splitInfo struct {
			region *split.RegionInfo
			keys   [][]byte
		}

		var syncLock sync.Mutex
		// TODO, make this size configurable
		size := utils.MinInt(len(splitKeyMap), runtime.GOMAXPROCS(0))
		ch := make(chan *splitInfo, size)
		eg, splitCtx := errgroup.WithContext(ctx)

		for splitWorker := 0; splitWorker < size; splitWorker++ {
			eg.Go(func() error {
				for sp := range ch {
					var newRegions []*split.RegionInfo
					var err1 error
					region := sp.region
					keys := sp.keys
					sort.Slice(keys, func(i, j int) bool {
						return bytes.Compare(keys[i], keys[j]) < 0
					})
					splitRegion := region
<<<<<<< HEAD
					for j := 0; j < (len(keys)+maxBatchSplitKeys-1)/maxBatchSplitKeys; j++ {
						start := j * maxBatchSplitKeys
						end := utils.MinInt((j+1)*maxBatchSplitKeys, len(keys))
						splitRegionStart := codec.EncodeBytes([]byte{}, keys[start])
						splitRegionEnd := codec.EncodeBytes([]byte{}, keys[end-1])
						if bytes.Compare(splitRegionStart, splitRegion.Region.StartKey) < 0 || !beforeEnd(splitRegionEnd, splitRegion.Region.EndKey) {
							log.L().Fatal("no valid key in region",
								logutil.Key("startKey", splitRegionStart), logutil.Key("endKey", splitRegionEnd),
								logutil.Key("regionStart", splitRegion.Region.StartKey), logutil.Key("regionEnd", splitRegion.Region.EndKey),
								logutil.Region(splitRegion.Region), logutil.Leader(splitRegion.Leader))
						}
						splitRegion, newRegions, err1 = local.BatchSplitRegions(splitCtx, splitRegion, keys[start:end])
						if err1 != nil {
							if strings.Contains(err1.Error(), "no valid key") {
								for _, key := range keys {
									log.L().Warn("no valid key",
										logutil.Key("startKey", region.Region.StartKey),
										logutil.Key("endKey", region.Region.EndKey),
										logutil.Key("key", codec.EncodeBytes([]byte{}, key)))
								}
								return err1
							} else if common.IsContextCanceledError(err1) {
								// do not retry on conext.Canceled error
								return err1
=======
					startIdx := 0
					endIdx := 0
					batchKeySize := 0
					for endIdx <= len(keys) {
						if endIdx == len(keys) || batchKeySize+len(keys[endIdx]) > maxBatchSplitSize || endIdx-startIdx >= maxBatchSplitKeys {
							splitRegionStart := codec.EncodeBytes([]byte{}, keys[startIdx])
							splitRegionEnd := codec.EncodeBytes([]byte{}, keys[endIdx-1])
							if bytes.Compare(splitRegionStart, splitRegion.Region.StartKey) < 0 || !beforeEnd(splitRegionEnd, splitRegion.Region.EndKey) {
								log.L().Fatal("no valid key in region",
									logutil.Key("startKey", splitRegionStart), logutil.Key("endKey", splitRegionEnd),
									logutil.Key("regionStart", splitRegion.Region.StartKey), logutil.Key("regionEnd", splitRegion.Region.EndKey),
									logutil.Region(splitRegion.Region), logutil.Leader(splitRegion.Leader))
>>>>>>> 8aa8fcb4
							}
							splitRegion, newRegions, err1 = local.BatchSplitRegions(splitCtx, splitRegion, keys[startIdx:endIdx])
							if err1 != nil {
								if strings.Contains(err1.Error(), "no valid key") {
									for _, key := range keys {
										log.L().Warn("no valid key",
											logutil.Key("startKey", region.Region.StartKey),
											logutil.Key("endKey", region.Region.EndKey),
											logutil.Key("key", codec.EncodeBytes([]byte{}, key)))
									}
									return err1
								} else if common.IsContextCanceledError(err1) {
									// do not retry on context.Canceled error
									return err1
								}
								log.L().Warn("split regions", log.ShortError(err1), zap.Int("retry time", i),
									zap.Uint64("region_id", region.Region.Id))

								syncLock.Lock()
								retryKeys = append(retryKeys, keys[startIdx:]...)
								// set global error so if we exceed retry limit, the function will return this error
								err = multierr.Append(err, err1)
								syncLock.Unlock()
								break
							} else {
								log.L().Info("batch split region", zap.Uint64("region_id", splitRegion.Region.Id),
									zap.Int("keys", endIdx-startIdx), zap.Binary("firstKey", keys[startIdx]),
									zap.Binary("end", keys[endIdx-1]))
								sort.Slice(newRegions, func(i, j int) bool {
									return bytes.Compare(newRegions[i].Region.StartKey, newRegions[j].Region.StartKey) < 0
								})
								syncLock.Lock()
								scatterRegions = append(scatterRegions, newRegions...)
								syncLock.Unlock()
								// the region with the max start key is the region need to be further split.
								if bytes.Compare(splitRegion.Region.StartKey, newRegions[len(newRegions)-1].Region.StartKey) < 0 {
									splitRegion = newRegions[len(newRegions)-1]
								}
							}
							batchKeySize = 0
							startIdx = endIdx
						}
						if endIdx < len(keys) {
							batchKeySize += len(keys[endIdx])
						}
						endIdx++
					}
				}
				return nil
			})
		}
	sendLoop:
		for regionID, keys := range splitKeyMap {
			select {
			case ch <- &splitInfo{region: regionMap[regionID], keys: keys}:
			case <-ctx.Done():
				// outer context is canceled, can directly return
				close(ch)
				return ctx.Err()
			case <-splitCtx.Done():
				// met critical error, stop process
				break sendLoop
			}
		}
		close(ch)
		if splitError := eg.Wait(); splitError != nil {
			retryKeys = retryKeys[:0]
			err = splitError
			continue
		}

		if len(retryKeys) == 0 {
			break
		} else {
			sort.Slice(retryKeys, func(i, j int) bool {
				return bytes.Compare(retryKeys[i], retryKeys[j]) < 0
			})
			minKey = codec.EncodeBytes([]byte{}, retryKeys[0])
			maxKey = codec.EncodeBytes([]byte{}, nextKey(retryKeys[len(retryKeys)-1]))
		}
	}
	if err != nil {
		return errors.Trace(err)
	}

	startTime := time.Now()
	scatterCount := 0
	for _, region := range scatterRegions {
		local.waitForScatterRegion(ctx, region)
		if time.Since(startTime) > split.ScatterWaitUpperInterval {
			break
		}
		scatterCount++
	}
	if scatterCount == len(scatterRegions) {
		log.L().Info("waiting for scattering regions done",
			zap.Int("regions", len(scatterRegions)), zap.Duration("take", time.Since(startTime)))
	} else {
		log.L().Info("waiting for scattering regions timeout",
			zap.Int("scatterCount", scatterCount),
			zap.Int("regions", len(scatterRegions)),
			zap.Duration("take", time.Since(startTime)))
	}
	return nil
}

func paginateScanRegion(
	ctx context.Context, client split.SplitClient, startKey, endKey []byte, limit int,
) ([]*split.RegionInfo, error) {
	if len(endKey) != 0 && bytes.Compare(startKey, endKey) >= 0 {
		log.L().Error("startKey > endKey when paginating scan region",
			logutil.Key("startKey", startKey),
			logutil.Key("endKey", endKey))
		return nil, errors.Errorf("startKey > endKey when paginating scan region")
	}

	var regions []*split.RegionInfo
	for {
		batch, err := client.ScanRegions(ctx, startKey, endKey, limit)
		if err != nil {
			return nil, errors.Trace(err)
		}
		regions = append(regions, batch...)
		if len(batch) < limit {
			// No more region
			break
		}
		startKey = batch[len(batch)-1].Region.GetEndKey()
		if len(startKey) == 0 ||
			(len(endKey) > 0 && bytes.Compare(startKey, endKey) >= 0) {
			// All key space have scanned
			break
		}
	}
	sort.Slice(regions, func(i, j int) bool {
		return bytes.Compare(regions[i].Region.StartKey, regions[j].Region.StartKey) < 0
	})
	log.L().Info("paginate scan regions", zap.Int("count", len(regions)),
		logutil.Key("start", startKey), logutil.Key("end", endKey))
	return regions, nil
}

func (local *local) BatchSplitRegions(ctx context.Context, region *split.RegionInfo, keys [][]byte) (*split.RegionInfo, []*split.RegionInfo, error) {
	region, newRegions, err := local.splitCli.BatchSplitRegionsWithOrigin(ctx, region, keys)
	if err != nil {
		return nil, nil, errors.Annotatef(err, "batch split regions failed")
	}
	var failedErr error
	retryRegions := make([]*split.RegionInfo, 0)
	scatterRegions := newRegions
	waitTime := splitRegionBaseBackOffTime
	for i := 0; i < maxRetryTimes; i++ {
		for _, region := range scatterRegions {
			// Wait for a while until the regions successfully splits.
			local.waitForSplit(ctx, region.Region.Id)
			if err = local.splitCli.ScatterRegion(ctx, region); err != nil {
				failedErr = err
				retryRegions = append(retryRegions, region)
			}
		}
		if len(retryRegions) == 0 {
			break
		}
		// the scatter operation likely fails because region replicate not finish yet
		// pack them to one log to avoid printing a lot warn logs.
		log.L().Warn("scatter region failed", zap.Int("regionCount", len(newRegions)),
			zap.Int("failedCount", len(retryRegions)), zap.Error(failedErr), zap.Int("retry", i))
		scatterRegions = retryRegions
		retryRegions = make([]*split.RegionInfo, 0)
		select {
		case <-time.After(waitTime):
		case <-ctx.Done():
			return nil, nil, ctx.Err()
		}
		waitTime *= 2
	}

	return region, newRegions, nil
}

func (local *local) hasRegion(ctx context.Context, regionID uint64) (bool, error) {
	regionInfo, err := local.splitCli.GetRegionByID(ctx, regionID)
	if err != nil {
		return false, err
	}
	return regionInfo != nil, nil
}

func (local *local) waitForSplit(ctx context.Context, regionID uint64) {
	for i := 0; i < split.SplitCheckMaxRetryTimes; i++ {
		ok, err := local.hasRegion(ctx, regionID)
		if err != nil {
			log.L().Info("wait for split failed", log.ShortError(err))
			return
		}
		if ok {
			break
		}
		select {
		case <-time.After(time.Second):
		case <-ctx.Done():
			return
		}
	}
}

func (local *local) waitForScatterRegion(ctx context.Context, regionInfo *split.RegionInfo) {
	regionID := regionInfo.Region.GetId()
	for i := 0; i < split.ScatterWaitMaxRetryTimes; i++ {
		ok, err := local.isScatterRegionFinished(ctx, regionID)
		if err != nil {
			log.L().Warn("scatter region failed: do not have the region",
				logutil.Region(regionInfo.Region))
			return
		}
		if ok {
			break
		}
		select {
		case <-time.After(time.Second):
		case <-ctx.Done():
			return
		}
	}
}

func (local *local) isScatterRegionFinished(ctx context.Context, regionID uint64) (bool, error) {
	resp, err := local.splitCli.GetOperator(ctx, regionID)
	if err != nil {
		return false, err
	}
	// Heartbeat may not be sent to PD
	if respErr := resp.GetHeader().GetError(); respErr != nil {
		if respErr.GetType() == pdpb.ErrorType_REGION_NOT_FOUND {
			return true, nil
		}
		// don't return error if region replicate not complete
		// TODO: should add a new error type to avoid this check by string matching
		matches, _ := regexp.MatchString("region \\d+ is not fully replicated", respErr.Message)
		if matches {
			return false, nil
		}
		return false, errors.Errorf("get operator error: %s", respErr.GetType())
	}
	// If the current operator of the region is not 'scatter-region', we could assume
	// that 'scatter-operator' has finished or timeout
	ok := string(resp.GetDesc()) != "scatter-region" || resp.GetStatus() != pdpb.OperatorStatus_RUNNING
	return ok, nil
}

func getSplitKeysByRanges(ranges []Range, regions []*split.RegionInfo) map[uint64][][]byte {
	checkKeys := make([][]byte, 0)
	var lastEnd []byte
	for _, rg := range ranges {
		if !bytes.Equal(lastEnd, rg.start) {
			checkKeys = append(checkKeys, rg.start)
		}
		checkKeys = append(checkKeys, rg.end)
		lastEnd = rg.end
	}
	return getSplitKeys(checkKeys, regions)
}

func getSplitKeys(checkKeys [][]byte, regions []*split.RegionInfo) map[uint64][][]byte {
	splitKeyMap := make(map[uint64][][]byte)
	for _, key := range checkKeys {
		if region := needSplit(key, regions); region != nil {
			splitKeys, ok := splitKeyMap[region.Region.GetId()]
			if !ok {
				splitKeys = make([][]byte, 0, 1)
			}
			splitKeyMap[region.Region.GetId()] = append(splitKeys, key)
			log.L().Debug("get key for split region",
				zap.Binary("key", key),
				zap.Binary("startKey", region.Region.StartKey),
				zap.Binary("endKey", region.Region.EndKey))
		}
	}
	return splitKeyMap
}

// needSplit checks whether a key is necessary to split, if true returns the split region
func needSplit(key []byte, regions []*split.RegionInfo) *split.RegionInfo {
	// If splitKey is the max key.
	if len(key) == 0 {
		return nil
	}
	splitKey := codec.EncodeBytes([]byte{}, key)

	idx := sort.Search(len(regions), func(i int) bool {
		return beforeEnd(splitKey, regions[i].Region.EndKey)
	})
	if idx < len(regions) {
		// If splitKey is in a region
		if bytes.Compare(splitKey, regions[idx].Region.GetStartKey()) > 0 && beforeEnd(splitKey, regions[idx].Region.GetEndKey()) {
			log.L().Debug("need split",
				zap.Binary("splitKey", key),
				zap.Binary("encodedKey", splitKey),
				zap.Binary("region start", regions[idx].Region.GetStartKey()),
				zap.Binary("region end", regions[idx].Region.GetEndKey()),
			)
			return regions[idx]
		}
	}
	return nil
}

func beforeEnd(key []byte, end []byte) bool {
	return bytes.Compare(key, end) < 0 || len(end) == 0
}

func insideRegion(region *metapb.Region, metas []*sst.SSTMeta) bool {
	inside := true
	for _, meta := range metas {
		rg := meta.GetRange()
		inside = inside && (keyInsideRegion(region, rg.GetStart()) && keyInsideRegion(region, rg.GetEnd()))
	}
	return inside
}

func keyInsideRegion(region *metapb.Region, key []byte) bool {
	return bytes.Compare(key, region.GetStartKey()) >= 0 && (beforeEnd(key, region.GetEndKey()))
}

func intersectRange(region *metapb.Region, rg Range) Range {
	var startKey, endKey []byte
	if len(region.StartKey) > 0 {
		_, startKey, _ = codec.DecodeBytes(region.StartKey, []byte{})
	}
	if bytes.Compare(startKey, rg.start) < 0 {
		startKey = rg.start
	}
	if len(region.EndKey) > 0 {
		_, endKey, _ = codec.DecodeBytes(region.EndKey, []byte{})
	}
	if beforeEnd(rg.end, endKey) {
		endKey = rg.end
	}

	return Range{start: startKey, end: endKey}
}<|MERGE_RESOLUTION|>--- conflicted
+++ resolved
@@ -156,32 +156,6 @@
 						return bytes.Compare(keys[i], keys[j]) < 0
 					})
 					splitRegion := region
-<<<<<<< HEAD
-					for j := 0; j < (len(keys)+maxBatchSplitKeys-1)/maxBatchSplitKeys; j++ {
-						start := j * maxBatchSplitKeys
-						end := utils.MinInt((j+1)*maxBatchSplitKeys, len(keys))
-						splitRegionStart := codec.EncodeBytes([]byte{}, keys[start])
-						splitRegionEnd := codec.EncodeBytes([]byte{}, keys[end-1])
-						if bytes.Compare(splitRegionStart, splitRegion.Region.StartKey) < 0 || !beforeEnd(splitRegionEnd, splitRegion.Region.EndKey) {
-							log.L().Fatal("no valid key in region",
-								logutil.Key("startKey", splitRegionStart), logutil.Key("endKey", splitRegionEnd),
-								logutil.Key("regionStart", splitRegion.Region.StartKey), logutil.Key("regionEnd", splitRegion.Region.EndKey),
-								logutil.Region(splitRegion.Region), logutil.Leader(splitRegion.Leader))
-						}
-						splitRegion, newRegions, err1 = local.BatchSplitRegions(splitCtx, splitRegion, keys[start:end])
-						if err1 != nil {
-							if strings.Contains(err1.Error(), "no valid key") {
-								for _, key := range keys {
-									log.L().Warn("no valid key",
-										logutil.Key("startKey", region.Region.StartKey),
-										logutil.Key("endKey", region.Region.EndKey),
-										logutil.Key("key", codec.EncodeBytes([]byte{}, key)))
-								}
-								return err1
-							} else if common.IsContextCanceledError(err1) {
-								// do not retry on conext.Canceled error
-								return err1
-=======
 					startIdx := 0
 					endIdx := 0
 					batchKeySize := 0
@@ -194,7 +168,6 @@
 									logutil.Key("startKey", splitRegionStart), logutil.Key("endKey", splitRegionEnd),
 									logutil.Key("regionStart", splitRegion.Region.StartKey), logutil.Key("regionEnd", splitRegion.Region.EndKey),
 									logutil.Region(splitRegion.Region), logutil.Leader(splitRegion.Leader))
->>>>>>> 8aa8fcb4
 							}
 							splitRegion, newRegions, err1 = local.BatchSplitRegions(splitCtx, splitRegion, keys[startIdx:endIdx])
 							if err1 != nil {
