// Copyright 2019 PingCAP, Inc.
//
// Licensed under the Apache License, Version 2.0 (the "License");
// you may not use this file except in compliance with the License.
// You may obtain a copy of the License at
//
//     http://www.apache.org/licenses/LICENSE-2.0
//
// Unless required by applicable law or agreed to in writing, software
// distributed under the License is distributed on an "AS IS" BASIS,
// See the License for the specific language governing permissions and
// limitations under the License.

// TODO combine with the pkg/kv package outside.

package kv

import (
	"context"
	"errors"
	"fmt"
	"strconv"
	"sync"

	"github.com/docker/go-units"
	"github.com/pingcap/parser/model"
	"github.com/pingcap/parser/mysql"
	"github.com/pingcap/tidb/kv"
	"github.com/pingcap/tidb/sessionctx"
	"github.com/pingcap/tidb/sessionctx/variable"

	"github.com/pingcap/br/pkg/lightning/common"
	"github.com/pingcap/br/pkg/lightning/log"
	"github.com/pingcap/br/pkg/manual"
	"github.com/pingcap/br/pkg/utils"

	"go.uber.org/zap"
)

// invalidIterator is a trimmed down Iterator type which is invalid.
type invalidIterator struct {
	kv.Iterator
}

// Valid implements the kv.Iterator interface
func (*invalidIterator) Valid() bool {
	return false
}

// Close implements the kv.Iterator interface
func (*invalidIterator) Close() {
}

type bytesBuf struct {
	buf []byte
	idx int
	cap int
}

func (b *bytesBuf) add(v []byte) []byte {
	start := b.idx
	copy(b.buf[start:], v)
	b.idx += len(v)
	return b.buf[start:b.idx]
}

func newBytesBuf(size int) *bytesBuf {
	return &bytesBuf{
		buf: manual.New(size),
		cap: size,
	}
}

func (b *bytesBuf) destroy() {
	if b != nil {
		manual.Free(b.buf)
		b.buf = nil
	}
}

type kvMemBuf struct {
	sync.Mutex
	kv.MemBuffer
	buf           *bytesBuf
	availableBufs []*bytesBuf
	kvPairs       *KvPairs
	capacity      int
	size          int
}

func (mb *kvMemBuf) Recycle(buf *bytesBuf) {
	buf.idx = 0
	buf.cap = len(buf.buf)
	mb.Lock()
	mb.availableBufs = append(mb.availableBufs, buf)
	mb.Unlock()
}

func (mb *kvMemBuf) AllocateBuf(size int) {
	mb.Lock()
	size = utils.MaxInt(units.MiB, int(utils.NextPowerOfTwo(int64(size)))*2)
	if len(mb.availableBufs) > 0 && mb.availableBufs[0].cap >= size {
		mb.buf = mb.availableBufs[0]
		mb.availableBufs = mb.availableBufs[1:]
	} else {
		mb.buf = newBytesBuf(size)
	}
	mb.Unlock()
}

func (mb *kvMemBuf) Set(k kv.Key, v []byte) error {
	kvPairs := mb.kvPairs
	size := len(k) + len(v)
	if mb.buf == nil || mb.buf.cap-mb.buf.idx < size {
		if mb.buf != nil {
			kvPairs.bytesBuf = mb.buf
		}
		mb.AllocateBuf(size)
	}
	kvPairs.pairs = append(kvPairs.pairs, common.KvPair{
		Key: mb.buf.add(k),
		Val: mb.buf.add(v),
	})
	mb.size += size
	return nil
}

func (mb *kvMemBuf) SetWithFlags(k kv.Key, v []byte, ops ...kv.FlagsOp) error {
	return mb.Set(k, v)
}

func (mb *kvMemBuf) Delete(k kv.Key) error {
	return errors.New("unsupported operation")
}

// Release publish all modifications in the latest staging buffer to upper level.
func (mb *kvMemBuf) Release(h kv.StagingHandle) {
}

func (mb *kvMemBuf) Staging() kv.StagingHandle {
	return 0
}

// Cleanup cleanup the resources referenced by the StagingHandle.
// If the changes are not published by `Release`, they will be discarded.
func (mb *kvMemBuf) Cleanup(h kv.StagingHandle) {}

// Size returns sum of keys and values length.
func (mb *kvMemBuf) Size() int {
	return mb.size
}

// Len returns the number of entries in the DB.
func (t *transaction) Len() int {
	return t.GetMemBuffer().Len()
}

type kvUnionStore struct {
	kvMemBuf
}

func (s *kvUnionStore) GetMemBuffer() kv.MemBuffer {
	return &s.kvMemBuf
}

func (s *kvUnionStore) GetIndexName(tableID, indexID int64) string {
	panic("Unsupported Operation")
}

func (s *kvUnionStore) CacheIndexName(tableID, indexID int64, name string) {
}

func (s *kvUnionStore) CacheTableInfo(id int64, info *model.TableInfo) {
}

// transaction is a trimmed down Transaction type which only supports adding a
// new KV pair.
type transaction struct {
	kv.Transaction
	kvUnionStore
}

func (t *transaction) GetMemBuffer() kv.MemBuffer {
	return &t.kvUnionStore.kvMemBuf
}

func (t *transaction) Discard() {
	// do nothing
}

func (t *transaction) Flush() (int, error) {
	// do nothing
	return 0, nil
}

// Reset implements the kv.MemBuffer interface
func (t *transaction) Reset() {}

// Get implements the kv.Retriever interface
func (t *transaction) Get(ctx context.Context, key kv.Key) ([]byte, error) {
	return nil, kv.ErrNotExist
}

// Iter implements the kv.Retriever interface
func (t *transaction) Iter(k kv.Key, upperBound kv.Key) (kv.Iterator, error) {
	return &invalidIterator{}, nil
}

// Set implements the kv.Mutator interface
func (t *transaction) Set(k kv.Key, v []byte) error {
	return t.kvMemBuf.Set(k, v)
}

// GetTableInfo implements the kv.Transaction interface.
func (t *transaction) GetTableInfo(id int64) *model.TableInfo {
	return nil
}

// CacheTableInfo implements the kv.Transaction interface.
func (t *transaction) CacheTableInfo(id int64, info *model.TableInfo) {
}

// session is a trimmed down Session type which only wraps our own trimmed-down
// transaction type and provides the session variables to the TiDB library
// optimized for Lightning.
type session struct {
	sessionctx.Context
	txn  transaction
	vars *variable.SessionVars
	// currently, we only set `CommonAddRecordCtx`
	values map[fmt.Stringer]interface{}
}

// SessionOptions is the initial configuration of the session.
type SessionOptions struct {
	SQLMode   mysql.SQLMode
	Timestamp int64
	SysVars   map[string]string
	// a seed used for tableKvEncoder's auto random bits value
	AutoRandomSeed int64
}

// NewSession creates a new trimmed down Session matching the options.
func NewSession(options *SessionOptions) sessionctx.Context {
	return newSession(options)
}

func newSession(options *SessionOptions) *session {
	sqlMode := options.SQLMode
	vars := variable.NewSessionVars()
	vars.SkipUTF8Check = true
	vars.StmtCtx.InInsertStmt = true
	vars.StmtCtx.BatchCheck = true
	vars.StmtCtx.BadNullAsWarning = !sqlMode.HasStrictMode()
	vars.StmtCtx.TruncateAsWarning = !sqlMode.HasStrictMode()
	vars.StmtCtx.OverflowAsWarning = !sqlMode.HasStrictMode()
	vars.StmtCtx.AllowInvalidDate = sqlMode.HasAllowInvalidDatesMode()
	vars.StmtCtx.IgnoreZeroInDate = !sqlMode.HasStrictMode() || sqlMode.HasAllowInvalidDatesMode()
	vars.SQLMode = sqlMode
	if options.SysVars != nil {
		for k, v := range options.SysVars {
			if err := vars.SetSystemVar(k, v); err != nil {
				log.L().DPanic("new session: failed to set system var",
					log.ShortError(err),
					zap.String("key", k))
			}
		}
	}
	vars.StmtCtx.TimeZone = vars.Location()
	if err := vars.SetSystemVar("timestamp", strconv.FormatInt(options.Timestamp, 10)); err != nil {
		log.L().Warn("new session: failed to set timestamp",
			log.ShortError(err))
	}
	vars.TxnCtx = nil
	s := &session{
		vars:   vars,
		values: make(map[fmt.Stringer]interface{}, 1),
	}
	s.txn.kvPairs = &KvPairs{}

	return s
}

func (se *session) takeKvPairs() *KvPairs {
	memBuf := &se.txn.kvMemBuf
	pairs := memBuf.kvPairs
	if pairs.bytesBuf != nil {
		pairs.memBuf = memBuf
	}
	memBuf.kvPairs = &KvPairs{pairs: make([]common.KvPair, 0, len(pairs.pairs))}
	memBuf.size = 0
	return pairs
}

// Txn implements the sessionctx.Context interface
func (se *session) Txn(active bool) (kv.Transaction, error) {
	return &se.txn, nil
}

// GetSessionVars implements the sessionctx.Context interface
func (se *session) GetSessionVars() *variable.SessionVars {
	return se.vars
}

// SetValue saves a value associated with this context for key.
func (se *session) SetValue(key fmt.Stringer, value interface{}) {
	se.values[key] = value
}

// Value returns the value associated with this context for key.
func (se *session) Value(key fmt.Stringer) interface{} {
	return se.values[key]
}

// StmtAddDirtyTableOP implements the sessionctx.Context interface
func (se *session) StmtAddDirtyTableOP(op int, physicalID int64, handle kv.Handle) {}

<<<<<<< HEAD
func (se *session) Close() {
	memBuf := &se.txn.kvMemBuf
	if memBuf.buf != nil {
		memBuf.buf.destroy()
		memBuf.buf = nil
	}
	for _, b := range memBuf.availableBufs {
		b.destroy()
	}
	memBuf.availableBufs = nil
=======
// GetInfoSchema implements the sessionctx.Context interface.
func (se *session) GetInfoSchema() sessionctx.InfoschemaMetaVersion {
	return nil
>>>>>>> db22c6d2
}<|MERGE_RESOLUTION|>--- conflicted
+++ resolved
@@ -315,7 +315,11 @@
 // StmtAddDirtyTableOP implements the sessionctx.Context interface
 func (se *session) StmtAddDirtyTableOP(op int, physicalID int64, handle kv.Handle) {}
 
-<<<<<<< HEAD
+// GetInfoSchema implements the sessionctx.Context interface.
+func (se *session) GetInfoSchema() sessionctx.InfoschemaMetaVersion {
+	return nil
+}
+
 func (se *session) Close() {
 	memBuf := &se.txn.kvMemBuf
 	if memBuf.buf != nil {
@@ -326,9 +330,4 @@
 		b.destroy()
 	}
 	memBuf.availableBufs = nil
-=======
-// GetInfoSchema implements the sessionctx.Context interface.
-func (se *session) GetInfoSchema() sessionctx.InfoschemaMetaVersion {
-	return nil
->>>>>>> db22c6d2
 }