--- conflicted
+++ resolved
@@ -129,48 +129,6 @@
 		} else {
 			splitKeyMap = getSplitKeysByRanges(ranges, regions)
 		}
-<<<<<<< HEAD
-		for regionID, keys := range splitKeyMap {
-			var newRegions []*split.RegionInfo
-			region := regionMap[regionID]
-			ks := keys
-			sort.Slice(ks, func(i, j int) bool {
-				return bytes.Compare(ks[i], ks[j]) < 0
-			})
-			splitRegion := region
-			for j := 0; j < (len(ks)+maxBatchSplitKeys-1)/maxBatchSplitKeys; j++ {
-				start := j * maxBatchSplitKeys
-				end := utils.MinInt((j+1)*maxBatchSplitKeys, len(ks))
-				splitRegionStart := codec.EncodeBytes([]byte{}, ks[start])
-				splitRegionEnd := codec.EncodeBytes([]byte{}, ks[end-1])
-				if bytes.Compare(splitRegionStart, splitRegion.Region.StartKey) < 0 || !beforeEnd(splitRegionEnd, splitRegion.Region.EndKey) {
-					log.L().Fatal("no valid key in region",
-						log.ZapRedactBinary("startKey", splitRegionStart), log.ZapRedactBinary("endKey", splitRegionEnd),
-						log.ZapRedactBinary("regionStart", splitRegion.Region.StartKey), log.ZapRedactBinary("regionEnd", splitRegion.Region.EndKey),
-						log.ZapRedactReflect("region", splitRegion))
-				}
-				splitRegion, newRegions, err = local.BatchSplitRegions(ctx, splitRegion, ks[start:end])
-				if err != nil {
-					if strings.Contains(err.Error(), "no valid key") {
-						for _, key := range ks {
-							log.L().Warn("no valid key",
-								log.ZapRedactBinary("startKey", region.Region.StartKey),
-								log.ZapRedactBinary("endKey", region.Region.EndKey),
-								log.ZapRedactBinary("key", codec.EncodeBytes([]byte{}, key)))
-						}
-						return errors.Trace(err)
-					}
-					log.L().Warn("split regions", log.ShortError(err), zap.Int("retry time", j+1),
-						zap.Uint64("region_id", regionID))
-					retryKeys = append(retryKeys, ks[start:]...)
-					break
-				} else {
-					log.L().Info("batch split region", zap.Uint64("region_id", splitRegion.Region.Id),
-						zap.Int("keys", end-start), zap.Binary("firstKey", ks[start]),
-						zap.Binary("end", ks[end-1]))
-					sort.Slice(newRegions, func(i, j int) bool {
-						return bytes.Compare(newRegions[i].Region.StartKey, newRegions[j].Region.StartKey) < 0
-=======
 
 		type splitInfo struct {
 			region *split.RegionInfo
@@ -192,7 +150,6 @@
 					keys := sp.keys
 					sort.Slice(keys, func(i, j int) bool {
 						return bytes.Compare(keys[i], keys[j]) < 0
->>>>>>> 09e9943d
 					})
 					splitRegion := region
 					for j := 0; j < (len(keys)+maxBatchSplitKeys-1)/maxBatchSplitKeys; j++ {
@@ -379,7 +336,7 @@
 func (local *local) hasRegion(ctx context.Context, regionID uint64) (bool, error) {
 	regionInfo, err := local.splitCli.GetRegionByID(ctx, regionID)
 	if err != nil {
-		return false, errors.Trace(err)
+		return false, err
 	}
 	return regionInfo != nil, nil
 }
@@ -425,7 +382,7 @@
 func (local *local) isScatterRegionFinished(ctx context.Context, regionID uint64) (bool, error) {
 	resp, err := local.splitCli.GetOperator(ctx, regionID)
 	if err != nil {
-		return false, errors.Trace(err)
+		return false, err
 	}
 	// Heartbeat may not be sent to PD
 	if respErr := resp.GetHeader().GetError(); respErr != nil {
