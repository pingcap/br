--- conflicted
+++ resolved
@@ -38,11 +38,19 @@
 
 // Apply executes a task.
 func (pool *WorkerPool) Apply(fn taskFunc) {
-<<<<<<< HEAD
 	worker := pool.apply()
 	go func() {
 		defer pool.recycle(worker)
 		fn()
+	}()
+}
+
+// ApplyWithID execute a task and provides it with the worker ID.
+func (pool *WorkerPool) ApplyWithID(fn identifiedTaskFunc) {
+	worker := pool.apply()
+	go func() {
+		defer pool.recycle(worker)
+		fn(worker.ID)
 	}()
 }
 
@@ -56,13 +64,6 @@
 }
 
 func (pool *WorkerPool) apply() *Worker {
-=======
-	pool.ApplyWithID(func(_ uint64) { fn() })
-}
-
-// ApplyWithID execute a task and provides it with the worker ID.
-func (pool *WorkerPool) ApplyWithID(fn identifiedTaskFunc) {
->>>>>>> ef923324
 	var worker *Worker
 	select {
 	case worker = <-pool.workers:
@@ -70,14 +71,7 @@
 		log.Debug("wait for workers", zap.String("pool", pool.name))
 		worker = <-pool.workers
 	}
-<<<<<<< HEAD
 	return worker
-=======
-	go func() {
-		fn(worker.ID)
-		pool.recycle(worker)
-	}()
->>>>>>> ef923324
 }
 
 func (pool *WorkerPool) recycle(worker *Worker) {
