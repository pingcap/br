--- conflicted
+++ resolved
@@ -14,11 +14,8 @@
 package kv
 
 import (
-<<<<<<< HEAD
 	"bytes"
-=======
 	"strings"
->>>>>>> c206adda
 	"testing"
 
 	. "github.com/pingcap/check"
@@ -42,9 +39,11 @@
 	dats[2] = types.MaxValueDatum()
 	dats[3] = types.MinNotNullDatum()
 
-<<<<<<< HEAD
-	// save coverage for MarshalLogArray
-	log.Info("row marshal", zap.Array("row", rowArrayMarshaler(dats)))
+	encoder := zapcore.NewConsoleEncoder(zapcore.EncoderConfig{})
+	out, err := encoder.EncodeEntry(zapcore.Entry{}, []zap.Field{zapRow("row", dats)})
+	c.Assert(err, IsNil)
+	c.Assert(strings.TrimRight(out.String(), "\n"), Equals,
+		`{"row": ["kind: int64, val: 1", "kind: null, val: NULL", "kind: max, val: +inf", "kind: min, val: -inf"]}`)
 }
 
 func (s *kvSuite) TestSimplePairIter(c *C) {
@@ -82,11 +81,4 @@
 	// 6 not exists, so seek position will not valid.
 	c.Assert(iter.Seek([]byte("6")), IsFalse)
 	c.Assert(iter.Valid(), IsFalse)
-=======
-	encoder := zapcore.NewConsoleEncoder(zapcore.EncoderConfig{})
-	out, err := encoder.EncodeEntry(zapcore.Entry{}, []zap.Field{zapRow("row", dats)})
-	c.Assert(err, IsNil)
-	c.Assert(strings.TrimRight(out.String(), "\n"), Equals,
-		`{"row": ["kind: int64, val: 1", "kind: null, val: NULL", "kind: max, val: +inf", "kind: min, val: -inf"]}`)
->>>>>>> c206adda
 }