// Copyright 2020 PingCAP, Inc. Licensed under Apache-2.0.

package summary

import (
	"fmt"
	"sync"
	"time"

	"github.com/pingcap/log"
	"go.uber.org/zap"
)

const (
	// BackupUnit tells summary in backup
	BackupUnit = "backup"
	// RestoreUnit tells summary in restore
	RestoreUnit = "restore"

	// TotalKV is a field we collect during backup/restore
	TotalKV = "total kv"
	// TotalBytes is a field we collect during backup/restore
	TotalBytes = "total bytes"
)

// LogCollector collects infos into summary log
type LogCollector interface {
	SetUnit(unit string)

	CollectSuccessUnit(name string, unitCount int, arg interface{})

	CollectFailureUnit(name string, reason error)

	CollectDuration(name string, t time.Duration)

	CollectInt(name string, t int)

	SetSuccessStatus(success bool)

	Summary(name string)
}

type logFunc func(msg string, fields ...zap.Field)

<<<<<<< HEAD
var collector = newLogCollector(log.Info)
=======
var collector LogCollector = newLogCollector(log.Info)

// InitCollector initilize global collector instance.
func InitCollector( // revive:disable-line:flag-parameter
	hasLogFile bool,
) {
	logF := log.L().Info
	if hasLogFile {
		conf := new(log.Config)
		// Always duplicate summary to stdout.
		logger, _, err := log.InitLogger(conf)
		if err == nil {
			logF = func(msg string, fields ...zap.Field) {
				logger.Info(msg, fields...)
				log.Info(msg, fields...)
			}
		}
	}
	collector = newLogCollector(logF)
}
>>>>>>> 2f083c8e

type logCollector struct {
	mu               sync.Mutex
	unit             string
	successUnitCount int
	failureUnitCount int
	successCosts     map[string]time.Duration
	successData      map[string]uint64
	failureReasons   map[string]error
	durations        map[string]time.Duration
	ints             map[string]int
<<<<<<< HEAD
=======
	successStatus    bool
>>>>>>> 2f083c8e

	log logFunc
}

func newLogCollector(log logFunc) LogCollector {
	return &logCollector{
		successUnitCount: 0,
		failureUnitCount: 0,
		successCosts:     make(map[string]time.Duration),
		successData:      make(map[string]uint64),
		failureReasons:   make(map[string]error),
		durations:        make(map[string]time.Duration),
		ints:             make(map[string]int),
		log:              log,
	}
}

func (tc *logCollector) SetUnit(unit string) {
	tc.mu.Lock()
	defer tc.mu.Unlock()
	tc.unit = unit
}

func (tc *logCollector) CollectSuccessUnit(name string, unitCount int, arg interface{}) {
	tc.mu.Lock()
	defer tc.mu.Unlock()

	switch v := arg.(type) {
	case time.Duration:
		if _, ok := tc.successCosts[name]; !ok {
			tc.successCosts[name] = v
			tc.successUnitCount += unitCount
		} else {
			tc.successCosts[name] += v
		}
	case uint64:
		if _, ok := tc.successData[name]; !ok {
			tc.successData[name] = v
		} else {
			tc.successData[name] += v
		}
	}
}

func (tc *logCollector) CollectFailureUnit(name string, reason error) {
	tc.mu.Lock()
	defer tc.mu.Unlock()
	if _, ok := tc.failureReasons[name]; !ok {
		tc.failureReasons[name] = reason
		tc.failureUnitCount++
	}
}

func (tc *logCollector) CollectDuration(name string, t time.Duration) {
	tc.mu.Lock()
	defer tc.mu.Unlock()
	tc.durations[name] += t
}

func (tc *logCollector) CollectInt(name string, t int) {
	tc.mu.Lock()
	defer tc.mu.Unlock()
	tc.ints[name] += t
<<<<<<< HEAD
=======
}

func (tc *logCollector) SetSuccessStatus(success bool) {
	tc.mu.Lock()
	defer tc.mu.Unlock()
	tc.successStatus = success
>>>>>>> 2f083c8e
}

func (tc *logCollector) Summary(name string) {
	tc.mu.Lock()
	defer func() {
		tc.durations = make(map[string]time.Duration)
		tc.ints = make(map[string]int)
		tc.successCosts = make(map[string]time.Duration)
		tc.failureReasons = make(map[string]error)
		tc.mu.Unlock()
	}()

	var msg string
	switch tc.unit {
	case BackupUnit:
		msg = fmt.Sprintf("total backup ranges: %d, total success: %d, total failed: %d",
			tc.failureUnitCount+tc.successUnitCount, tc.successUnitCount, tc.failureUnitCount)
	case RestoreUnit:
		msg = fmt.Sprintf("total restore files: %d, total success: %d, total failed: %d",
			tc.failureUnitCount+tc.successUnitCount, tc.successUnitCount, tc.failureUnitCount)
	}

	logFields := make([]zap.Field, 0, len(tc.durations)+len(tc.ints))
	for key, val := range tc.durations {
		logFields = append(logFields, zap.Duration(key, val))
	}
	for key, val := range tc.ints {
		logFields = append(logFields, zap.Int(key, val))
	}

<<<<<<< HEAD
	if len(tc.failureReasons) != 0 {
=======
	if len(tc.failureReasons) != 0 || !tc.successStatus {
>>>>>>> 2f083c8e
		for unitName, reason := range tc.failureReasons {
			logFields = append(logFields, zap.String("unitName", unitName), zap.Error(reason))
		}
		log.Info(name+" Failed summary : "+msg, logFields...)
		return
	}
	totalCost := time.Duration(0)
	for _, cost := range tc.successCosts {
		totalCost += cost
	}
	msg += fmt.Sprintf(", total take(s): %.2f", totalCost.Seconds())
	for name, data := range tc.successData {
		if name == TotalBytes {
			fData := float64(data) / 1024 / 1024
			if fData > 1 {
				msg += fmt.Sprintf(", total size(MB): %.2f", fData)
				msg += fmt.Sprintf(", avg speed(MB/s): %.2f", fData/totalCost.Seconds())
			} else {
				msg += fmt.Sprintf(", total size(Byte): %d", data)
				msg += fmt.Sprintf(", avg speed(Byte/s): %.2f", float64(data)/totalCost.Seconds())
			}
			continue
		}
		msg += fmt.Sprintf(", %s: %d", name, data)
	}

	tc.log(name+" Success summary: "+msg, logFields...)
}

// SetLogCollector allow pass LogCollector outside
func SetLogCollector(l LogCollector) {
	collector = l
}<|MERGE_RESOLUTION|>--- conflicted
+++ resolved
@@ -42,9 +42,6 @@
 
 type logFunc func(msg string, fields ...zap.Field)
 
-<<<<<<< HEAD
-var collector = newLogCollector(log.Info)
-=======
 var collector LogCollector = newLogCollector(log.Info)
 
 // InitCollector initilize global collector instance.
@@ -65,7 +62,6 @@
 	}
 	collector = newLogCollector(logF)
 }
->>>>>>> 2f083c8e
 
 type logCollector struct {
 	mu               sync.Mutex
@@ -77,10 +73,7 @@
 	failureReasons   map[string]error
 	durations        map[string]time.Duration
 	ints             map[string]int
-<<<<<<< HEAD
-=======
 	successStatus    bool
->>>>>>> 2f083c8e
 
 	log logFunc
 }
@@ -144,15 +137,12 @@
 	tc.mu.Lock()
 	defer tc.mu.Unlock()
 	tc.ints[name] += t
-<<<<<<< HEAD
-=======
 }
 
 func (tc *logCollector) SetSuccessStatus(success bool) {
 	tc.mu.Lock()
 	defer tc.mu.Unlock()
 	tc.successStatus = success
->>>>>>> 2f083c8e
 }
 
 func (tc *logCollector) Summary(name string) {
@@ -183,11 +173,7 @@
 		logFields = append(logFields, zap.Int(key, val))
 	}
 
-<<<<<<< HEAD
-	if len(tc.failureReasons) != 0 {
-=======
 	if len(tc.failureReasons) != 0 || !tc.successStatus {
->>>>>>> 2f083c8e
 		for unitName, reason := range tc.failureReasons {
 			logFields = append(logFields, zap.String("unitName", unitName), zap.Error(reason))
 		}
