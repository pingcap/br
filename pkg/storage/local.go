// Copyright 2020 PingCAP, Inc. Licensed under Apache-2.0.

package storage

import (
	"context"
	"io"
	"io/ioutil"
	"os"
	"path/filepath"

	"github.com/pingcap/errors"
)

// LocalStorage represents local file system storage.
//
// export for using in tests.
type LocalStorage struct {
	base string
}

func (l *LocalStorage) Write(ctx context.Context, name string, data []byte) error {
	path := filepath.Join(l.base, name)
	return ioutil.WriteFile(path, data, 0644) // nolint:gosec
	// the backup meta file _is_ intended to be world-readable.
}

func (l *LocalStorage) Read(ctx context.Context, name string) ([]byte, error) {
	path := filepath.Join(l.base, name)
	return ioutil.ReadFile(path)
}

// FileExists implement ExternalStorage.FileExists.
func (l *LocalStorage) FileExists(ctx context.Context, name string) (bool, error) {
	path := filepath.Join(l.base, name)
	return pathExists(path)
}

// WalkDir traverse all the files in a dir.
//
// fn is the function called for each regular file visited by WalkDir.
// The first argument is the file path that can be used in `Open`
// function; the second argument is the size in byte of the file determined
// by path.
func (l *LocalStorage) WalkDir(ctx context.Context, opt *WalkOption, fn func(string, int64) error) error {
	base := filepath.Join(l.base, opt.SubDir)
	return filepath.Walk(base, func(path string, f os.FileInfo, err error) error {
		if err != nil {
			return errors.Trace(err)
		}

		if f == nil || f.IsDir() {
			return nil
		}
		// in mac osx, the path parameter is absolute path; in linux, the path is relative path to execution base dir,
		// so use Rel to convert to relative path to l.base
		path, _ = filepath.Rel(l.base, path)

		size := f.Size()
		// if not a regular file, we need to use os.stat to get the real file size
		if !f.Mode().IsRegular() {
			stat, err := os.Stat(filepath.Join(l.base, path))
			if err != nil {
				return errors.Trace(err)
			}
			size = stat.Size()
		}
		return fn(path, size)
	})
}

<<<<<<< HEAD
// URI returns the base path as an URI with a file:/// prefix.
func (l *LocalStorage) URI() string {
	return "file:///" + l.base
=======
type localStorageUploader struct {
	file io.WriteCloser
}

func (l *localStorageUploader) UploadPart(ctx context.Context, data []byte) error {
	_, err := l.file.Write(data)
	return err
}

func (l *localStorageUploader) CompleteUpload(ctx context.Context) error {
	return l.file.Close()
>>>>>>> a46e0bca
}

// CreateUploader implements ExternalStorage interface.
func (l *LocalStorage) CreateUploader(ctx context.Context, name string) (Uploader, error) {
	path := filepath.Join(l.base, name)
	f, err := os.OpenFile(path, os.O_WRONLY|os.O_CREATE|os.O_TRUNC, 0644)
	if err != nil {
		return nil, err
	}
	return &localStorageUploader{file: f}, nil
}

// Open a Reader by file path, path is a relative path to base path.
func (l *LocalStorage) Open(ctx context.Context, path string) (ReadSeekCloser, error) {
	return os.Open(filepath.Join(l.base, path))
}

func pathExists(_path string) (bool, error) {
	_, err := os.Stat(_path)
	if err != nil {
		if os.IsNotExist(err) {
			return false, nil
		}
		return false, err
	}
	return true, nil
}

// NewLocalStorage return a LocalStorage at directory `base`.
//
// export for test.
func NewLocalStorage(base string) (*LocalStorage, error) {
	ok, err := pathExists(base)
	if err != nil {
		return nil, err
	}
	if !ok {
		err := mkdirAll(base)
		if err != nil {
			return nil, err
		}
	}
	return &LocalStorage{base: base}, nil
}<|MERGE_RESOLUTION|>--- conflicted
+++ resolved
@@ -69,11 +69,10 @@
 	})
 }
 
-<<<<<<< HEAD
 // URI returns the base path as an URI with a file:/// prefix.
 func (l *LocalStorage) URI() string {
 	return "file:///" + l.base
-=======
+
 type localStorageUploader struct {
 	file io.WriteCloser
 }
@@ -85,7 +84,6 @@
 
 func (l *localStorageUploader) CompleteUpload(ctx context.Context) error {
 	return l.file.Close()
->>>>>>> a46e0bca
 }
 
 // CreateUploader implements ExternalStorage interface.
