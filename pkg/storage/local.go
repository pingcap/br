// Copyright 2020 PingCAP, Inc. Licensed under Apache-2.0.

package storage

import (
	"context"
	"io/ioutil"
	"os"
	"path/filepath"

	"github.com/pingcap/errors"
)

// LocalStorage represents local file system storage.
//
// export for using in tests.
type LocalStorage struct {
	base string
}

func (l *LocalStorage) Write(ctx context.Context, name string, data []byte) error {
<<<<<<< HEAD
	filepath := filepath.Join(l.base, name)
	return ioutil.WriteFile(filepath, data, 0644) // nolint:gosec
	// the backupmeta file _is_ intended to be world-readable.
}

func (l *LocalStorage) Read(ctx context.Context, name string) ([]byte, error) {
	filepath := filepath.Join(l.base, name)
	return ioutil.ReadFile(filepath)
}

// FileExists implement ExternalStorage.FileExists.
func (l *LocalStorage) FileExists(ctx context.Context, name string) (bool, error) {
	filepath := filepath.Join(l.base, name)
	return pathExists(filepath)
=======
	path := filepath.Join(l.base, name)
	return ioutil.WriteFile(path, data, 0644) // nolint:gosec
	// the backup meta file _is_ intended to be world-readable.
}

func (l *LocalStorage) Read(ctx context.Context, name string) ([]byte, error) {
	path := filepath.Join(l.base, name)
	return ioutil.ReadFile(path)
}

// FileExists implement ExternalStorage.FileExists.
func (l *LocalStorage) FileExists(ctx context.Context, name string) (bool, error) {
	path := filepath.Join(l.base, name)
	return pathExists(path)
}

// WalkDir traverse all the files in a dir.
//
// fn is the function called for each regular file visited by WalkDir.
// The first argument is the file path that can be used in `Open`
// function; the second argument is the size in byte of the file determined
// by path.
func (l *LocalStorage) WalkDir(ctx context.Context, opt *WalkOption, fn func(string, int64) error) error {
	return filepath.Walk(l.base, func(path string, f os.FileInfo, err error) error {
		if err != nil {
			return errors.Trace(err)
		}

		if f == nil || f.IsDir() {
			return nil
		}
		// in mac osx, the path parameter is absolute path; in linux, the path is relative path to execution base dir,
		// so use Rel to convert to relative path to l.base
		path, _ = filepath.Rel(l.base, path)

		size := f.Size()
		// if not a regular file, we need to use os.stat to get the real file size
		if !f.Mode().IsRegular() {
			stat, err := os.Stat(filepath.Join(l.base, path))
			if err != nil {
				return errors.Trace(err)
			}
			size = stat.Size()
		}
		return fn(path, size)
	})
}

// CreateUploader implements ExternalStorage interface.
func (l *LocalStorage) CreateUploader(ctx context.Context, name string) (Uploader, error) {
	panic("local storage not support multi-upload")
}

// Open a Reader by file path, path is a relative path to base path.
func (l *LocalStorage) Open(ctx context.Context, path string) (ReadSeekCloser, error) {
	return os.Open(filepath.Join(l.base, path))
>>>>>>> f6490703
}

// WalkDir traverse all the files in a dir.
//
// fn is the function called for each regular file visited by WalkDir.
// The first argument is the file path that can be used in `Open`
// function; the second argument is the size in byte of the file determined
// by path.
func (l *LocalStorage) WalkDir(ctx context.Context, opt *WalkOption, fn func(string, int64) error) error {
	return filepath.Walk(l.base, func(path string, f os.FileInfo, err error) error {
		if err != nil {
			return errors.Trace(err)
		}

		if f == nil || f.IsDir() {
			return nil
		}
		// in mac osx, the path parameter is absolute path; in linux, the path is relative path to execution base dir,
		// so use Rel to convert to relative path to l.base
		path, _ = filepath.Rel(l.base, path)
		return fn(path, f.Size())
	})
}

// CreateUploader implenments ExternalStorage interface.
func (l *LocalStorage) CreateUploader(ctx context.Context, name string) (Uploader, error) {
	panic("local storage not support multi-upload")
}

// Open a Reader by file path, path is a relative path to base path.
func (l *LocalStorage) Open(ctx context.Context, path string) (ReadSeekCloser, error) {
	return os.Open(filepath.Join(l.base, path))
}

func pathExists(_path string) (bool, error) {
	_, err := os.Stat(_path)
	if err != nil {
		if os.IsNotExist(err) {
			return false, nil
		}
		return false, err
	}
	return true, nil
}

// NewLocalStorage return a LocalStorage at directory `base`.
//
// export for test.
func NewLocalStorage(base string) (*LocalStorage, error) {
	ok, err := pathExists(base)
	if err != nil {
		return nil, err
	}
	if !ok {
		err := mkdirAll(base)
		if err != nil {
			return nil, err
		}
	}
	return &LocalStorage{base: base}, nil
}<|MERGE_RESOLUTION|>--- conflicted
+++ resolved
@@ -19,22 +19,6 @@
 }
 
 func (l *LocalStorage) Write(ctx context.Context, name string, data []byte) error {
-<<<<<<< HEAD
-	filepath := filepath.Join(l.base, name)
-	return ioutil.WriteFile(filepath, data, 0644) // nolint:gosec
-	// the backupmeta file _is_ intended to be world-readable.
-}
-
-func (l *LocalStorage) Read(ctx context.Context, name string) ([]byte, error) {
-	filepath := filepath.Join(l.base, name)
-	return ioutil.ReadFile(filepath)
-}
-
-// FileExists implement ExternalStorage.FileExists.
-func (l *LocalStorage) FileExists(ctx context.Context, name string) (bool, error) {
-	filepath := filepath.Join(l.base, name)
-	return pathExists(filepath)
-=======
 	path := filepath.Join(l.base, name)
 	return ioutil.WriteFile(path, data, 0644) // nolint:gosec
 	// the backup meta file _is_ intended to be world-readable.
@@ -91,7 +75,6 @@
 // Open a Reader by file path, path is a relative path to base path.
 func (l *LocalStorage) Open(ctx context.Context, path string) (ReadSeekCloser, error) {
 	return os.Open(filepath.Join(l.base, path))
->>>>>>> f6490703
 }
 
 // WalkDir traverse all the files in a dir.
