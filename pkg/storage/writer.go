--- conflicted
+++ resolved
@@ -5,16 +5,10 @@
 	"compress/gzip"
 	"context"
 	"io"
-<<<<<<< HEAD
 	"strings"
 
+	berrors "github.com/pingcap/br/pkg/errors"
 	"github.com/pingcap/errors"
-
-	berrors "github.com/pingcap/br/pkg/errors"
-=======
-
-	"github.com/pingcap/errors"
->>>>>>> e963d464
 )
 
 // CompressType represents the type of compression.
