--- conflicted
+++ resolved
@@ -181,13 +181,8 @@
 
 	var builder distsql.RequestBuilder
 	// Use low priority to reducing impact to other requests.
-<<<<<<< HEAD
-	builder.Request.Priority = tikvstore.PriorityLow
+	builder.Request.Priority = kv.PriorityLow
 	return builder.SetHandleRanges(nil, tableID, tableInfo.IsCommonHandle, ranges, nil).
-=======
-	builder.Request.Priority = kv.PriorityLow
-	return builder.SetTableRanges(tableID, ranges, nil).
->>>>>>> 50103676
 		SetStartTS(startTS).
 		SetChecksumRequest(checksum).
 		SetConcurrency(int(concurrency)).
