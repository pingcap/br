// Copyright 2020 PingCAP, Inc. Licensed under Apache-2.0.

package conn

import (
	"context"
	"crypto/tls"
	"sync"
	"sync/atomic"
	"time"

	"github.com/pingcap/errors"
	"github.com/pingcap/kvproto/pkg/backup"
	"github.com/pingcap/kvproto/pkg/metapb"
	"github.com/pingcap/log"
	"github.com/pingcap/tidb/domain"
	"github.com/pingcap/tidb/store/tikv"
	pd "github.com/tikv/pd/client"
	"go.uber.org/zap"
	"google.golang.org/grpc"
	"google.golang.org/grpc/backoff"
	"google.golang.org/grpc/credentials"
	"google.golang.org/grpc/keepalive"

	berrors "github.com/pingcap/br/pkg/errors"
	"github.com/pingcap/br/pkg/glue"
	"github.com/pingcap/br/pkg/pdutil"
	"github.com/pingcap/br/pkg/utils"
)

const (
	dialTimeout = 30 * time.Second

	resetRetryTimes = 3
)

// Mgr manages connections to a TiDB cluster.
type Mgr struct {
	*pdutil.PdController
	tlsConf  *tls.Config
	dom      *domain.Domain
	storage  tikv.Storage
	grpcClis struct {
		mu   sync.Mutex
		clis map[uint64]*grpc.ClientConn
	}
	ownsStorage bool
}

<<<<<<< HEAD
type pdHTTPRequest func(context.Context, string, string, *http.Client, string, io.Reader) ([]byte, error)

func pdRequest(
	ctx context.Context, addr string, prefix string, cli *http.Client, method string, body io.Reader,
) ([]byte, error) {
	u, err := url.Parse(addr)
	if err != nil {
		return nil, errors.Trace(err)
	}
	urlStr := fmt.Sprintf("%s/%s", u, prefix)
	req, err := http.NewRequestWithContext(ctx, method, urlStr, body)
	if err != nil {
		return nil, errors.Trace(err)
	}
	resp, err := cli.Do(req)
	if err != nil {
		return nil, errors.Trace(err)
	}
	defer resp.Body.Close()
	if resp.StatusCode != http.StatusOK {
		res, _ := ioutil.ReadAll(resp.Body)
		return nil, errors.Annotatef(berrors.ErrPDInvalidResponse, "[%d] %s %s", resp.StatusCode, res, urlStr)
	}

	r, err := ioutil.ReadAll(resp.Body)
	if err != nil {
		return nil, errors.Trace(err)
	}
	return r, nil
}

=======
>>>>>>> 3bf2cdee
// StoreBehavior is the action to do in GetAllTiKVStores when a non-TiKV
// store (e.g. TiFlash store) is found.
type StoreBehavior uint8

const (
	// ErrorOnTiFlash causes GetAllTiKVStores to return error when the store is
	// found to be a TiFlash node.
	ErrorOnTiFlash StoreBehavior = 0
	// SkipTiFlash causes GetAllTiKVStores to skip the store when it is found to
	// be a TiFlash node.
	SkipTiFlash StoreBehavior = 1
	// TiFlashOnly caused GetAllTiKVStores to skip the store which is not a
	// TiFlash node.
	TiFlashOnly StoreBehavior = 2
)

// GetAllTiKVStores returns all TiKV stores registered to the PD client. The
// stores must not be a tombstone and must never contain a label `engine=tiflash`.
func GetAllTiKVStores(
	ctx context.Context,
	pdClient pd.Client,
	storeBehavior StoreBehavior,
) ([]*metapb.Store, error) {
	// get all live stores.
	stores, err := pdClient.GetAllStores(ctx, pd.WithExcludeTombstone())
	if err != nil {
		return nil, err
	}

	// filter out all stores which are TiFlash.
	j := 0
skipStore:
	for _, store := range stores {
		var isTiFlash bool
		for _, label := range store.Labels {
			if label.Key == "engine" && label.Value == "tiflash" {
				if storeBehavior == SkipTiFlash {
					continue skipStore
				} else if storeBehavior == ErrorOnTiFlash {
					return nil, errors.Annotatef(berrors.ErrPDInvalidResponse,
						"cannot restore to a cluster with active TiFlash stores (store %d at %s)", store.Id, store.Address)
				}
				isTiFlash = true
			}
		}
		if !isTiFlash && storeBehavior == TiFlashOnly {
			continue skipStore
		}
		stores[j] = store
		j++
	}
	return stores[:j], nil
}

// NewMgr creates a new Mgr.
func NewMgr(
	ctx context.Context,
	g glue.Glue,
	pdAddrs string,
	storage tikv.Storage,
	tlsConf *tls.Config,
	securityOption pd.SecurityOption,
	storeBehavior StoreBehavior,
	checkRequirements bool,
) (*Mgr, error) {
<<<<<<< HEAD
	addrs := strings.Split(pdAddrs, ",")

	cli := &http.Client{Timeout: 30 * time.Second}
	if tlsConf != nil {
		transport := http.DefaultTransport.(*http.Transport).Clone()
		transport.TLSClientConfig = tlsConf
		cli.Transport = transport
	}

	var err error
	processedAddrs := make([]string, 0, len(addrs))
	for _, addr := range addrs {
		if addr != "" && !strings.HasPrefix("http", addr) {
			if tlsConf != nil {
				addr = "https://" + addr
			} else {
				addr = "http://" + addr
			}
		}
		processedAddrs = append(processedAddrs, addr)
		_, err = pdRequest(ctx, addr, clusterVersionPrefix, cli, http.MethodGet, nil)
		if err == nil {
			break
		}
	}
	if err != nil {
		return nil, errors.Annotatef(err, "pd address (%s) not available, please check network", pdAddrs)
	}

	maxCallMsgSize := []grpc.DialOption{
		grpc.WithDefaultCallOptions(grpc.MaxCallRecvMsgSize(maxMsgSize)),
		grpc.WithDefaultCallOptions(grpc.MaxCallSendMsgSize(maxMsgSize)),
	}
	pdClient, err := pd.NewClientWithContext(
		ctx, addrs, securityOption,
		pd.WithGRPCDialOptions(maxCallMsgSize...),
		pd.WithCustomTimeoutOption(10*time.Second),
	)
=======
	controller, err := pdutil.NewPdController(ctx, pdAddrs, tlsConf, securityOption)
>>>>>>> 3bf2cdee
	if err != nil {
		log.Error("fail to create pd controller", zap.Error(err))
		return nil, err
	}
	if checkRequirements {
		err = utils.CheckClusterVersion(ctx, controller.GetPDClient())
		if err != nil {
			errMsg := "running BR in incompatible version of cluster, " +
				"if you believe it's OK, use --check-requirements=false to skip."
			return nil, errors.Annotate(err, errMsg)
		}
	}
	log.Info("new mgr", zap.String("pdAddrs", pdAddrs))

	// Check live tikv.
	stores, err := GetAllTiKVStores(ctx, controller.GetPDClient(), storeBehavior)
	if err != nil {
		log.Error("fail to get store", zap.Error(err))
		return nil, err
	}
	liveStoreCount := 0
	for _, s := range stores {
		if s.GetState() != metapb.StoreState_Up {
			continue
		}
		liveStoreCount++
	}
	if liveStoreCount == 0 &&
		// Assume 3 replicas
		len(stores) >= 3 && len(stores) > liveStoreCount+1 {
		log.Error("tikv cluster not health", zap.Reflect("stores", stores))
		return nil, errors.Annotatef(berrors.ErrKVNotHealth, "%+v", stores)
	}

	dom, err := g.GetDomain(storage)
	if err != nil {
		return nil, errors.Trace(err)
	}

	mgr := &Mgr{
		PdController: controller,
		storage:      storage,
		dom:          dom,
		tlsConf:      tlsConf,
		ownsStorage:  g.OwnsStorage(),
	}
	mgr.grpcClis.clis = make(map[uint64]*grpc.ClientConn)
	return mgr, nil
}

func (mgr *Mgr) getGrpcConnLocked(ctx context.Context, storeID uint64) (*grpc.ClientConn, error) {
	store, err := mgr.GetPDClient().GetStore(ctx, storeID)
	if err != nil {
		return nil, errors.Trace(err)
	}
	opt := grpc.WithInsecure()
	if mgr.tlsConf != nil {
		opt = grpc.WithTransportCredentials(credentials.NewTLS(mgr.tlsConf))
	}
	ctx, cancel := context.WithTimeout(ctx, dialTimeout)
	keepAlive := 10
	keepAliveTimeout := 3
	bfConf := backoff.DefaultConfig
	bfConf.MaxDelay = time.Second * 3
	addr := store.GetPeerAddress()
	if addr == "" {
		addr = store.GetAddress()
	}
	conn, err := grpc.DialContext(
		ctx,
		addr,
		opt,
		grpc.WithBlock(),
		grpc.WithConnectParams(grpc.ConnectParams{Backoff: bfConf}),
		grpc.WithKeepaliveParams(keepalive.ClientParameters{
			Time:    time.Duration(keepAlive) * time.Second,
			Timeout: time.Duration(keepAliveTimeout) * time.Second,
		}),
	)
	cancel()
	if err != nil {
		return nil, errors.Trace(err)
	}
	return conn, nil
}

// GetBackupClient get or create a backup client.
func (mgr *Mgr) GetBackupClient(ctx context.Context, storeID uint64) (backup.BackupClient, error) {
	mgr.grpcClis.mu.Lock()
	defer mgr.grpcClis.mu.Unlock()

	if conn, ok := mgr.grpcClis.clis[storeID]; ok {
		// Find a cached backup client.
		return backup.NewBackupClient(conn), nil
	}

	conn, err := mgr.getGrpcConnLocked(ctx, storeID)
	if err != nil {
		return nil, errors.Trace(err)
	}
	// Cache the conn.
	mgr.grpcClis.clis[storeID] = conn
	return backup.NewBackupClient(conn), nil
}

// ResetBackupClient reset the connection for backup client.
func (mgr *Mgr) ResetBackupClient(ctx context.Context, storeID uint64) (backup.BackupClient, error) {
	mgr.grpcClis.mu.Lock()
	defer mgr.grpcClis.mu.Unlock()

	if conn, ok := mgr.grpcClis.clis[storeID]; ok {
		// Find a cached backup client.
		log.Info("Reset backup client", zap.Uint64("storeID", storeID))
		err := conn.Close()
		if err != nil {
			log.Warn("close backup connection failed, ignore it", zap.Uint64("storeID", storeID))
		}
		delete(mgr.grpcClis.clis, storeID)
	}
	var (
		conn *grpc.ClientConn
		err  error
	)
	for retry := 0; retry < resetRetryTimes; retry++ {
		conn, err = mgr.getGrpcConnLocked(ctx, storeID)
		if err != nil {
			log.Warn("failed to reset grpc connection, retry it",
				zap.Int("retry time", retry), zap.Error(err))
			time.Sleep(time.Duration(retry+3) * time.Second)
			continue
		}
		mgr.grpcClis.clis[storeID] = conn
		break
	}
	if err != nil {
		return nil, errors.Trace(err)
	}
	return backup.NewBackupClient(conn), nil
}

// GetTiKV returns a tikv storage.
func (mgr *Mgr) GetTiKV() tikv.Storage {
	return mgr.storage
}

// GetTLSConfig returns the tls config.
func (mgr *Mgr) GetTLSConfig() *tls.Config {
	return mgr.tlsConf
}

// GetLockResolver gets the LockResolver.
func (mgr *Mgr) GetLockResolver() *tikv.LockResolver {
	return mgr.storage.GetLockResolver()
}

// GetDomain returns a tikv storage.
func (mgr *Mgr) GetDomain() *domain.Domain {
	return mgr.dom
}

<<<<<<< HEAD
// RemoveScheduler remove pd scheduler.
func (mgr *Mgr) RemoveScheduler(ctx context.Context, scheduler string) error {
	return mgr.removeSchedulerWith(ctx, scheduler, pdRequest)
}

func (mgr *Mgr) removeSchedulerWith(ctx context.Context, scheduler string, delete pdHTTPRequest) (err error) {
	for _, addr := range mgr.pdHTTP.addrs {
		prefix := fmt.Sprintf("%s/%s", schdulerPrefix, scheduler)
		_, err = delete(ctx, addr, prefix, mgr.pdHTTP.cli, http.MethodDelete, nil)
		if err != nil {
			continue
		}
		return nil
	}
	return err
}

// AddScheduler add pd scheduler.
func (mgr *Mgr) AddScheduler(ctx context.Context, scheduler string) error {
	return mgr.addSchedulerWith(ctx, scheduler, pdRequest)
}

func (mgr *Mgr) addSchedulerWith(ctx context.Context, scheduler string, post pdHTTPRequest) (err error) {
	for _, addr := range mgr.pdHTTP.addrs {
		body := bytes.NewBuffer([]byte(`{"name":"` + scheduler + `"}`))
		_, err = post(ctx, addr, schdulerPrefix, mgr.pdHTTP.cli, http.MethodPost, body)
		if err != nil {
			continue
		}
		return nil
	}
	return err
}

// ListSchedulers list all pd scheduler.
func (mgr *Mgr) ListSchedulers(ctx context.Context) ([]string, error) {
	return mgr.listSchedulersWith(ctx, pdRequest)
}

func (mgr *Mgr) listSchedulersWith(ctx context.Context, get pdHTTPRequest) ([]string, error) {
	var err error
	for _, addr := range mgr.pdHTTP.addrs {
		v, e := get(ctx, addr, schdulerPrefix, mgr.pdHTTP.cli, http.MethodGet, nil)
		if e != nil {
			err = e
			continue
		}
		d := make([]string, 0)
		err = json.Unmarshal(v, &d)
		if err != nil {
			return nil, err
		}
		return d, nil
	}
	return nil, err
}

// GetPDScheduleConfig returns PD schedule config value associated with the key.
// It returns nil if there is no such config item.
func (mgr *Mgr) GetPDScheduleConfig(
	ctx context.Context,
) (map[string]interface{}, error) {
	var err error
	for _, addr := range mgr.pdHTTP.addrs {
		v, e := pdRequest(
			ctx, addr, scheduleConfigPrefix, mgr.pdHTTP.cli, http.MethodGet, nil)
		if e != nil {
			err = e
			continue
		}
		cfg := make(map[string]interface{})
		err = json.Unmarshal(v, &cfg)
		if err != nil {
			return nil, err
		}
		return cfg, nil
	}
	return nil, err
}

// UpdatePDScheduleConfig updates PD schedule config value associated with the key.
func (mgr *Mgr) UpdatePDScheduleConfig(
	ctx context.Context, cfg map[string]interface{},
) error {
	for _, addr := range mgr.pdHTTP.addrs {
		reqData, err := json.Marshal(cfg)
		if err != nil {
			return err
		}
		_, e := pdRequest(ctx, addr, scheduleConfigPrefix,
			mgr.pdHTTP.cli, http.MethodPost, bytes.NewBuffer(reqData))
		if e == nil {
			return nil
		}
	}
	return errors.Annotate(berrors.ErrPDUpdateFailed, "failed to update PD schedule config")
}

=======
>>>>>>> 3bf2cdee
// Close closes all client in Mgr.
func (mgr *Mgr) Close() {
	mgr.grpcClis.mu.Lock()
	for _, cli := range mgr.grpcClis.clis {
		err := cli.Close()
		if err != nil {
			log.Error("fail to close Mgr", zap.Error(err))
		}
	}
	mgr.grpcClis.mu.Unlock()

	// Gracefully shutdown domain so it does not affect other TiDB DDL.
	// Must close domain before closing storage, otherwise it gets stuck forever.
	if mgr.ownsStorage {
		if mgr.dom != nil {
			mgr.dom.Close()
		}

		atomic.StoreUint32(&tikv.ShuttingDown, 1)
		mgr.storage.Close()
	}

	mgr.PdController.Close()
}<|MERGE_RESOLUTION|>--- conflicted
+++ resolved
@@ -47,40 +47,6 @@
 	ownsStorage bool
 }
 
-<<<<<<< HEAD
-type pdHTTPRequest func(context.Context, string, string, *http.Client, string, io.Reader) ([]byte, error)
-
-func pdRequest(
-	ctx context.Context, addr string, prefix string, cli *http.Client, method string, body io.Reader,
-) ([]byte, error) {
-	u, err := url.Parse(addr)
-	if err != nil {
-		return nil, errors.Trace(err)
-	}
-	urlStr := fmt.Sprintf("%s/%s", u, prefix)
-	req, err := http.NewRequestWithContext(ctx, method, urlStr, body)
-	if err != nil {
-		return nil, errors.Trace(err)
-	}
-	resp, err := cli.Do(req)
-	if err != nil {
-		return nil, errors.Trace(err)
-	}
-	defer resp.Body.Close()
-	if resp.StatusCode != http.StatusOK {
-		res, _ := ioutil.ReadAll(resp.Body)
-		return nil, errors.Annotatef(berrors.ErrPDInvalidResponse, "[%d] %s %s", resp.StatusCode, res, urlStr)
-	}
-
-	r, err := ioutil.ReadAll(resp.Body)
-	if err != nil {
-		return nil, errors.Trace(err)
-	}
-	return r, nil
-}
-
-=======
->>>>>>> 3bf2cdee
 // StoreBehavior is the action to do in GetAllTiKVStores when a non-TiKV
 // store (e.g. TiFlash store) is found.
 type StoreBehavior uint8
@@ -146,48 +112,7 @@
 	storeBehavior StoreBehavior,
 	checkRequirements bool,
 ) (*Mgr, error) {
-<<<<<<< HEAD
-	addrs := strings.Split(pdAddrs, ",")
-
-	cli := &http.Client{Timeout: 30 * time.Second}
-	if tlsConf != nil {
-		transport := http.DefaultTransport.(*http.Transport).Clone()
-		transport.TLSClientConfig = tlsConf
-		cli.Transport = transport
-	}
-
-	var err error
-	processedAddrs := make([]string, 0, len(addrs))
-	for _, addr := range addrs {
-		if addr != "" && !strings.HasPrefix("http", addr) {
-			if tlsConf != nil {
-				addr = "https://" + addr
-			} else {
-				addr = "http://" + addr
-			}
-		}
-		processedAddrs = append(processedAddrs, addr)
-		_, err = pdRequest(ctx, addr, clusterVersionPrefix, cli, http.MethodGet, nil)
-		if err == nil {
-			break
-		}
-	}
-	if err != nil {
-		return nil, errors.Annotatef(err, "pd address (%s) not available, please check network", pdAddrs)
-	}
-
-	maxCallMsgSize := []grpc.DialOption{
-		grpc.WithDefaultCallOptions(grpc.MaxCallRecvMsgSize(maxMsgSize)),
-		grpc.WithDefaultCallOptions(grpc.MaxCallSendMsgSize(maxMsgSize)),
-	}
-	pdClient, err := pd.NewClientWithContext(
-		ctx, addrs, securityOption,
-		pd.WithGRPCDialOptions(maxCallMsgSize...),
-		pd.WithCustomTimeoutOption(10*time.Second),
-	)
-=======
 	controller, err := pdutil.NewPdController(ctx, pdAddrs, tlsConf, securityOption)
->>>>>>> 3bf2cdee
 	if err != nil {
 		log.Error("fail to create pd controller", zap.Error(err))
 		return nil, err
@@ -195,9 +120,8 @@
 	if checkRequirements {
 		err = utils.CheckClusterVersion(ctx, controller.GetPDClient())
 		if err != nil {
-			errMsg := "running BR in incompatible version of cluster, " +
-				"if you believe it's OK, use --check-requirements=false to skip."
-			return nil, errors.Annotate(err, errMsg)
+			return nil, errors.Annotate(err, "running BR in incompatible version of cluster, "+
+				"if you believe it's OK, use --check-requirements=false to skip.")
 		}
 	}
 	log.Info("new mgr", zap.String("pdAddrs", pdAddrs))
@@ -348,107 +272,6 @@
 	return mgr.dom
 }
 
-<<<<<<< HEAD
-// RemoveScheduler remove pd scheduler.
-func (mgr *Mgr) RemoveScheduler(ctx context.Context, scheduler string) error {
-	return mgr.removeSchedulerWith(ctx, scheduler, pdRequest)
-}
-
-func (mgr *Mgr) removeSchedulerWith(ctx context.Context, scheduler string, delete pdHTTPRequest) (err error) {
-	for _, addr := range mgr.pdHTTP.addrs {
-		prefix := fmt.Sprintf("%s/%s", schdulerPrefix, scheduler)
-		_, err = delete(ctx, addr, prefix, mgr.pdHTTP.cli, http.MethodDelete, nil)
-		if err != nil {
-			continue
-		}
-		return nil
-	}
-	return err
-}
-
-// AddScheduler add pd scheduler.
-func (mgr *Mgr) AddScheduler(ctx context.Context, scheduler string) error {
-	return mgr.addSchedulerWith(ctx, scheduler, pdRequest)
-}
-
-func (mgr *Mgr) addSchedulerWith(ctx context.Context, scheduler string, post pdHTTPRequest) (err error) {
-	for _, addr := range mgr.pdHTTP.addrs {
-		body := bytes.NewBuffer([]byte(`{"name":"` + scheduler + `"}`))
-		_, err = post(ctx, addr, schdulerPrefix, mgr.pdHTTP.cli, http.MethodPost, body)
-		if err != nil {
-			continue
-		}
-		return nil
-	}
-	return err
-}
-
-// ListSchedulers list all pd scheduler.
-func (mgr *Mgr) ListSchedulers(ctx context.Context) ([]string, error) {
-	return mgr.listSchedulersWith(ctx, pdRequest)
-}
-
-func (mgr *Mgr) listSchedulersWith(ctx context.Context, get pdHTTPRequest) ([]string, error) {
-	var err error
-	for _, addr := range mgr.pdHTTP.addrs {
-		v, e := get(ctx, addr, schdulerPrefix, mgr.pdHTTP.cli, http.MethodGet, nil)
-		if e != nil {
-			err = e
-			continue
-		}
-		d := make([]string, 0)
-		err = json.Unmarshal(v, &d)
-		if err != nil {
-			return nil, err
-		}
-		return d, nil
-	}
-	return nil, err
-}
-
-// GetPDScheduleConfig returns PD schedule config value associated with the key.
-// It returns nil if there is no such config item.
-func (mgr *Mgr) GetPDScheduleConfig(
-	ctx context.Context,
-) (map[string]interface{}, error) {
-	var err error
-	for _, addr := range mgr.pdHTTP.addrs {
-		v, e := pdRequest(
-			ctx, addr, scheduleConfigPrefix, mgr.pdHTTP.cli, http.MethodGet, nil)
-		if e != nil {
-			err = e
-			continue
-		}
-		cfg := make(map[string]interface{})
-		err = json.Unmarshal(v, &cfg)
-		if err != nil {
-			return nil, err
-		}
-		return cfg, nil
-	}
-	return nil, err
-}
-
-// UpdatePDScheduleConfig updates PD schedule config value associated with the key.
-func (mgr *Mgr) UpdatePDScheduleConfig(
-	ctx context.Context, cfg map[string]interface{},
-) error {
-	for _, addr := range mgr.pdHTTP.addrs {
-		reqData, err := json.Marshal(cfg)
-		if err != nil {
-			return err
-		}
-		_, e := pdRequest(ctx, addr, scheduleConfigPrefix,
-			mgr.pdHTTP.cli, http.MethodPost, bytes.NewBuffer(reqData))
-		if e == nil {
-			return nil
-		}
-	}
-	return errors.Annotate(berrors.ErrPDUpdateFailed, "failed to update PD schedule config")
-}
-
-=======
->>>>>>> 3bf2cdee
 // Close closes all client in Mgr.
 func (mgr *Mgr) Close() {
 	mgr.grpcClis.mu.Lock()
