package conn

import (
	"bytes"
	"context"
	"crypto/tls"
	"encoding/json"
	"fmt"
	"io"
	"io/ioutil"
	"net/http"
	"net/url"
	"strings"
	"sync"
	"sync/atomic"
	"time"

	"github.com/pingcap/errors"
	"github.com/pingcap/kvproto/pkg/backup"
	"github.com/pingcap/kvproto/pkg/metapb"
	"github.com/pingcap/log"
	pd "github.com/pingcap/pd/client"
	"github.com/pingcap/tidb/domain"
	"github.com/pingcap/tidb/store/tikv"
	"github.com/pingcap/tidb/util/codec"
	"go.uber.org/zap"
	"google.golang.org/grpc"
	"google.golang.org/grpc/backoff"
	"google.golang.org/grpc/credentials"
	"google.golang.org/grpc/keepalive"

	"github.com/pingcap/br/pkg/glue"
	"github.com/pingcap/br/pkg/utils"
)

const (
	dialTimeout          = 5 * time.Second
	clusterVersionPrefix = "pd/api/v1/config/cluster-version"
	regionCountPrefix    = "pd/api/v1/stats/region"
	schdulerPrefix       = "pd/api/v1/schedulers"
	maxMsgSize           = int(128 * utils.MB) // pd.ScanRegion may return a large response
)

// Mgr manages connections to a TiDB cluster.
type Mgr struct {
	pdClient pd.Client
	pdHTTP   struct {
		addrs []string
		cli   *http.Client
	}
	tlsConf  *tls.Config
	dom      *domain.Domain
	storage  tikv.Storage
	grpcClis struct {
		mu   sync.Mutex
		clis map[uint64]*grpc.ClientConn
	}
}

type pdHTTPRequest func(context.Context, string, string, *http.Client, string, io.Reader) ([]byte, error)

func pdRequest(
	ctx context.Context,
	addr string, prefix string,
	cli *http.Client, method string, body io.Reader) ([]byte, error) {
	u, err := url.Parse(addr)
	if err != nil {
		return nil, errors.Trace(err)
	}
	url := fmt.Sprintf("%s/%s", u, prefix)
	req, err := http.NewRequestWithContext(ctx, method, url, body)
	if err != nil {
		return nil, errors.Trace(err)
	}
	resp, err := cli.Do(req)
	if err != nil {
		return nil, errors.Trace(err)
	}
	defer resp.Body.Close()
	if resp.StatusCode != http.StatusOK {
		res, _ := ioutil.ReadAll(resp.Body)
		return nil, errors.Errorf("[%d] %s %s", resp.StatusCode, res, url)
	}

	r, err := ioutil.ReadAll(resp.Body)
	if err != nil {
		return nil, errors.Trace(err)
	}
	return r, nil
}

// NewMgr creates a new Mgr.
func NewMgr(
	ctx context.Context,
	g glue.Glue,
	pdAddrs string,
	storage tikv.Storage,
	tlsConf *tls.Config,
	securityOption pd.SecurityOption) (*Mgr, error) {
	addrs := strings.Split(pdAddrs, ",")

	failure := errors.Errorf("pd address (%s) has wrong format", pdAddrs)
	cli := &http.Client{Timeout: 30 * time.Second}
	if tlsConf != nil {
		transport := http.DefaultTransport.(*http.Transport).Clone()
		transport.TLSClientConfig = tlsConf
		cli.Transport = transport
	}

	processedAddrs := make([]string, 0, len(addrs))
	for _, addr := range addrs {
		if addr != "" && !strings.HasPrefix("http", addr) {
			if tlsConf != nil {
				addr = "https://" + addr
			} else {
				addr = "http://" + addr
			}
		}
		processedAddrs = append(processedAddrs, addr)
		_, failure = pdRequest(ctx, addr, clusterVersionPrefix, cli, http.MethodGet, nil)
		// TODO need check cluster version >= 3.1 when br release
		if failure == nil {
			break
		}
	}
	if failure != nil {
		return nil, errors.Annotatef(failure, "pd address (%s) not available, please check network", pdAddrs)
	}

<<<<<<< HEAD
	maxCallMsgSize := []grpc.DialOption{
		grpc.WithDefaultCallOptions(grpc.MaxCallRecvMsgSize(maxMsgSize)),
		grpc.WithDefaultCallOptions(grpc.MaxCallSendMsgSize(maxMsgSize)),
	}
	pdClient, err := pd.NewClient(
		addrs, pd.SecurityOption{}, pd.WithGRPCDialOptions(maxCallMsgSize...))
=======
	pdClient, err := pd.NewClient(addrs, securityOption)
>>>>>>> e462f805
	if err != nil {
		log.Error("fail to create pd client", zap.Error(err))
		return nil, err
	}
	log.Info("new mgr", zap.String("pdAddrs", pdAddrs))

	// Check live tikv.
	stores, err := pdClient.GetAllStores(ctx, pd.WithExcludeTombstone())
	if err != nil {
		log.Error("fail to get store", zap.Error(err))
		return nil, err
	}
	liveStoreCount := 0
	for _, s := range stores {
		if s.GetState() != metapb.StoreState_Up {
			continue
		}
		liveStoreCount++
	}
	if liveStoreCount == 0 &&
		// Assume 3 replicas
		len(stores) >= 3 && len(stores) > liveStoreCount+1 {
		log.Error("tikv cluster not health", zap.Reflect("stores", stores))
		return nil, errors.Errorf("tikv cluster not health %+v", stores)
	}

	dom, err := g.BootstrapSession(storage)
	if err != nil {
		return nil, errors.Trace(err)
	}

	mgr := &Mgr{
		pdClient: pdClient,
		storage:  storage,
		dom:      dom,
		tlsConf:  tlsConf,
	}
	mgr.pdHTTP.addrs = processedAddrs
	mgr.pdHTTP.cli = cli
	mgr.grpcClis.clis = make(map[uint64]*grpc.ClientConn)
	return mgr, nil
}

// SetPDHTTP set pd addrs and cli for test
func (mgr *Mgr) SetPDHTTP(addrs []string, cli *http.Client) {
	mgr.pdHTTP.addrs = addrs
	mgr.pdHTTP.cli = cli
}

// SetPDClient set pd addrs and cli for test
func (mgr *Mgr) SetPDClient(pdClient pd.Client) {
	mgr.pdClient = pdClient
}

// GetClusterVersion returns the current cluster version.
func (mgr *Mgr) GetClusterVersion(ctx context.Context) (string, error) {
	return mgr.getClusterVersionWith(ctx, pdRequest)
}

func (mgr *Mgr) getClusterVersionWith(ctx context.Context, get pdHTTPRequest) (string, error) {
	var err error
	for _, addr := range mgr.pdHTTP.addrs {
		v, e := get(ctx, addr, clusterVersionPrefix, mgr.pdHTTP.cli, http.MethodGet, nil)
		if e != nil {
			err = e
			continue
		}
		return string(v), nil
	}

	return "", err
}

// GetRegionCount returns the region count in the specified range.
func (mgr *Mgr) GetRegionCount(ctx context.Context, startKey, endKey []byte) (int, error) {
	return mgr.getRegionCountWith(ctx, pdRequest, startKey, endKey)
}

func (mgr *Mgr) getRegionCountWith(
	ctx context.Context, get pdHTTPRequest, startKey, endKey []byte,
) (int, error) {
	// TiKV reports region start/end keys to PD in memcomparable-format.
	var start, end string
	start = url.QueryEscape(string(codec.EncodeBytes(nil, startKey)))
	if len(endKey) != 0 { // Empty end key means the max.
		end = url.QueryEscape(string(codec.EncodeBytes(nil, endKey)))
	}
	var err error
	for _, addr := range mgr.pdHTTP.addrs {
		query := fmt.Sprintf(
			"%s?start_key=%s&end_key=%s",
			regionCountPrefix, start, end)
		v, e := get(ctx, addr, query, mgr.pdHTTP.cli, http.MethodGet, nil)
		if e != nil {
			err = e
			continue
		}
		regionsMap := make(map[string]interface{})
		err = json.Unmarshal(v, &regionsMap)
		if err != nil {
			return 0, err
		}
		return int(regionsMap["count"].(float64)), nil
	}
	return 0, err
}

func (mgr *Mgr) getGrpcConnLocked(ctx context.Context, storeID uint64) (*grpc.ClientConn, error) {
	store, err := mgr.pdClient.GetStore(ctx, storeID)
	if err != nil {
		return nil, errors.Trace(err)
	}
	opt := grpc.WithInsecure()
	if mgr.tlsConf != nil {
		opt = grpc.WithTransportCredentials(credentials.NewTLS(mgr.tlsConf))
	}
	ctx, cancel := context.WithTimeout(ctx, dialTimeout)
	keepAlive := 10
	keepAliveTimeout := 3
	bfConf := backoff.DefaultConfig
	bfConf.MaxDelay = time.Second * 3
	conn, err := grpc.DialContext(
		ctx,
		store.GetAddress(),
		opt,
		grpc.WithConnectParams(grpc.ConnectParams{Backoff: bfConf}),
		grpc.WithKeepaliveParams(keepalive.ClientParameters{
			Time:                time.Duration(keepAlive) * time.Second,
			Timeout:             time.Duration(keepAliveTimeout) * time.Second,
			PermitWithoutStream: true,
		}),
	)
	cancel()
	if err != nil {
		return nil, errors.WithStack(err)
	}
	// Cache the conn.
	mgr.grpcClis.clis[storeID] = conn
	return conn, nil
}

// GetBackupClient get or create a backup client.
func (mgr *Mgr) GetBackupClient(ctx context.Context, storeID uint64) (backup.BackupClient, error) {
	mgr.grpcClis.mu.Lock()
	defer mgr.grpcClis.mu.Unlock()

	if conn, ok := mgr.grpcClis.clis[storeID]; ok {
		// Find a cached backup client.
		return backup.NewBackupClient(conn), nil
	}

	conn, err := mgr.getGrpcConnLocked(ctx, storeID)
	if err != nil {
		return nil, errors.Trace(err)
	}
	return backup.NewBackupClient(conn), nil
}

// GetPDClient returns a pd client.
func (mgr *Mgr) GetPDClient() pd.Client {
	return mgr.pdClient
}

// GetTiKV returns a tikv storage.
func (mgr *Mgr) GetTiKV() tikv.Storage {
	return mgr.storage
}

// GetTLSConfig returns the tls config
func (mgr *Mgr) GetTLSConfig() *tls.Config {
	return mgr.tlsConf
}

// GetLockResolver gets the LockResolver.
func (mgr *Mgr) GetLockResolver() *tikv.LockResolver {
	return mgr.storage.GetLockResolver()
}

// GetDomain returns a tikv storage.
func (mgr *Mgr) GetDomain() *domain.Domain {
	return mgr.dom
}

// RemoveScheduler remove pd scheduler
func (mgr *Mgr) RemoveScheduler(ctx context.Context, scheduler string) error {
	return mgr.removeSchedulerWith(ctx, scheduler, pdRequest)
}

func (mgr *Mgr) removeSchedulerWith(ctx context.Context, scheduler string, delete pdHTTPRequest) (err error) {
	for _, addr := range mgr.pdHTTP.addrs {
		prefix := fmt.Sprintf("%s/%s", schdulerPrefix, scheduler)
		_, err = delete(ctx, addr, prefix, mgr.pdHTTP.cli, http.MethodDelete, nil)
		if err != nil {
			continue
		}
		return nil
	}
	return err
}

// AddScheduler add pd scheduler
func (mgr *Mgr) AddScheduler(ctx context.Context, scheduler string) error {
	return mgr.addSchedulerWith(ctx, scheduler, pdRequest)
}

func (mgr *Mgr) addSchedulerWith(ctx context.Context, scheduler string, post pdHTTPRequest) (err error) {
	for _, addr := range mgr.pdHTTP.addrs {
		body := bytes.NewBuffer([]byte(`{"name":"` + scheduler + `"}`))
		_, err = post(ctx, addr, schdulerPrefix, mgr.pdHTTP.cli, http.MethodPost, body)
		if err != nil {
			continue
		}
		return nil
	}
	return err
}

// ListSchedulers list all pd scheduler
func (mgr *Mgr) ListSchedulers(ctx context.Context) ([]string, error) {
	return mgr.listSchedulersWith(ctx, pdRequest)
}

func (mgr *Mgr) listSchedulersWith(ctx context.Context, get pdHTTPRequest) ([]string, error) {
	var err error
	for _, addr := range mgr.pdHTTP.addrs {
		v, e := get(ctx, addr, schdulerPrefix, mgr.pdHTTP.cli, http.MethodGet, nil)
		if e != nil {
			err = e
			continue
		}
		d := make([]string, 0)
		err = json.Unmarshal(v, &d)
		if err != nil {
			return nil, err
		}
		return d, nil
	}
	return nil, err
}

// Close closes all client in Mgr.
func (mgr *Mgr) Close() {
	mgr.grpcClis.mu.Lock()
	for _, cli := range mgr.grpcClis.clis {
		err := cli.Close()
		if err != nil {
			log.Error("fail to close Mgr", zap.Error(err))
		}
	}
	mgr.grpcClis.mu.Unlock()

	// Gracefully shutdown domain so it does not affect other TiDB DDL.
	// Must close domain before closing storage, otherwise it gets stuck forever.
	mgr.dom.Close()

	atomic.StoreUint32(&tikv.ShuttingDown, 1)
	mgr.storage.Close()
	mgr.pdClient.Close()
}<|MERGE_RESOLUTION|>--- conflicted
+++ resolved
@@ -127,16 +127,12 @@
 		return nil, errors.Annotatef(failure, "pd address (%s) not available, please check network", pdAddrs)
 	}
 
-<<<<<<< HEAD
 	maxCallMsgSize := []grpc.DialOption{
 		grpc.WithDefaultCallOptions(grpc.MaxCallRecvMsgSize(maxMsgSize)),
 		grpc.WithDefaultCallOptions(grpc.MaxCallSendMsgSize(maxMsgSize)),
 	}
 	pdClient, err := pd.NewClient(
-		addrs, pd.SecurityOption{}, pd.WithGRPCDialOptions(maxCallMsgSize...))
-=======
-	pdClient, err := pd.NewClient(addrs, securityOption)
->>>>>>> e462f805
+		addrs, securityOption, pd.WithGRPCDialOptions(maxCallMsgSize...))
 	if err != nil {
 		log.Error("fail to create pd client", zap.Error(err))
 		return nil, err
