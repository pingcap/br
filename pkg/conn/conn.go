--- conflicted
+++ resolved
@@ -194,14 +194,8 @@
 	for _, addr := range mgr.pdHTTP.addrs {
 		query := fmt.Sprintf(
 			"%s?start_key=%s&end_key=%s",
-<<<<<<< HEAD
 			regionCountPrefix, start, end)
-		v, e := get(ctx, addr, query, mgr.pdHTTP.cli)
-=======
-			regionCountPrefix,
-			url.QueryEscape(string(startKey)), url.QueryEscape(string(endKey)))
 		v, e := get(ctx, addr, query, mgr.pdHTTP.cli, http.MethodGet, nil)
->>>>>>> 4bdb5b7f
 		if e != nil {
 			err = e
 			continue
