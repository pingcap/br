// Copyright 2020 PingCAP, Inc. Licensed under Apache-2.0.

package conn

import (
	"bytes"
	"context"
	"crypto/tls"
	"encoding/json"
	"fmt"
	"io"
	"io/ioutil"
	"net/http"
	"net/url"
	"strings"
	"sync"
	"sync/atomic"
	"time"

	"github.com/pingcap/errors"
	"github.com/pingcap/kvproto/pkg/backup"
	"github.com/pingcap/kvproto/pkg/metapb"
	"github.com/pingcap/log"
	"github.com/pingcap/tidb/domain"
	"github.com/pingcap/tidb/store/tikv"
	"github.com/pingcap/tidb/util/codec"
	pd "github.com/tikv/pd/client"
	"go.uber.org/zap"
	"google.golang.org/grpc"
	"google.golang.org/grpc/backoff"
	"google.golang.org/grpc/credentials"
	"google.golang.org/grpc/keepalive"

	"github.com/pingcap/br/pkg/glue"
	"github.com/pingcap/br/pkg/utils"
)

const (
	dialTimeout          = 5 * time.Second
	clusterVersionPrefix = "pd/api/v1/config/cluster-version"
	regionCountPrefix    = "pd/api/v1/stats/region"
	schdulerPrefix       = "pd/api/v1/schedulers"
	maxMsgSize           = int(128 * utils.MB) // pd.ScanRegion may return a large response
	scheduleConfigPrefix = "pd/api/v1/config/schedule"
)

// Mgr manages connections to a TiDB cluster.
type Mgr struct {
	pdClient pd.Client
	pdHTTP   struct {
		addrs []string
		cli   *http.Client
	}
	tlsConf  *tls.Config
	dom      *domain.Domain
	storage  tikv.Storage
	grpcClis struct {
		mu   sync.Mutex
		clis map[uint64]*grpc.ClientConn
	}
	ownsStorage bool
}

type pdHTTPRequest func(context.Context, string, string, *http.Client, string, io.Reader) ([]byte, error)

func pdRequest(
	ctx context.Context,
	addr string, prefix string,
	cli *http.Client, method string, body io.Reader) ([]byte, error) {
	u, err := url.Parse(addr)
	if err != nil {
		return nil, errors.Trace(err)
	}
	url := fmt.Sprintf("%s/%s", u, prefix)
	req, err := http.NewRequestWithContext(ctx, method, url, body)
	if err != nil {
		return nil, errors.Trace(err)
	}
	resp, err := cli.Do(req)
	if err != nil {
		return nil, errors.Trace(err)
	}
	defer resp.Body.Close()
	if resp.StatusCode != http.StatusOK {
		res, _ := ioutil.ReadAll(resp.Body)
		return nil, errors.Errorf("[%d] %s %s", resp.StatusCode, res, url)
	}

	r, err := ioutil.ReadAll(resp.Body)
	if err != nil {
		return nil, errors.Trace(err)
	}
	return r, nil
}

// StoreBehavior is the action to do in GetAllTiKVStores when a non-TiKV
// store (e.g. TiFlash store) is found.
type StoreBehavior uint8

const (
	// ErrorOnTiFlash causes GetAllTiKVStores to return error when the store is
	// found to be a TiFlash node.
	ErrorOnTiFlash StoreBehavior = 0
	// SkipTiFlash causes GetAllTiKVStores to skip the store when it is found to
	// be a TiFlash node.
	SkipTiFlash StoreBehavior = 1
	// TiFlashOnly caused GetAllTiKVStores to skip the store which is not a
	// TiFlash node.
	TiFlashOnly StoreBehavior = 2
)

// GetAllTiKVStores returns all TiKV stores registered to the PD client. The
// stores must not be a tombstone and must never contain a label `engine=tiflash`.
func GetAllTiKVStores(
	ctx context.Context,
	pdClient pd.Client,
	storeBehavior StoreBehavior,
) ([]*metapb.Store, error) {
	// get all live stores.
	stores, err := pdClient.GetAllStores(ctx, pd.WithExcludeTombstone())
	if err != nil {
		return nil, err
	}

	// filter out all stores which are TiFlash.
	j := 0
skipStore:
	for _, store := range stores {
		var isTiFlash bool
		for _, label := range store.Labels {
			if label.Key == "engine" && label.Value == "tiflash" {
				if storeBehavior == SkipTiFlash {
					continue skipStore
				} else if storeBehavior == ErrorOnTiFlash {
					return nil, errors.Errorf(
						"cannot restore to a cluster with active TiFlash stores (store %d at %s)", store.Id, store.Address)
				}
				isTiFlash = true
			}
		}
		if !isTiFlash && storeBehavior == TiFlashOnly {
			continue skipStore
		}
		stores[j] = store
		j++
	}
	return stores[:j], nil
}

// NewMgr creates a new Mgr.
func NewMgr(
	ctx context.Context,
	g glue.Glue,
	pdAddrs string,
	storage tikv.Storage,
	tlsConf *tls.Config,
	securityOption pd.SecurityOption,
	storeBehavior StoreBehavior,
	checkRequirements bool,
) (*Mgr, error) {
	addrs := strings.Split(pdAddrs, ",")

	failure := errors.Errorf("pd address (%s) has wrong format", pdAddrs)
	cli := &http.Client{Timeout: 30 * time.Second}
	if tlsConf != nil {
		transport := http.DefaultTransport.(*http.Transport).Clone()
		transport.TLSClientConfig = tlsConf
		cli.Transport = transport
	}

	processedAddrs := make([]string, 0, len(addrs))
	for _, addr := range addrs {
		if addr != "" && !strings.HasPrefix("http", addr) {
			if tlsConf != nil {
				addr = "https://" + addr
			} else {
				addr = "http://" + addr
			}
		}
		processedAddrs = append(processedAddrs, addr)
		_, failure = pdRequest(ctx, addr, clusterVersionPrefix, cli, http.MethodGet, nil)
		if failure == nil {
			break
		}
	}
	if failure != nil {
		return nil, errors.Annotatef(failure, "pd address (%s) not available, please check network", pdAddrs)
	}

	maxCallMsgSize := []grpc.DialOption{
		grpc.WithDefaultCallOptions(grpc.MaxCallRecvMsgSize(maxMsgSize)),
		grpc.WithDefaultCallOptions(grpc.MaxCallSendMsgSize(maxMsgSize)),
	}
<<<<<<< HEAD
	pdClient, err := pd.NewClient(
		addrs, securityOption, pd.WithGRPCDialOptions(maxCallMsgSize...))
=======
	pdClient, err := pd.NewClientWithContext(
		ctx, addrs, securityOption,
		pd.WithGRPCDialOptions(maxCallMsgSize...),
		pd.WithCustomTimeoutOption(10*time.Second),
	)
>>>>>>> f6490703
	if err != nil {
		log.Error("fail to create pd client", zap.Error(err))
		return nil, err
	}
	if checkRequirements {
		err = utils.CheckClusterVersion(ctx, pdClient)
		if err != nil {
			errMsg := "running BR in incompatible version of cluster, " +
				"if you believe it's OK, use --check-requirements=false to skip."
			return nil, errors.Annotate(err, errMsg)
		}
	}
	log.Info("new mgr", zap.String("pdAddrs", pdAddrs))

	// Check live tikv.
	stores, err := GetAllTiKVStores(ctx, pdClient, storeBehavior)
	if err != nil {
		log.Error("fail to get store", zap.Error(err))
		return nil, err
	}
	liveStoreCount := 0
	for _, s := range stores {
		if s.GetState() != metapb.StoreState_Up {
			continue
		}
		liveStoreCount++
	}
	if liveStoreCount == 0 &&
		// Assume 3 replicas
		len(stores) >= 3 && len(stores) > liveStoreCount+1 {
		log.Error("tikv cluster not health", zap.Reflect("stores", stores))
		return nil, errors.Errorf("tikv cluster not health %+v", stores)
	}

	dom, err := g.GetDomain(storage)
	if err != nil {
		return nil, errors.Trace(err)
	}

	mgr := &Mgr{
		pdClient:    pdClient,
		storage:     storage,
		dom:         dom,
		tlsConf:     tlsConf,
		ownsStorage: g.OwnsStorage(),
	}
	mgr.pdHTTP.addrs = processedAddrs
	mgr.pdHTTP.cli = cli
	mgr.grpcClis.clis = make(map[uint64]*grpc.ClientConn)
	return mgr, nil
}

// SetPDHTTP set pd addrs and cli for test.
func (mgr *Mgr) SetPDHTTP(addrs []string, cli *http.Client) {
	mgr.pdHTTP.addrs = addrs
	mgr.pdHTTP.cli = cli
}

// SetPDClient set pd addrs and cli for test.
func (mgr *Mgr) SetPDClient(pdClient pd.Client) {
	mgr.pdClient = pdClient
}

// GetClusterVersion returns the current cluster version.
func (mgr *Mgr) GetClusterVersion(ctx context.Context) (string, error) {
	return mgr.getClusterVersionWith(ctx, pdRequest)
}

func (mgr *Mgr) getClusterVersionWith(ctx context.Context, get pdHTTPRequest) (string, error) {
	var err error
	for _, addr := range mgr.pdHTTP.addrs {
		v, e := get(ctx, addr, clusterVersionPrefix, mgr.pdHTTP.cli, http.MethodGet, nil)
		if e != nil {
			err = e
			continue
		}
		return string(v), nil
	}

	return "", err
}

// GetRegionCount returns the region count in the specified range.
func (mgr *Mgr) GetRegionCount(ctx context.Context, startKey, endKey []byte) (int, error) {
	return mgr.getRegionCountWith(ctx, pdRequest, startKey, endKey)
}

func (mgr *Mgr) getRegionCountWith(
	ctx context.Context, get pdHTTPRequest, startKey, endKey []byte,
) (int, error) {
	// TiKV reports region start/end keys to PD in memcomparable-format.
	var start, end string
	start = url.QueryEscape(string(codec.EncodeBytes(nil, startKey)))
	if len(endKey) != 0 { // Empty end key means the max.
		end = url.QueryEscape(string(codec.EncodeBytes(nil, endKey)))
	}
	var err error
	for _, addr := range mgr.pdHTTP.addrs {
		query := fmt.Sprintf(
			"%s?start_key=%s&end_key=%s",
			regionCountPrefix, start, end)
		v, e := get(ctx, addr, query, mgr.pdHTTP.cli, http.MethodGet, nil)
		if e != nil {
			err = e
			continue
		}
		regionsMap := make(map[string]interface{})
		err = json.Unmarshal(v, &regionsMap)
		if err != nil {
			return 0, err
		}
		return int(regionsMap["count"].(float64)), nil
	}
	return 0, err
}

func (mgr *Mgr) getGrpcConnLocked(ctx context.Context, storeID uint64) (*grpc.ClientConn, error) {
	store, err := mgr.pdClient.GetStore(ctx, storeID)
	if err != nil {
		return nil, errors.Trace(err)
	}
	opt := grpc.WithInsecure()
	if mgr.tlsConf != nil {
		opt = grpc.WithTransportCredentials(credentials.NewTLS(mgr.tlsConf))
	}
	ctx, cancel := context.WithTimeout(ctx, dialTimeout)
	keepAlive := 10
	keepAliveTimeout := 3
	bfConf := backoff.DefaultConfig
	bfConf.MaxDelay = time.Second * 3
	addr := store.GetPeerAddress()
	if addr == "" {
		addr = store.GetAddress()
	}
	conn, err := grpc.DialContext(
		ctx,
		addr,
		opt,
		grpc.WithConnectParams(grpc.ConnectParams{Backoff: bfConf}),
		grpc.WithKeepaliveParams(keepalive.ClientParameters{
			Time:    time.Duration(keepAlive) * time.Second,
			Timeout: time.Duration(keepAliveTimeout) * time.Second,
		}),
	)
	cancel()
	if err != nil {
		return nil, errors.WithStack(err)
	}
	// Cache the conn.
	mgr.grpcClis.clis[storeID] = conn
	return conn, nil
}

// GetBackupClient get or create a backup client.
func (mgr *Mgr) GetBackupClient(ctx context.Context, storeID uint64) (backup.BackupClient, error) {
	mgr.grpcClis.mu.Lock()
	defer mgr.grpcClis.mu.Unlock()

	if conn, ok := mgr.grpcClis.clis[storeID]; ok {
		// Find a cached backup client.
		return backup.NewBackupClient(conn), nil
	}

	conn, err := mgr.getGrpcConnLocked(ctx, storeID)
	if err != nil {
		return nil, errors.Trace(err)
	}
	return backup.NewBackupClient(conn), nil
}

// GetPDClient returns a pd client.
func (mgr *Mgr) GetPDClient() pd.Client {
	return mgr.pdClient
}

// GetTiKV returns a tikv storage.
func (mgr *Mgr) GetTiKV() tikv.Storage {
	return mgr.storage
}

// GetTLSConfig returns the tls config.
func (mgr *Mgr) GetTLSConfig() *tls.Config {
	return mgr.tlsConf
}

// GetLockResolver gets the LockResolver.
func (mgr *Mgr) GetLockResolver() *tikv.LockResolver {
	return mgr.storage.GetLockResolver()
}

// GetDomain returns a tikv storage.
func (mgr *Mgr) GetDomain() *domain.Domain {
	return mgr.dom
}

// RemoveScheduler remove pd scheduler.
func (mgr *Mgr) RemoveScheduler(ctx context.Context, scheduler string) error {
	return mgr.removeSchedulerWith(ctx, scheduler, pdRequest)
}

func (mgr *Mgr) removeSchedulerWith(ctx context.Context, scheduler string, delete pdHTTPRequest) (err error) {
	for _, addr := range mgr.pdHTTP.addrs {
		prefix := fmt.Sprintf("%s/%s", schdulerPrefix, scheduler)
		_, err = delete(ctx, addr, prefix, mgr.pdHTTP.cli, http.MethodDelete, nil)
		if err != nil {
			continue
		}
		return nil
	}
	return err
}

// AddScheduler add pd scheduler.
func (mgr *Mgr) AddScheduler(ctx context.Context, scheduler string) error {
	return mgr.addSchedulerWith(ctx, scheduler, pdRequest)
}

func (mgr *Mgr) addSchedulerWith(ctx context.Context, scheduler string, post pdHTTPRequest) (err error) {
	for _, addr := range mgr.pdHTTP.addrs {
		body := bytes.NewBuffer([]byte(`{"name":"` + scheduler + `"}`))
		_, err = post(ctx, addr, schdulerPrefix, mgr.pdHTTP.cli, http.MethodPost, body)
		if err != nil {
			continue
		}
		return nil
	}
	return err
}

// ListSchedulers list all pd scheduler.
func (mgr *Mgr) ListSchedulers(ctx context.Context) ([]string, error) {
	return mgr.listSchedulersWith(ctx, pdRequest)
}

func (mgr *Mgr) listSchedulersWith(ctx context.Context, get pdHTTPRequest) ([]string, error) {
	var err error
	for _, addr := range mgr.pdHTTP.addrs {
		v, e := get(ctx, addr, schdulerPrefix, mgr.pdHTTP.cli, http.MethodGet, nil)
		if e != nil {
			err = e
			continue
		}
		d := make([]string, 0)
		err = json.Unmarshal(v, &d)
		if err != nil {
			return nil, err
		}
		return d, nil
	}
	return nil, err
}

// GetPDScheduleConfig returns PD schedule config value associated with the key.
// It returns nil if there is no such config item.
func (mgr *Mgr) GetPDScheduleConfig(
	ctx context.Context,
) (map[string]interface{}, error) {
	var err error
	for _, addr := range mgr.pdHTTP.addrs {
		v, e := pdRequest(
			ctx, addr, scheduleConfigPrefix, mgr.pdHTTP.cli, http.MethodGet, nil)
		if e != nil {
			err = e
			continue
		}
		cfg := make(map[string]interface{})
		err = json.Unmarshal(v, &cfg)
		if err != nil {
			return nil, err
		}
		return cfg, nil
	}
	return nil, err
}

// UpdatePDScheduleConfig updates PD schedule config value associated with the key.
func (mgr *Mgr) UpdatePDScheduleConfig(
	ctx context.Context, cfg map[string]interface{},
) error {
	for _, addr := range mgr.pdHTTP.addrs {
		reqData, err := json.Marshal(cfg)
		if err != nil {
			return err
		}
		_, e := pdRequest(ctx, addr, scheduleConfigPrefix,
			mgr.pdHTTP.cli, http.MethodPost, bytes.NewBuffer(reqData))
		if e == nil {
			return nil
		}
	}
	return errors.New("update PD schedule config failed")
}

// Close closes all client in Mgr.
func (mgr *Mgr) Close() {
	mgr.grpcClis.mu.Lock()
	for _, cli := range mgr.grpcClis.clis {
		err := cli.Close()
		if err != nil {
			log.Error("fail to close Mgr", zap.Error(err))
		}
	}
	mgr.grpcClis.mu.Unlock()

	// Gracefully shutdown domain so it does not affect other TiDB DDL.
	// Must close domain before closing storage, otherwise it gets stuck forever.
	if mgr.ownsStorage {
		if mgr.dom != nil {
			mgr.dom.Close()
		}

		atomic.StoreUint32(&tikv.ShuttingDown, 1)
		mgr.storage.Close()
	}

	mgr.pdClient.Close()
}<|MERGE_RESOLUTION|>--- conflicted
+++ resolved
@@ -191,16 +191,11 @@
 		grpc.WithDefaultCallOptions(grpc.MaxCallRecvMsgSize(maxMsgSize)),
 		grpc.WithDefaultCallOptions(grpc.MaxCallSendMsgSize(maxMsgSize)),
 	}
-<<<<<<< HEAD
-	pdClient, err := pd.NewClient(
-		addrs, securityOption, pd.WithGRPCDialOptions(maxCallMsgSize...))
-=======
 	pdClient, err := pd.NewClientWithContext(
 		ctx, addrs, securityOption,
 		pd.WithGRPCDialOptions(maxCallMsgSize...),
 		pd.WithCustomTimeoutOption(10*time.Second),
 	)
->>>>>>> f6490703
 	if err != nil {
 		log.Error("fail to create pd client", zap.Error(err))
 		return nil, err
