--- conflicted
+++ resolved
@@ -114,13 +114,8 @@
 		tikvCli:  tikvCli.(tikv.Storage),
 	}
 	backer.pdHTTP.addrs = addrs
-<<<<<<< HEAD
-	backer.pdHTTP.cli = &http.Client{Timeout: 30 * time.Second}
+	backer.pdHTTP.cli = cli
 	backer.grpcClis.clis = make(map[uint64]*grpc.ClientConn)
-=======
-	backer.pdHTTP.cli = cli
-	backer.backupClis.clis = make(map[uint64]*grpc.ClientConn)
->>>>>>> f97287b4
 	backer.PDHTTPGet = pdGet
 	return backer, nil
 }
