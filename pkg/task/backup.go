// Copyright 2020 PingCAP, Inc. Licensed under Apache-2.0.

package task

import (
	"context"
	"fmt"
	"os"
	"strconv"
	"strings"
	"time"

	"github.com/docker/go-units"
	"github.com/opentracing/opentracing-go"
	"github.com/pingcap/errors"
	"github.com/pingcap/failpoint"
	backuppb "github.com/pingcap/kvproto/pkg/backup"
	"github.com/pingcap/log"
	"github.com/pingcap/parser/mysql"
	"github.com/pingcap/tidb/sessionctx/stmtctx"
	"github.com/pingcap/tidb/statistics/handle"
	"github.com/pingcap/tidb/store/tikv/oracle"
	"github.com/pingcap/tidb/types"
	"github.com/spf13/pflag"
	"go.uber.org/zap"

	"github.com/pingcap/br/pkg/backup"
	"github.com/pingcap/br/pkg/checksum"
	berrors "github.com/pingcap/br/pkg/errors"
	"github.com/pingcap/br/pkg/glue"
<<<<<<< HEAD
	"github.com/pingcap/br/pkg/metautil"
=======
	"github.com/pingcap/br/pkg/logutil"
>>>>>>> 701909b2
	"github.com/pingcap/br/pkg/storage"
	"github.com/pingcap/br/pkg/summary"
	"github.com/pingcap/br/pkg/utils"
)

const (
	flagBackupTimeago    = "timeago"
	flagBackupTS         = "backupts"
	flagLastBackupTS     = "lastbackupts"
	flagCompressionType  = "compression"
	flagCompressionLevel = "compression-level"
	flagRemoveSchedulers = "remove-schedulers"
	flagIgnoreStats      = "ignore-stats"
	flagUseBackupMetaV2  = "use-backupmeta-v2"

	flagGCTTL = "gcttl"

	defaultBackupConcurrency = 4
	maxBackupConcurrency     = 256
)

// CompressionConfig is the configuration for sst file compression.
type CompressionConfig struct {
	CompressionType  backuppb.CompressionType `json:"compression-type" toml:"compression-type"`
	CompressionLevel int32                    `json:"compression-level" toml:"compression-level"`
}

// BackupConfig is the configuration specific for backup tasks.
type BackupConfig struct {
	Config

	TimeAgo          time.Duration `json:"time-ago" toml:"time-ago"`
	BackupTS         uint64        `json:"backup-ts" toml:"backup-ts"`
	LastBackupTS     uint64        `json:"last-backup-ts" toml:"last-backup-ts"`
	GCTTL            int64         `json:"gc-ttl" toml:"gc-ttl"`
	RemoveSchedulers bool          `json:"remove-schedulers" toml:"remove-schedulers"`
	IgnoreStats      bool          `json:"ignore-stats" toml:"ignore-stats"`
	UseBackupMetaV2  bool          `json:"use-backupmeta-v2"`
	CompressionConfig
}

// DefineBackupFlags defines common flags for the backup command.
func DefineBackupFlags(flags *pflag.FlagSet) {
	flags.Duration(
		flagBackupTimeago, 0,
		"The history version of the backup task, e.g. 1m, 1h. Do not exceed GCSafePoint")

	// TODO: remove experimental tag if it's stable
	flags.Uint64(flagLastBackupTS, 0, "(experimental) the last time backup ts,"+
		" use for incremental backup, support TSO only")
	flags.String(flagBackupTS, "", "the backup ts support TSO or datetime,"+
		" e.g. '400036290571534337', '2018-05-11 01:42:23'")
	flags.Int64(flagGCTTL, utils.DefaultBRGCSafePointTTL, "the TTL (in seconds) that PD holds for BR's GC safepoint")
	flags.String(flagCompressionType, "zstd",
		"backup sst file compression algorithm, value can be one of 'lz4|zstd|snappy'")
	flags.Int32(flagCompressionLevel, 0, "compression level used for sst file compression")

	flags.Bool(flagRemoveSchedulers, false,
		"disable the balance, shuffle and region-merge schedulers in PD to speed up backup")
	// This flag can impact the online cluster, so hide it in case of abuse.
	_ = flags.MarkHidden(flagRemoveSchedulers)

	// Disable stats by default. because of
	// 1. DumpStatsToJson is not stable
	// 2. It increases memory usage and might cause BR OOM.
	// TODO: we need a better way to backup/restore stats.
	flags.Bool(flagIgnoreStats, true, "ignore backup stats, used for test")
	// This flag is used for test. we should backup stats all the time.
	_ = flags.MarkHidden(flagIgnoreStats)

	flags.Bool(flagUseBackupMetaV2, false,
		"use backup meta v2 to store meta info")
	// This flag will change the structure of backupmeta.
	// we must make sure the old three version of br can parse the v2 meta to keep compatibility.
	// so this flag should set to false for three version by default.
	// for example:
	// if we put this feature in v4.0.14, then v4.0.14 can parse v2 meta.
	// and v4.0.14, v4.0.15, v4.0.16 will generate v1 meta due to this flag is false.
	// finally v4.0.17 will set this flag to true, and generate v2 meta.
	_ = flags.MarkHidden(flagUseBackupMetaV2)
}

// ParseFromFlags parses the backup-related flags from the flag set.
func (cfg *BackupConfig) ParseFromFlags(flags *pflag.FlagSet) error {
	timeAgo, err := flags.GetDuration(flagBackupTimeago)
	if err != nil {
		return errors.Trace(err)
	}
	if timeAgo < 0 {
		return errors.Annotate(berrors.ErrInvalidArgument, "negative timeago is not allowed")
	}
	cfg.TimeAgo = timeAgo
	cfg.LastBackupTS, err = flags.GetUint64(flagLastBackupTS)
	if err != nil {
		return errors.Trace(err)
	}
	backupTS, err := flags.GetString(flagBackupTS)
	if err != nil {
		return errors.Trace(err)
	}
	cfg.BackupTS, err = parseTSString(backupTS)
	if err != nil {
		return errors.Trace(err)
	}
	gcTTL, err := flags.GetInt64(flagGCTTL)
	if err != nil {
		return errors.Trace(err)
	}
	cfg.GCTTL = gcTTL

	compressionCfg, err := parseCompressionFlags(flags)
	if err != nil {
		return errors.Trace(err)
	}
	cfg.CompressionConfig = *compressionCfg

	if err = cfg.Config.ParseFromFlags(flags); err != nil {
		return errors.Trace(err)
	}
	cfg.RemoveSchedulers, err = flags.GetBool(flagRemoveSchedulers)
	if err != nil {
		return errors.Trace(err)
	}
	cfg.IgnoreStats, err = flags.GetBool(flagIgnoreStats)
	if err != nil {
		return errors.Trace(err)
	}
	cfg.UseBackupMetaV2, err = flags.GetBool(flagUseBackupMetaV2)
	return errors.Trace(err)
}

// ParseFromFlags parses the backup-related flags from the flag set.
func parseCompressionFlags(flags *pflag.FlagSet) (*CompressionConfig, error) {
	compressionStr, err := flags.GetString(flagCompressionType)
	if err != nil {
		return nil, errors.Trace(err)
	}
	compressionType, err := parseCompressionType(compressionStr)
	if err != nil {
		return nil, errors.Trace(err)
	}
	level, err := flags.GetInt32(flagCompressionLevel)
	if err != nil {
		return nil, errors.Trace(err)
	}
	return &CompressionConfig{
		CompressionLevel: level,
		CompressionType:  compressionType,
	}, nil
}

// adjustBackupConfig is use for BR(binary) and BR in TiDB.
// When new config was add and not included in parser.
// we should set proper value in this function.
// so that both binary and TiDB will use same default value.
func (cfg *BackupConfig) adjustBackupConfig() {
	cfg.adjust()
	usingDefaultConcurrency := false
	if cfg.Config.Concurrency == 0 {
		cfg.Config.Concurrency = defaultBackupConcurrency
		usingDefaultConcurrency = true
	}
	if cfg.Config.Concurrency > maxBackupConcurrency {
		cfg.Config.Concurrency = maxBackupConcurrency
	}
	if cfg.RateLimit != unlimited {
		// TiKV limits the upload rate by each backup request.
		// When the backup requests are sent concurrently,
		// the ratelimit couldn't work as intended.
		// Degenerating to sequentially sending backup requests to avoid this.
		if !usingDefaultConcurrency {
			logutil.WarnTerm("setting `--ratelimit` and `--concurrency` at the same time, "+
				"ignoring `--concurrency`: `--ratelimit` forces sequential (i.e. concurrency = 1) backup",
				zap.String("ratelimit", units.HumanSize(float64(cfg.RateLimit))+"/s"),
				zap.Uint32("concurrency-specified", cfg.Config.Concurrency))
		}
		cfg.Config.Concurrency = 1
	}

	if cfg.GCTTL == 0 {
		cfg.GCTTL = utils.DefaultBRGCSafePointTTL
	}
	// Use zstd as default
	if cfg.CompressionType == backuppb.CompressionType_UNKNOWN {
		cfg.CompressionType = backuppb.CompressionType_ZSTD
	}
}

// RunBackup starts a backup task inside the current goroutine.
func RunBackup(c context.Context, g glue.Glue, cmdName string, cfg *BackupConfig) error {
	cfg.adjustBackupConfig()

	defer summary.Summary(cmdName)
	ctx, cancel := context.WithCancel(c)
	defer cancel()

	if span := opentracing.SpanFromContext(ctx); span != nil && span.Tracer() != nil {
		span1 := span.Tracer().StartSpan("task.RunBackup", opentracing.ChildOf(span.Context()))
		defer span1.Finish()
		ctx = opentracing.ContextWithSpan(ctx, span1)
	}

	u, err := storage.ParseBackend(cfg.Storage, &cfg.BackendOptions)
	if err != nil {
		return errors.Trace(err)
	}
	skipStats := cfg.IgnoreStats
	// For backup, Domain is not needed if user ignores stats.
	// Domain loads all table info into memory. By skipping Domain, we save
	// lots of memory (about 500MB for 40K 40 fields YCSB tables).
	needDomain := !skipStats
	mgr, err := NewMgr(ctx, g, cfg.PD, cfg.TLS, GetKeepalive(&cfg.Config), cfg.CheckRequirements, needDomain)
	if err != nil {
		return errors.Trace(err)
	}
	defer mgr.Close()
	var statsHandle *handle.Handle
	if !skipStats {
		statsHandle = mgr.GetDomain().StatsHandle()
	}

	client, err := backup.NewBackupClient(ctx, mgr)
	if err != nil {
		return errors.Trace(err)
	}
	opts := storage.ExternalStorageOptions{
		NoCredentials:   cfg.NoCreds,
		SendCredentials: cfg.SendCreds,
		SkipCheckPath:   cfg.SkipCheckPath,
	}
	if err = client.SetStorage(ctx, u, &opts); err != nil {
		return errors.Trace(err)
	}
	err = client.SetLockFile(ctx)
	if err != nil {
		return errors.Trace(err)
	}
	client.SetGCTTL(cfg.GCTTL)

	backupTS, err := client.GetTS(ctx, cfg.TimeAgo, cfg.BackupTS)
	if err != nil {
		return errors.Trace(err)
	}
	g.Record("BackupTS", backupTS)
	sp := utils.BRServiceSafePoint{
		BackupTS: backupTS,
		TTL:      client.GetGCTTL(),
		ID:       utils.MakeSafePointID(),
	}
	// use lastBackupTS as safePoint if exists
	if cfg.LastBackupTS > 0 {
		sp.BackupTS = cfg.LastBackupTS
	}

	log.Info("current backup safePoint job", zap.Object("safePoint", sp))
	err = utils.StartServiceSafePointKeeper(ctx, mgr.GetPDClient(), sp)
	if err != nil {
		return errors.Trace(err)
	}

	isIncrementalBackup := cfg.LastBackupTS > 0

	if cfg.RemoveSchedulers {
		log.Debug("removing some PD schedulers")
		restore, e := mgr.RemoveSchedulers(ctx)
		defer func() {
			if ctx.Err() != nil {
				log.Warn("context canceled, doing clean work with background context")
				ctx = context.Background()
			}
			if restoreE := restore(ctx); restoreE != nil {
				log.Warn("failed to restore removed schedulers, you may need to restore them manually", zap.Error(restoreE))
			}
		}()
		if e != nil {
			return errors.Trace(err)
		}
	}

	req := backuppb.BackupRequest{
		ClusterId:        client.GetClusterID(),
		StartVersion:     cfg.LastBackupTS,
		EndVersion:       backupTS,
		RateLimit:        cfg.RateLimit,
		Concurrency:      defaultBackupConcurrency,
		CompressionType:  cfg.CompressionType,
		CompressionLevel: cfg.CompressionLevel,
	}
	brVersion := g.GetVersion()
	clusterVersion, err := mgr.GetClusterVersion(ctx)
	if err != nil {
		return errors.Trace(err)
	}

	ranges, schemas, err := backup.BuildBackupRangeAndSchema(mgr.GetStorage(), cfg.TableFilter, backupTS)
	if err != nil {
		return errors.Trace(err)
	}

	// Metafile size should be less than 64MB.
	metawriter := metautil.NewMetaWriter(client.GetStorage(), 64*units.MiB, cfg.UseBackupMetaV2)

	// nothing to backup
	if ranges == nil {
		metawriter.Update(func(m *backuppb.BackupMeta) {
			m.StartVersion = req.StartVersion
			m.EndVersion = req.EndVersion
			m.IsRawKv = req.IsRawKv
			m.ClusterId = req.ClusterId
			m.ClusterVersion = clusterVersion
			m.BrVersion = brVersion
		})
		pdAddress := strings.Join(cfg.PD, ",")
		log.Warn("Nothing to backup, maybe connected to cluster for restoring",
			zap.String("PD address", pdAddress))
		metawriter.Close()
		return nil
	}

	if isIncrementalBackup {
		if backupTS <= cfg.LastBackupTS {
			log.Error("LastBackupTS is larger or equal to current TS")
			return errors.Annotate(berrors.ErrInvalidArgument, "LastBackupTS is larger or equal to current TS")
		}
		err = utils.CheckGCSafePoint(ctx, mgr.GetPDClient(), cfg.LastBackupTS)
		if err != nil {
			log.Error("Check gc safepoint for last backup ts failed", zap.Error(err))
			return errors.Trace(err)
		}

		metawriter.StartWriteMetasAsync(ctx, metautil.AppendDDL)
		err = backup.GetBackupDDLJobs(metawriter, mgr.GetStorage(), cfg.LastBackupTS, backupTS)
		if err != nil {
			return errors.Trace(err)
		}
		if err = metawriter.FlushAndClose(ctx, metautil.AppendDDL); err != nil {
			return errors.Trace(err)
		}
	}

	summary.CollectInt("backup total ranges", len(ranges))

	var updateCh glue.Progress
	var unit backup.ProgressUnit
	if len(ranges) < 100 {
		unit = backup.RegionUnit
		// The number of regions need to backup
		approximateRegions := 0
		for _, r := range ranges {
			var regionCount int
			regionCount, err = mgr.GetRegionCount(ctx, r.StartKey, r.EndKey)
			if err != nil {
				return errors.Trace(err)
			}
			approximateRegions += regionCount
		}
		// Redirect to log if there is no log file to avoid unreadable output.
		updateCh = g.StartProgress(
			ctx, cmdName, int64(approximateRegions), !cfg.LogProgress)
		summary.CollectInt("backup total regions", approximateRegions)
	} else {
		unit = backup.RangeUnit
		// To reduce the costs, we can use the range as unit of progress.
		updateCh = g.StartProgress(
			ctx, cmdName, int64(len(ranges)), !cfg.LogProgress)
	}

	progressCount := 0
	progressCallBack := func(callBackUnit backup.ProgressUnit) {
		if unit == callBackUnit {
			updateCh.Inc()
			progressCount++
			failpoint.Inject("progress-call-back", func(v failpoint.Value) {
				log.Info("failpoint progress-call-back injected")
				if fileName, ok := v.(string); ok {
					f, err := os.OpenFile(fileName, os.O_CREATE|os.O_WRONLY, os.ModePerm)
					if err != nil {
						log.Warn("failed to create file", zap.Error(err))
					}
					msg := []byte(fmt.Sprintf("%s:%d\n", unit, progressCount))
					_, err = f.Write(msg)
					if err != nil {
						log.Warn("failed to write data to file", zap.Error(err))
					}
				}
			})
		}
	}

<<<<<<< HEAD
	summary.CollectInt("backup total regions", approximateRegions)

	// Backup
	// Redirect to log if there is no log file to avoid unreadable output.
	updateCh := g.StartProgress(
		ctx, cmdName, int64(approximateRegions), !cfg.LogProgress)

	metawriter.StartWriteMetasAsync(ctx, metautil.AppendDataFile)
	err = client.BackupRanges(ctx, ranges, req, uint(cfg.Concurrency), metawriter, updateCh)
=======
	files, err := client.BackupRanges(ctx, ranges, req, uint(cfg.Concurrency), progressCallBack)
>>>>>>> 701909b2
	if err != nil {
		return errors.Trace(err)
	}
	// Backup has finished
	updateCh.Close()

	err = metawriter.FlushAndClose(ctx, metautil.AppendDataFile)
	if err != nil {
		return errors.Trace(err)
	}

	metawriter.Update(func(m *backuppb.BackupMeta) {
		m.StartVersion = req.StartVersion
		m.EndVersion = req.EndVersion
		m.IsRawKv = req.IsRawKv
		m.ClusterId = req.ClusterId
		m.ClusterVersion = clusterVersion
		m.BrVersion = brVersion
	})

	skipChecksum := !cfg.Checksum || isIncrementalBackup
	checksumProgress := int64(schemas.Len())
	if skipChecksum {
		checksumProgress = 1
		if isIncrementalBackup {
			// Since we don't support checksum for incremental data, fast checksum should be skipped.
			log.Info("Skip fast checksum in incremental backup")
		} else {
			// When user specified not to calculate checksum, don't calculate checksum.
			log.Info("Skip fast checksum")
		}
	}
	updateCh = g.StartProgress(ctx, "Checksum", checksumProgress, !cfg.LogProgress)
	schemasConcurrency := uint(utils.MinInt(backup.DefaultSchemaConcurrency, schemas.Len()))
	err = schemas.BackupSchemas(
		ctx, metawriter, mgr.GetStorage(), statsHandle, backupTS, schemasConcurrency, cfg.ChecksumConcurrency, skipChecksum, updateCh)
	if err != nil {
		return errors.Trace(err)
	}
	// Checksum has finished, close checksum progress.
	updateCh.Close()

	if !skipChecksum {
		// Check if checksum from files matches checksum from coprocessor.
		err = checksum.FastChecksum(ctx, metawriter.Backupmeta(), client.GetStorage())
		if err != nil {
			return errors.Trace(err)
		}
	}

<<<<<<< HEAD
	g.Record("Size", metawriter.ArchiveSize())
=======
	err = client.SaveBackupMeta(ctx, &backupMeta)
	if err != nil {
		return errors.Trace(err)
	}

	g.Record(summary.BackupDataSize, utils.ArchiveSize(&backupMeta))
>>>>>>> 701909b2

	// Set task summary to success status.
	summary.SetSuccessStatus(true)
	return nil
}

// parseTSString port from tidb setSnapshotTS.
func parseTSString(ts string) (uint64, error) {
	if len(ts) == 0 {
		return 0, nil
	}
	if tso, err := strconv.ParseUint(ts, 10, 64); err == nil {
		return tso, nil
	}

	loc := time.Local
	sc := &stmtctx.StatementContext{
		TimeZone: loc,
	}
	t, err := types.ParseTime(sc, ts, mysql.TypeTimestamp, types.MaxFsp)
	if err != nil {
		return 0, errors.Trace(err)
	}
	t1, err := t.GoTime(loc)
	if err != nil {
		return 0, errors.Trace(err)
	}
	return oracle.GoTimeToTS(t1), nil
}

func parseCompressionType(s string) (backuppb.CompressionType, error) {
	var ct backuppb.CompressionType
	switch s {
	case "lz4":
		ct = backuppb.CompressionType_LZ4
	case "snappy":
		ct = backuppb.CompressionType_SNAPPY
	case "zstd":
		ct = backuppb.CompressionType_ZSTD
	default:
		return backuppb.CompressionType_UNKNOWN, errors.Annotatef(berrors.ErrInvalidArgument, "invalid compression type '%s'", s)
	}
	return ct, nil
}<|MERGE_RESOLUTION|>--- conflicted
+++ resolved
@@ -28,11 +28,8 @@
 	"github.com/pingcap/br/pkg/checksum"
 	berrors "github.com/pingcap/br/pkg/errors"
 	"github.com/pingcap/br/pkg/glue"
-<<<<<<< HEAD
+	"github.com/pingcap/br/pkg/logutil"
 	"github.com/pingcap/br/pkg/metautil"
-=======
-	"github.com/pingcap/br/pkg/logutil"
->>>>>>> 701909b2
 	"github.com/pingcap/br/pkg/storage"
 	"github.com/pingcap/br/pkg/summary"
 	"github.com/pingcap/br/pkg/utils"
@@ -421,20 +418,8 @@
 			})
 		}
 	}
-
-<<<<<<< HEAD
-	summary.CollectInt("backup total regions", approximateRegions)
-
-	// Backup
-	// Redirect to log if there is no log file to avoid unreadable output.
-	updateCh := g.StartProgress(
-		ctx, cmdName, int64(approximateRegions), !cfg.LogProgress)
-
 	metawriter.StartWriteMetasAsync(ctx, metautil.AppendDataFile)
-	err = client.BackupRanges(ctx, ranges, req, uint(cfg.Concurrency), metawriter, updateCh)
-=======
-	files, err := client.BackupRanges(ctx, ranges, req, uint(cfg.Concurrency), progressCallBack)
->>>>>>> 701909b2
+	err = client.BackupRanges(ctx, ranges, req, uint(cfg.Concurrency), metawriter, progressCallBack)
 	if err != nil {
 		return errors.Trace(err)
 	}
@@ -485,17 +470,21 @@
 		}
 	}
 
-<<<<<<< HEAD
-	g.Record("Size", metawriter.ArchiveSize())
-=======
-	err = client.SaveBackupMeta(ctx, &backupMeta)
-	if err != nil {
-		return errors.Trace(err)
-	}
-
-	g.Record(summary.BackupDataSize, utils.ArchiveSize(&backupMeta))
->>>>>>> 701909b2
-
+	g.Record(summary.BackupDataSize, metawriter.ArchiveSize())
+	failpoint.Inject("s3-outage-during-writing-file", func(v failpoint.Value) {
+		log.Info("failpoint s3-outage-during-writing-file injected, " +
+			"process will sleep for 3s and notify the shell to kill s3 service.")
+		if sigFile, ok := v.(string); ok {
+			file, err := os.Create(sigFile)
+			if err != nil {
+				log.Warn("failed to create file for notifying, skipping notify", zap.Error(err))
+			}
+			if file != nil {
+				file.Close()
+			}
+		}
+		time.Sleep(3 * time.Second)
+	})
 	// Set task summary to success status.
 	summary.SetSuccessStatus(true)
 	return nil
