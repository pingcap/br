// Copyright 2020 PingCAP, Inc. Licensed under Apache-2.0.

package task

import (
	"context"
	"strconv"
	"time"

	"github.com/pingcap/br/pkg/utils"

	"github.com/pingcap/errors"
	kvproto "github.com/pingcap/kvproto/pkg/backup"
	"github.com/pingcap/log"
	"github.com/pingcap/parser/model"
	"github.com/pingcap/parser/mysql"
	"github.com/pingcap/tidb/sessionctx/stmtctx"
	"github.com/pingcap/tidb/sessionctx/variable"
	"github.com/pingcap/tidb/types"
	"github.com/spf13/pflag"
	"go.uber.org/zap"

	"github.com/pingcap/br/pkg/backup"
	"github.com/pingcap/br/pkg/conn"
	"github.com/pingcap/br/pkg/glue"
	"github.com/pingcap/br/pkg/storage"
	"github.com/pingcap/br/pkg/summary"
)

const (
	flagBackupTimeago   = "timeago"
	flagBackupTS        = "backupts"
	flagLastBackupTS    = "lastbackupts"
	flagCompressionType = "compression-type"

	flagGCTTL = "gcttl"

	defaultBackupConcurrency = 4
	maxBackupConcurrency     = 256
)

// BackupConfig is the configuration specific for backup tasks.
type BackupConfig struct {
	Config

	TimeAgo         time.Duration           `json:"time-ago" toml:"time-ago"`
	BackupTS        uint64                  `json:"backup-ts" toml:"backup-ts"`
	LastBackupTS    uint64                  `json:"last-backup-ts" toml:"last-backup-ts"`
	GCTTL           int64                   `json:"gc-ttl" toml:"gc-ttl"`
	CompressionType kvproto.CompressionType `json:"compression-type" toml:"compression-type"`
}

// DefineBackupFlags defines common flags for the backup command.
func DefineBackupFlags(flags *pflag.FlagSet) {
	flags.Duration(
		flagBackupTimeago, 0,
		"The history version of the backup task, e.g. 1m, 1h. Do not exceed GCSafePoint")

	// TODO: remove experimental tag if it's stable
	flags.Uint64(flagLastBackupTS, 0, "(experimental) the last time backup ts,"+
		" use for incremental backup, support TSO only")
	flags.String(flagBackupTS, "", "the backup ts support TSO or datetime,"+
		" e.g. '400036290571534337', '2018-05-11 01:42:23'")
	flags.Int64(flagGCTTL, backup.DefaultBRGCSafePointTTL, "the TTL (in seconds) that PD holds for BR's GC safepoint")
	flags.String(flagCompressionType, "", "backup sst file compression algorithm, value can be one of 'lz4|zstd|snappy'")
}

// ParseFromFlags parses the backup-related flags from the flag set.
func (cfg *BackupConfig) ParseFromFlags(flags *pflag.FlagSet) error {
	timeAgo, err := flags.GetDuration(flagBackupTimeago)
	if err != nil {
		return errors.Trace(err)
	}
	if timeAgo < 0 {
		return errors.New("negative timeago is not allowed")
	}
	cfg.TimeAgo = timeAgo
	cfg.LastBackupTS, err = flags.GetUint64(flagLastBackupTS)
	if err != nil {
		return errors.Trace(err)
	}
	backupTS, err := flags.GetString(flagBackupTS)
	if err != nil {
		return errors.Trace(err)
	}
	cfg.BackupTS, err = parseTSString(backupTS)
	if err != nil {
		return errors.Trace(err)
	}
	gcTTL, err := flags.GetInt64(flagGCTTL)
	if err != nil {
		return errors.Trace(err)
	}
	cfg.GCTTL = gcTTL

	compressionStr, err := flags.GetString(flagCompressionType)
	if err != nil {
		return errors.Trace(err)
	}
	compressionType, err := parseCompressionType(compressionStr)
	if err != nil {
		return errors.Trace(err)
	}
	cfg.CompressionType = compressionType

	if err = cfg.Config.ParseFromFlags(flags); err != nil {
		return errors.Trace(err)
	}
	if cfg.Config.Concurrency == 0 {
		cfg.Config.Concurrency = defaultBackupConcurrency
	}
<<<<<<< HEAD

=======
	if cfg.Config.Concurrency > maxBackupConcurrency {
		cfg.Config.Concurrency = maxBackupConcurrency
	}
>>>>>>> 8ffad37d
	return nil
}

// RunBackup starts a backup task inside the current goroutine.
func RunBackup(c context.Context, g glue.Glue, cmdName string, cfg *BackupConfig) error {
	defer summary.Summary(cmdName)
	ctx, cancel := context.WithCancel(c)
	defer cancel()

	u, err := storage.ParseBackend(cfg.Storage, &cfg.BackendOptions)
	if err != nil {
		return err
	}
	mgr, err := newMgr(ctx, g, cfg.PD, cfg.TLS, conn.SkipTiFlash, cfg.CheckRequirements)
	if err != nil {
		return err
	}
	defer mgr.Close()

	client, err := backup.NewBackupClient(ctx, mgr)
	if err != nil {
		return err
	}
	if err = client.SetStorage(ctx, u, cfg.SendCreds); err != nil {
		return err
	}
	err = client.SetLockFile(ctx)
	if err != nil {
		return err
	}
	client.SetGCTTL(cfg.GCTTL)

	backupTS, err := client.GetTS(ctx, cfg.TimeAgo, cfg.BackupTS)
	if err != nil {
		return err
	}
	g.Record("BackupTS", backupTS)

	isIncrementalBackup := cfg.LastBackupTS > 0

	req := kvproto.BackupRequest{
		StartVersion: cfg.LastBackupTS,
		EndVersion:   backupTS,
		RateLimit:    cfg.RateLimit,
		Concurrency:  defaultBackupConcurrency,
	}

	ranges, backupSchemas, err := backup.BuildBackupRangeAndSchema(
		mgr.GetDomain(), mgr.GetTiKV(), cfg.TableFilter, backupTS)
	if err != nil {
		return err
	}
	// nothing to backup
	if ranges == nil {
		backupMeta, err2 := backup.BuildBackupMeta(&req, nil, nil, nil)
		if err2 != nil {
			return err2
		}
		return client.SaveBackupMeta(ctx, &backupMeta)
	}

	ddlJobs := make([]*model.Job, 0)
	if isIncrementalBackup {
		if backupTS <= cfg.LastBackupTS {
			log.Error("LastBackupTS is larger or equal to current TS")
			return errors.New("LastBackupTS is larger or equal to current TS")
		}
		err = backup.CheckGCSafePoint(ctx, mgr.GetPDClient(), cfg.LastBackupTS)
		if err != nil {
			log.Error("Check gc safepoint for last backup ts failed", zap.Error(err))
			return err
		}
		ddlJobs, err = backup.GetBackupDDLJobs(mgr.GetDomain(), cfg.LastBackupTS, backupTS)
		if err != nil {
			return err
		}
	}

	// The number of regions need to backup
	approximateRegions := 0
	for _, r := range ranges {
		var regionCount int
		regionCount, err = mgr.GetRegionCount(ctx, r.StartKey, r.EndKey)
		if err != nil {
			return err
		}
		approximateRegions += regionCount
	}

	summary.CollectInt("backup total regions", approximateRegions)

	// Backup
	// Redirect to log if there is no log file to avoid unreadable output.
	updateCh := g.StartProgress(
		ctx, cmdName, int64(approximateRegions), !cfg.LogProgress)

<<<<<<< HEAD
	req := kvproto.BackupRequest{
		StartVersion:    cfg.LastBackupTS,
		EndVersion:      backupTS,
		RateLimit:       cfg.RateLimit,
		Concurrency:     cfg.Concurrency,
		CompressionType: cfg.CompressionType,
	}
	err = client.BackupRanges(
		ctx, ranges, req, updateCh)
=======
	files, err := client.BackupRanges(ctx, ranges, req, uint(cfg.Concurrency), updateCh)
>>>>>>> 8ffad37d
	if err != nil {
		return err
	}
	// Backup has finished
	updateCh.Close()

	backupMeta, err := backup.BuildBackupMeta(&req, files, nil, ddlJobs)
	if err != nil {
		return err
	}

	// Checksum from server, and then fulfill the backup metadata.
	if cfg.Checksum && !isIncrementalBackup {
		backupSchemasConcurrency := utils.MinInt(backup.DefaultSchemaConcurrency, backupSchemas.Len())
		updateCh = g.StartProgress(
			ctx, "Checksum", int64(backupSchemas.Len()), !cfg.LogProgress)
		backupSchemas.Start(
			ctx, mgr.GetTiKV(), backupTS, uint(backupSchemasConcurrency), updateCh)
		backupMeta.Schemas, err = backupSchemas.FinishTableChecksum()
		if err != nil {
			return err
		}
		// Checksum has finished
		updateCh.Close()
		// collect file information.
		err = checkChecksums(&backupMeta)
		if err != nil {
			return err
		}
	} else {
		// Just... copy schemas from origin.
		backupMeta.Schemas = backupSchemas.CopyMeta()
		if isIncrementalBackup {
			// Since we don't support checksum for incremental data, fast checksum should be skipped.
			log.Info("Skip fast checksum in incremental backup")
			err = backup.FilterSchema(&backupMeta)
			if err != nil {
				return err
			}
		} else {
			// When user specified not to calculate checksum, don't calculate checksum.
			log.Info("Skip fast checksum because user requirement.")
		}
	}

	err = client.SaveBackupMeta(ctx, &backupMeta)
	if err != nil {
		return err
	}

	g.Record("Size", utils.ArchiveSize(&backupMeta))

	// Set task summary to success status.
	summary.SetSuccessStatus(true)
	return nil
}

// checkChecksums checks the checksum of the client, once failed,
// returning a error with message: "mismatched checksum".
func checkChecksums(backupMeta *kvproto.BackupMeta) error {
	checksums, err := backup.CollectChecksums(backupMeta)
	if err != nil {
		return err
	}
	var matches bool
	matches, err = backup.ChecksumMatches(backupMeta, checksums)
	if err != nil {
		return err
	}
	if !matches {
		log.Error("backup FastChecksum mismatch!")
		return errors.New("mismatched checksum")
	}
	return nil
}

// parseTSString port from tidb setSnapshotTS.
func parseTSString(ts string) (uint64, error) {
	if len(ts) == 0 {
		return 0, nil
	}
	if tso, err := strconv.ParseUint(ts, 10, 64); err == nil {
		return tso, nil
	}

	loc := time.Local
	sc := &stmtctx.StatementContext{
		TimeZone: loc,
	}
	t, err := types.ParseTime(sc, ts, mysql.TypeTimestamp, types.MaxFsp)
	if err != nil {
		return 0, errors.Trace(err)
	}
	t1, err := t.GoTime(loc)
	if err != nil {
		return 0, errors.Trace(err)
	}
	return variable.GoTimeToTS(t1), nil
}

func parseCompressionType(s string) (kvproto.CompressionType, error) {
	var ct kvproto.CompressionType
	switch s {
	case "lz4":
		ct = kvproto.CompressionType_LZ4
	case "snappy":
		ct = kvproto.CompressionType_SNAPPY
	case "zstd":
		ct = kvproto.CompressionType_ZSTD
	case "":
		ct = kvproto.CompressionType_UNKNOWN
	default:
		return kvproto.CompressionType_UNKNOWN, errors.Errorf("invalid compression type '%s'", s)
	}
	return ct, nil
}<|MERGE_RESOLUTION|>--- conflicted
+++ resolved
@@ -109,13 +109,9 @@
 	if cfg.Config.Concurrency == 0 {
 		cfg.Config.Concurrency = defaultBackupConcurrency
 	}
-<<<<<<< HEAD
-
-=======
 	if cfg.Config.Concurrency > maxBackupConcurrency {
 		cfg.Config.Concurrency = maxBackupConcurrency
 	}
->>>>>>> 8ffad37d
 	return nil
 }
 
@@ -157,10 +153,11 @@
 	isIncrementalBackup := cfg.LastBackupTS > 0
 
 	req := kvproto.BackupRequest{
-		StartVersion: cfg.LastBackupTS,
-		EndVersion:   backupTS,
-		RateLimit:    cfg.RateLimit,
-		Concurrency:  defaultBackupConcurrency,
+		StartVersion:    cfg.LastBackupTS,
+		EndVersion:      backupTS,
+		RateLimit:       cfg.RateLimit,
+		Concurrency:     defaultBackupConcurrency,
+		CompressionType: cfg.CompressionType,
 	}
 
 	ranges, backupSchemas, err := backup.BuildBackupRangeAndSchema(
@@ -212,19 +209,7 @@
 	updateCh := g.StartProgress(
 		ctx, cmdName, int64(approximateRegions), !cfg.LogProgress)
 
-<<<<<<< HEAD
-	req := kvproto.BackupRequest{
-		StartVersion:    cfg.LastBackupTS,
-		EndVersion:      backupTS,
-		RateLimit:       cfg.RateLimit,
-		Concurrency:     cfg.Concurrency,
-		CompressionType: cfg.CompressionType,
-	}
-	err = client.BackupRanges(
-		ctx, ranges, req, updateCh)
-=======
 	files, err := client.BackupRanges(ctx, ranges, req, uint(cfg.Concurrency), updateCh)
->>>>>>> 8ffad37d
 	if err != nil {
 		return err
 	}
