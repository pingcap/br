--- conflicted
+++ resolved
@@ -92,13 +92,8 @@
 	if err != nil {
 		return errors.Trace(err)
 	}
-<<<<<<< HEAD
-	g.Record("Size", utils.ArchiveSize(backupMeta))
+	g.Record(summary.RestoreDataSize, utils.ArchiveSize(backupMeta))
 	if err = client.InitBackupMeta(c, backupMeta, u); err != nil {
-=======
-	g.Record(summary.RestoreDataSize, utils.ArchiveSize(backupMeta))
-	if err = client.InitBackupMeta(backupMeta, u); err != nil {
->>>>>>> c9b64f22
 		return errors.Trace(err)
 	}
 
