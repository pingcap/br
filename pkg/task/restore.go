--- conflicted
+++ resolved
@@ -325,13 +325,7 @@
 	}
 
 	// Switch TiKV cluster to import mode (adjust rocksdb configuration).
-<<<<<<< HEAD
-	if err := client.SwitchToImportMode(ctx); err != nil {
-		return utils.Nop, nil
-	}
-=======
 	client.SwitchToImportMode(ctx)
->>>>>>> c1061bd7
 
 	return mgr.RemoveSchedulers(ctx)
 }
