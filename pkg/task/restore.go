// Copyright 2020 PingCAP, Inc. Licensed under Apache-2.0.

package task

import (
	"context"
	"time"

	"github.com/pingcap/errors"
	"github.com/pingcap/failpoint"
	backuppb "github.com/pingcap/kvproto/pkg/backup"
	"github.com/pingcap/log"
	"github.com/pingcap/tidb/config"
	"github.com/spf13/pflag"
	"go.uber.org/multierr"
	"go.uber.org/zap"

	"github.com/pingcap/br/pkg/conn"
	berrors "github.com/pingcap/br/pkg/errors"
	"github.com/pingcap/br/pkg/glue"
	"github.com/pingcap/br/pkg/pdutil"
	"github.com/pingcap/br/pkg/restore"
	"github.com/pingcap/br/pkg/storage"
	"github.com/pingcap/br/pkg/summary"
	"github.com/pingcap/br/pkg/utils"
	"github.com/pingcap/br/pkg/version"
)

const (
	flagOnline   = "online"
	flagNoSchema = "no-schema"

	// FlagMergeRegionSizeBytes is the flag name of merge small regions by size
	FlagMergeRegionSizeBytes = "merge-region-size-bytes"
	// FlagMergeRegionKeyCount is the flag name of merge small regions by key count
	FlagMergeRegionKeyCount = "merge-region-key-count"

	defaultRestoreConcurrency = 128
	maxRestoreBatchSizeLimit  = 10240
	defaultDDLConcurrency     = 16
)

// RestoreCommonConfig is the common configuration for all BR restore tasks.
type RestoreCommonConfig struct {
	Online bool `json:"online" toml:"online"`

	// MergeSmallRegionSizeBytes is the threshold of merging small regions (Default 96MB, region split size).
	// MergeSmallRegionKeyCount is the threshold of merging smalle regions (Default 960_000, region split key count).
	// See https://github.com/tikv/tikv/blob/v4.0.8/components/raftstore/src/coprocessor/config.rs#L35-L38
	MergeSmallRegionSizeBytes uint64 `json:"merge-region-size-bytes" toml:"merge-region-size-bytes"`
	MergeSmallRegionKeyCount  uint64 `json:"merge-region-key-count" toml:"merge-region-key-count"`
}

// adjust adjusts the abnormal config value in the current config.
// useful when not starting BR from CLI (e.g. from BRIE in SQL).
func (cfg *RestoreCommonConfig) adjust() {
	if cfg.MergeSmallRegionKeyCount == 0 {
		cfg.MergeSmallRegionKeyCount = restore.DefaultMergeRegionKeyCount
	}
	if cfg.MergeSmallRegionSizeBytes == 0 {
		cfg.MergeSmallRegionSizeBytes = restore.DefaultMergeRegionSizeBytes
	}
}

// DefineRestoreCommonFlags defines common flags for the restore command.
func DefineRestoreCommonFlags(flags *pflag.FlagSet) {
	// TODO remove experimental tag if it's stable
	flags.Bool(flagOnline, false, "(experimental) Whether online when restore")

	flags.Uint64(FlagMergeRegionSizeBytes, restore.DefaultMergeRegionSizeBytes,
		"the threshold of merging small regions (Default 96MB, region split size)")
	flags.Uint64(FlagMergeRegionKeyCount, restore.DefaultMergeRegionKeyCount,
		"the threshold of merging smalle regions (Default 960_000, region split key count)")
	_ = flags.MarkHidden(FlagMergeRegionSizeBytes)
	_ = flags.MarkHidden(FlagMergeRegionKeyCount)
}

// ParseFromFlags parses the config from the flag set.
func (cfg *RestoreCommonConfig) ParseFromFlags(flags *pflag.FlagSet) error {
	var err error
	cfg.Online, err = flags.GetBool(flagOnline)
	if err != nil {
		return errors.Trace(err)
	}
	cfg.MergeSmallRegionKeyCount, err = flags.GetUint64(FlagMergeRegionKeyCount)
	if err != nil {
		return errors.Trace(err)
	}
	cfg.MergeSmallRegionSizeBytes, err = flags.GetUint64(FlagMergeRegionSizeBytes)
	if err != nil {
		return errors.Trace(err)
	}
	return errors.Trace(err)
}

// RestoreConfig is the configuration specific for restore tasks.
type RestoreConfig struct {
	Config
	RestoreCommonConfig

	NoSchema bool `json:"no-schema" toml:"no-schema"`
}

// DefineRestoreFlags defines common flags for the restore tidb command.
func DefineRestoreFlags(flags *pflag.FlagSet) {
	flags.Bool(flagNoSchema, false, "skip creating schemas and tables, reuse existing empty ones")
	// Do not expose this flag
	_ = flags.MarkHidden(flagNoSchema)

	DefineRestoreCommonFlags(flags)
}

// ParseFromFlags parses the restore-related flags from the flag set.
func (cfg *RestoreConfig) ParseFromFlags(flags *pflag.FlagSet) error {
	var err error
	cfg.NoSchema, err = flags.GetBool(flagNoSchema)
	if err != nil {
		return errors.Trace(err)
	}
	err = cfg.Config.ParseFromFlags(flags)
	if err != nil {
		return errors.Trace(err)
	}
	err = cfg.RestoreCommonConfig.ParseFromFlags(flags)
	if err != nil {
		return errors.Trace(err)
	}

	if cfg.Config.Concurrency == 0 {
		cfg.Config.Concurrency = defaultRestoreConcurrency
	}
	return nil
}

// adjustRestoreConfig is use for BR(binary) and BR in TiDB.
// When new config was add and not included in parser.
// we should set proper value in this function.
// so that both binary and TiDB will use same default value.
func (cfg *RestoreConfig) adjustRestoreConfig() {
	cfg.Config.adjust()
	cfg.RestoreCommonConfig.adjust()

	if cfg.Config.Concurrency == 0 {
		cfg.Config.Concurrency = defaultRestoreConcurrency
	}
	if cfg.Config.SwitchModeInterval == 0 {
		cfg.Config.SwitchModeInterval = defaultSwitchInterval
	}
}

// CheckRestoreDBAndTable is used to check whether the restore dbs or tables have been backup
func CheckRestoreDBAndTable(client *restore.Client, cfg *RestoreConfig) error {
	if len(cfg.Schemas) == 0 && len(cfg.Tables) == 0 {
		return nil
	}
	schemas := client.GetDatabases()
	schemasMap := make(map[string]struct{})
	tablesMap := make(map[string]struct{})
	for _, db := range schemas {
		dbName := db.Info.Name.O
		if name, ok := utils.GetSysDBName(db.Info.Name); utils.IsSysDB(name) && ok {
			dbName = name
		}
		schemasMap[utils.EncloseName(dbName)] = struct{}{}
		for _, table := range db.Tables {
			tablesMap[utils.EncloseDBAndTable(dbName, table.Info.Name.O)] = struct{}{}
		}
	}
	restoreSchemas := cfg.Schemas
	restoreTables := cfg.Tables
	for schema := range restoreSchemas {
		if _, ok := schemasMap[schema]; !ok {
			return errors.Annotatef(berrors.ErrUndefinedRestoreDbOrTable,
				"[database: %v] has not been backup, please ensure you has input a correct database name", schema)
		}
	}
	for table := range restoreTables {
		if _, ok := tablesMap[table]; !ok {
			return errors.Annotatef(berrors.ErrUndefinedRestoreDbOrTable,
				"[table: %v] has not been backup, please ensure you has input a correct table name", table)
		}
	}
	return nil
}

// RunRestore starts a restore task inside the current goroutine.
func RunRestore(c context.Context, g glue.Glue, cmdName string, cfg *RestoreConfig) error {
	cfg.adjustRestoreConfig()

	defer summary.Summary(cmdName)
	ctx, cancel := context.WithCancel(c)
	defer cancel()

	// Restore needs domain to do DDL.
	needDomain := true
	mgr, err := NewMgr(ctx, g, cfg.PD, cfg.TLS, GetKeepalive(&cfg.Config), cfg.CheckRequirements, needDomain)
	if err != nil {
		return errors.Trace(err)
	}
	defer mgr.Close()

	keepaliveCfg := GetKeepalive(&cfg.Config)
	keepaliveCfg.PermitWithoutStream = true
	client, err := restore.NewRestoreClient(g, mgr.GetPDClient(), mgr.GetTiKV(), mgr.GetTLSConfig(), keepaliveCfg)
	if err != nil {
		return errors.Trace(err)
	}
	defer client.Close()

	u, err := storage.ParseBackend(cfg.Storage, &cfg.BackendOptions)
	if err != nil {
		return errors.Trace(err)
	}
	if err = client.SetStorage(ctx, u, cfg.SendCreds); err != nil {
		return errors.Trace(err)
	}
	client.SetRateLimit(cfg.RateLimit)
	client.SetConcurrency(uint(cfg.Concurrency))
	if cfg.Online {
		client.EnableOnline()
	}
	if cfg.NoSchema {
		client.EnableSkipCreateSQL()
	}
	client.SetSwitchModeInterval(cfg.SwitchModeInterval)
	err = client.LoadRestoreStores(ctx)
	if err != nil {
		return errors.Trace(err)
	}

	u, _, backupMeta, err := ReadBackupMeta(ctx, utils.MetaFile, &cfg.Config)
	if err != nil {
		return errors.Trace(err)
	}
<<<<<<< HEAD
	g.Record("Size", utils.ArchiveSize(backupMeta))
=======
	g.Record(summary.RestoreDataSize, utils.ArchiveSize(backupMeta))
	backupVersion := version.NormalizeBackupVersion(backupMeta.ClusterVersion)
	if cfg.CheckRequirements && backupVersion != nil {
		if versionErr := version.CheckClusterVersion(ctx, mgr.GetPDClient(), version.CheckVersionForBackup(backupVersion)); versionErr != nil {
			return errors.Trace(versionErr)
		}
	}
>>>>>>> 57e2391a

	if err = client.InitBackupMeta(backupMeta, u); err != nil {
		return errors.Trace(err)
	}

	if client.IsRawKvMode() {
		return errors.Annotate(berrors.ErrRestoreModeMismatch, "cannot do transactional restore from raw kv data")
	}
	if err = CheckRestoreDBAndTable(client, cfg); err != nil {
		return err
	}
	files, tables, dbs := filterRestoreFiles(client, cfg)
	if len(dbs) == 0 && len(tables) != 0 {
		return errors.Annotate(berrors.ErrRestoreInvalidBackup, "contain tables but no databases")
	}

	restoreTS, err := client.GetTS(ctx)
	if err != nil {
		return errors.Trace(err)
	}

	sp := utils.BRServiceSafePoint{
		BackupTS: restoreTS,
		TTL:      utils.DefaultBRGCSafePointTTL,
		ID:       utils.MakeSafePointID(),
	}
	// restore checksum will check safe point with its start ts, see details at
	// https://github.com/pingcap/tidb/blob/180c02127105bed73712050594da6ead4d70a85f/store/tikv/kv.go#L186-L190
	// so, we should keep the safe point unchangeable. to avoid GC life time is shorter than transaction duration.
	err = utils.StartServiceSafePointKeeper(ctx, mgr.GetPDClient(), sp)
	if err != nil {
		return errors.Trace(err)
	}

	var newTS uint64
	if client.IsIncremental() {
		newTS = restoreTS
	}
	ddlJobs := restore.FilterDDLJobs(client.GetDDLJobs(), tables)

	err = client.PreCheckTableTiFlashReplica(ctx, tables)
	if err != nil {
		return errors.Trace(err)
	}

	// pre-set TiDB config for restore
	restoreDBConfig := enableTiDBConfig()
	defer restoreDBConfig()

	// execute DDL first
	err = client.ExecDDLs(ctx, ddlJobs)
	if err != nil {
		return errors.Trace(err)
	}

	// nothing to restore, maybe only ddl changes in incremental restore
	if len(dbs) == 0 && len(tables) == 0 {
		log.Info("nothing to restore, all databases and tables are filtered out")
		// even nothing to restore, we show a success message since there is no failure.
		summary.SetSuccessStatus(true)
		return nil
	}

	for _, db := range dbs {
		err = client.CreateDatabase(ctx, db.Info)
		if err != nil {
			return errors.Trace(err)
		}
	}

	// We make bigger errCh so we won't block on multi-part failed.
	errCh := make(chan error, 32)
	// Maybe allow user modify the DDL concurrency isn't necessary,
	// because executing DDL is really I/O bound (or, algorithm bound?),
	// and we cost most of time at waiting DDL jobs be enqueued.
	// So these jobs won't be faster or slower when machine become faster or slower,
	// hence make it a fixed value would be fine.
	var dbPool []*restore.DB
	if g.OwnsStorage() {
		// Only in binary we can use multi-thread sessions to create tables.
		// so use OwnStorage() to tell whether we are use binary or SQL.
		dbPool, err = restore.MakeDBPool(defaultDDLConcurrency, func() (*restore.DB, error) {
			return restore.NewDB(g, mgr.GetTiKV())
		})
	}
	if err != nil {
		log.Warn("create session pool failed, we will send DDLs only by created sessions",
			zap.Error(err),
			zap.Int("sessionCount", len(dbPool)),
		)
	}
	tableStream := client.GoCreateTables(ctx, mgr.GetDomain(), tables, newTS, dbPool, errCh)
	if len(files) == 0 {
		log.Info("no files, empty databases and tables are restored")
		summary.SetSuccessStatus(true)
		// don't return immediately, wait all pipeline done.
	}

	tableFileMap := restore.MapTableToFiles(files)
	log.Debug("mapped table to files", zap.Any("result map", tableFileMap))

	rangeStream := restore.GoValidateFileRanges(
		ctx, tableStream, tableFileMap, cfg.MergeSmallRegionKeyCount, cfg.MergeSmallRegionKeyCount, errCh)

	rangeSize := restore.EstimateRangeSize(files)
	summary.CollectInt("restore ranges", rangeSize)
	log.Info("range and file prepared", zap.Int("file count", len(files)), zap.Int("range count", rangeSize))

	restoreSchedulers, err := restorePreWork(ctx, client, mgr)
	if err != nil {
		return errors.Trace(err)
	}
	// Always run the post-work even on error, so we don't stuck in the import
	// mode or emptied schedulers
	defer restorePostWork(ctx, client, restoreSchedulers)

	// Do not reset timestamp if we are doing incremental restore, because
	// we are not allowed to decrease timestamp.
	if !client.IsIncremental() {
		if err = client.ResetTS(ctx, cfg.PD); err != nil {
			log.Error("reset pd TS failed", zap.Error(err))
			return errors.Trace(err)
		}
	}

	// Restore sst files in batch.
	batchSize := utils.ClampInt(int(cfg.Concurrency), defaultRestoreConcurrency, maxRestoreBatchSizeLimit)
	failpoint.Inject("small-batch-size", func(v failpoint.Value) {
		log.Info("failpoint small batch size is on", zap.Int("size", v.(int)))
		batchSize = v.(int)
	})

	// Redirect to log if there is no log file to avoid unreadable output.
	updateCh := g.StartProgress(
		ctx,
		cmdName,
		// Split/Scatter + Download/Ingest + Checksum
		int64(rangeSize+len(files)+len(tables)),
		!cfg.LogProgress)
	defer updateCh.Close()
	sender, err := restore.NewTiKVSender(ctx, client, updateCh)
	if err != nil {
		return errors.Trace(err)
	}
	manager := restore.NewBRContextManager(client)
	batcher, afterRestoreStream := restore.NewBatcher(ctx, sender, manager, errCh)
	batcher.SetThreshold(batchSize)
	batcher.EnableAutoCommit(ctx, time.Second)
	go restoreTableStream(ctx, rangeStream, batcher, errCh)

	var finish <-chan struct{}
	// Checksum
	if cfg.Checksum {
		finish = client.GoValidateChecksum(
			ctx, afterRestoreStream, mgr.GetTiKV().GetClient(), errCh, updateCh, cfg.ChecksumConcurrency)
	} else {
		// when user skip checksum, just collect tables, and drop them.
		finish = dropToBlackhole(ctx, afterRestoreStream, errCh, updateCh)
	}

	select {
	case err = <-errCh:
		err = multierr.Append(err, multierr.Combine(restore.Exhaust(errCh)...))
	case <-finish:
	}

	// If any error happened, return now.
	if err != nil {
		return errors.Trace(err)
	}

	// The cost of rename user table / replace into system table wouldn't be so high.
	// So leave it out of the pipeline for easier implementation.
	client.RestoreSystemSchemas(ctx, cfg.TableFilter)

	// Set task summary to success status.
	summary.SetSuccessStatus(true)
	return nil
}

// dropToBlackhole drop all incoming tables into black hole,
// i.e. don't execute checksum, just increase the process anyhow.
func dropToBlackhole(
	ctx context.Context,
	tableStream <-chan restore.CreatedTable,
	errCh chan<- error,
	updateCh glue.Progress,
) <-chan struct{} {
	outCh := make(chan struct{}, 1)
	go func() {
		defer func() {
			outCh <- struct{}{}
		}()
		for {
			select {
			case <-ctx.Done():
				errCh <- ctx.Err()
				return
			case _, ok := <-tableStream:
				if !ok {
					return
				}
				updateCh.Inc()
			}
		}
	}()
	return outCh
}

func filterRestoreFiles(
	client *restore.Client,
	cfg *RestoreConfig,
) (files []*backuppb.File, tables []*utils.Table, dbs []*utils.Database) {
	for _, db := range client.GetDatabases() {
		createdDatabase := false
		dbName := db.Info.Name.O
		if name, ok := utils.GetSysDBName(db.Info.Name); utils.IsSysDB(name) && ok {
			dbName = name
		}
		for _, table := range db.Tables {
			if !cfg.TableFilter.MatchTable(dbName, table.Info.Name.O) {
				continue
			}
			if !createdDatabase {
				dbs = append(dbs, db)
				createdDatabase = true
			}
			files = append(files, table.Files...)
			tables = append(tables, table)
		}
	}
	return
}

// restorePreWork executes some prepare work before restore.
// TODO make this function returns a restore post work.
func restorePreWork(ctx context.Context, client *restore.Client, mgr *conn.Mgr) (pdutil.UndoFunc, error) {
	if client.IsOnline() {
		return pdutil.Nop, nil
	}

	// Switch TiKV cluster to import mode (adjust rocksdb configuration).
	client.SwitchToImportMode(ctx)

	return mgr.RemoveSchedulers(ctx)
}

// restorePostWork executes some post work after restore.
// TODO: aggregate all lifetime manage methods into batcher's context manager field.
func restorePostWork(
	ctx context.Context, client *restore.Client, restoreSchedulers pdutil.UndoFunc,
) {
	if ctx.Err() != nil {
		log.Warn("context canceled, try shutdown")
		ctx = context.Background()
	}
	if client.IsOnline() {
		return
	}
	if err := client.SwitchToNormalMode(ctx); err != nil {
		log.Warn("fail to switch to normal mode", zap.Error(err))
	}
	if err := restoreSchedulers(ctx); err != nil {
		log.Warn("failed to restore PD schedulers", zap.Error(err))
	}
}

// enableTiDBConfig tweaks some of configs of TiDB to make the restore progress go well.
// return a function that could restore the config to origin.
func enableTiDBConfig() func() {
	restoreConfig := config.RestoreFunc()
	config.UpdateGlobal(func(conf *config.Config) {
		// set max-index-length before execute DDLs and create tables
		// we set this value to max(3072*4), otherwise we might not restore table
		// when upstream and downstream both set this value greater than default(3072)
		conf.MaxIndexLength = config.DefMaxOfMaxIndexLength
		log.Warn("set max-index-length to max(3072*4) to skip check index length in DDL")

		// we need set this to true, since all create table DDLs will create with tableInfo
		// and we can handle alter drop pk/add pk DDLs with no impact
		conf.AlterPrimaryKey = true
	})

	return restoreConfig
}

// restoreTableStream blocks current goroutine and restore a stream of tables,
// by send tables to batcher.
func restoreTableStream(
	ctx context.Context,
	inputCh <-chan restore.TableWithRange,
	batcher *restore.Batcher,
	errCh chan<- error,
) {
	// We cache old tables so that we can 'batch' recover TiFlash and tables.
	oldTables := []*utils.Table{}
	defer func() {
		// when things done, we must clean pending requests.
		batcher.Close()
		log.Info("doing postwork",
			zap.Int("table count", len(oldTables)),
		)
	}()

	for {
		select {
		case <-ctx.Done():
			errCh <- ctx.Err()
			return
		case t, ok := <-inputCh:
			if !ok {
				return
			}
			oldTables = append(oldTables, t.OldTable)

			batcher.Add(t)
		}
	}
}<|MERGE_RESOLUTION|>--- conflicted
+++ resolved
@@ -232,9 +232,6 @@
 	if err != nil {
 		return errors.Trace(err)
 	}
-<<<<<<< HEAD
-	g.Record("Size", utils.ArchiveSize(backupMeta))
-=======
 	g.Record(summary.RestoreDataSize, utils.ArchiveSize(backupMeta))
 	backupVersion := version.NormalizeBackupVersion(backupMeta.ClusterVersion)
 	if cfg.CheckRequirements && backupVersion != nil {
@@ -242,7 +239,6 @@
 			return errors.Trace(versionErr)
 		}
 	}
->>>>>>> 57e2391a
 
 	if err = client.InitBackupMeta(backupMeta, u); err != nil {
 		return errors.Trace(err)
