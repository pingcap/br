// Copyright 2020 PingCAP, Inc. Licensed under Apache-2.0.

package task

import (
	"context"
	"time"

	"github.com/pingcap/errors"
	"github.com/pingcap/failpoint"
	"github.com/pingcap/kvproto/pkg/backup"
	"github.com/pingcap/log"
	"github.com/pingcap/tidb/config"
	"github.com/spf13/pflag"
	"go.uber.org/multierr"
	"go.uber.org/zap"

	"github.com/pingcap/br/pkg/conn"
	"github.com/pingcap/br/pkg/glue"
	"github.com/pingcap/br/pkg/restore"
	"github.com/pingcap/br/pkg/storage"
	"github.com/pingcap/br/pkg/summary"
	"github.com/pingcap/br/pkg/utils"
)

const (
	flagOnline            = "online"
	flagNoSchema          = "no-schema"
	flagForceSendInterval = "force-send-interval"

	defaultRestoreConcurrency = 128
	maxRestoreBatchSizeLimit  = 65535
	defaultDDLConcurrency     = 16
)

// RestoreConfig is the configuration specific for restore tasks.
type RestoreConfig struct {
	Config

	Online            bool          `json:"online" toml:"online"`
	NoSchema          bool          `json:"no-schema" toml:"no-schema"`
	ForceSendInterval time.Duration `json:"force-send-interval" toml:"force-send-interval"`
}

// DefineRestoreFlags defines common flags for the restore command.
func DefineRestoreFlags(flags *pflag.FlagSet) {
	// TODO remove experimental tag if it's stable
	flags.Bool(flagOnline, false, "(experimental) Whether online when restore")
	flags.Bool(flagNoSchema, false, "skip creating schemas and tables, reuse existing empty ones")
	flags.Duration(flagForceSendInterval, time.Second, "send restore request force "+
		"even we hasn't collected enough ranges as --concurrency requests")

	// Do not expose this flag
	_ = flags.MarkHidden(flagNoSchema)
	// --concurrency is hidden yet, so we hide this too.
	_ = flags.MarkHidden(flagForceSendInterval)
}

// ParseFromFlags parses the restore-related flags from the flag set.
func (cfg *RestoreConfig) ParseFromFlags(flags *pflag.FlagSet) error {
	var err error
	cfg.Online, err = flags.GetBool(flagOnline)
	if err != nil {
		return errors.Trace(err)
	}
	cfg.NoSchema, err = flags.GetBool(flagNoSchema)
	if err != nil {
		return errors.Trace(err)
	}
	err = cfg.Config.ParseFromFlags(flags)
	if err != nil {
		return errors.Trace(err)
	}
	cfg.ForceSendInterval, err = flags.GetDuration(flagForceSendInterval)
	if err != nil {
		return errors.Trace(err)
	}

	if cfg.Config.Concurrency == 0 {
		cfg.Config.Concurrency = defaultRestoreConcurrency
	}
	return nil
}

// adjustRestoreConfig is use for BR(binary) and BR in TiDB.
// When new config was add and not included in parser.
// we should set proper value in this function.
// so that both binary and TiDB will use same default value.
func (cfg *RestoreConfig) adjustRestoreConfig() {
	if cfg.Config.Concurrency == 0 {
		cfg.Config.Concurrency = defaultRestoreConcurrency
	}
	if cfg.Config.SwitchModeInterval == 0 {
		cfg.Config.SwitchModeInterval = defaultSwitchInterval
	}
}

// RunRestore starts a restore task inside the current goroutine.
func RunRestore(c context.Context, g glue.Glue, cmdName string, cfg *RestoreConfig) error {
	cfg.adjustRestoreConfig()

	defer summary.Summary(cmdName)
	ctx, cancel := context.WithCancel(c)
	defer cancel()

	mgr, err := newMgr(ctx, g, cfg.PD, cfg.TLS, cfg.CheckRequirements)
	if err != nil {
		return err
	}
	defer mgr.Close()

	client, err := restore.NewRestoreClient(ctx, g, mgr.GetPDClient(), mgr.GetTiKV(), mgr.GetTLSConfig())
	if err != nil {
		return err
	}
	defer client.Close()

	u, err := storage.ParseBackend(cfg.Storage, &cfg.BackendOptions)
	if err != nil {
		return err
	}
	if err = client.SetStorage(ctx, u, cfg.SendCreds); err != nil {
		return err
	}
	client.SetRateLimit(cfg.RateLimit)
	client.SetConcurrency(uint(cfg.Concurrency))
	if cfg.Online {
		client.EnableOnline()
	}
	if cfg.NoSchema {
		client.EnableSkipCreateSQL()
	}
	client.SetSwitchModeInterval(cfg.SwitchModeInterval)
	err = client.LoadRestoreStores(ctx)
	if err != nil {
		return err
	}

	u, _, backupMeta, err := ReadBackupMeta(ctx, utils.MetaFile, &cfg.Config)
	if err != nil {
		return err
	}
	g.Record("Size", utils.ArchiveSize(backupMeta))
	if err = client.InitBackupMeta(backupMeta, u); err != nil {
		return err
	}

	if client.IsRawKvMode() {
		return errors.New("cannot do transactional restore from raw kv data")
	}

	files, tables, dbs := filterRestoreFiles(client, cfg)
	if len(dbs) == 0 && len(tables) != 0 {
		return errors.New("invalid backup, contain tables but no databases")
	}

	var newTS uint64
	if client.IsIncremental() {
		newTS, err = client.GetTS(ctx)
		if err != nil {
			return err
		}
	}
	ddlJobs := restore.FilterDDLJobs(client.GetDDLJobs(), tables)

	// pre-set TiDB config for restore
	enableTiDBConfig()

	// execute DDL first
	err = client.ExecDDLs(ddlJobs)
	if err != nil {
		return errors.Trace(err)
	}

	// nothing to restore, maybe only ddl changes in incremental restore
	if len(dbs) == 0 && len(tables) == 0 {
		log.Info("nothing to restore, all databases and tables are filtered out")
		// even nothing to restore, we show a success message since there is no failure.
		summary.SetSuccessStatus(true)
		return nil
	}

	for _, db := range dbs {
		err = client.CreateDatabase(db.Info)
		if err != nil {
			return err
		}
	}

	// We make bigger errCh so we won't block on multi-part failed.
	errCh := make(chan error, 32)
	// Maybe allow user modify the DDL concurrency isn't necessary,
	// because executing DDL is really I/O bound (or, algorithm bound?),
	// and we cost most of time at waiting DDL jobs be enqueued.
	// So these jobs won't be faster or slower when machine become faster or slower,
	// hence make it a fixed value would be fine.
	var dbPool []*restore.DB
	if g.OwnsStorage() {
		// Only in binary we can use multi-thread sessions to create tables.
		// so use OwnStorage() to tell whether we are use binary or SQL.
		dbPool, err = restore.MakeDBPool(defaultDDLConcurrency, func() (*restore.DB, error) {
			return restore.NewDB(g, mgr.GetTiKV())
		})
	}
	if err != nil {
		log.Warn("create session pool failed, we will send DDLs only by created sessions",
			zap.Error(err),
			zap.Int("sessionCount", len(dbPool)),
		)
	}
	tableStream := client.GoCreateTables(ctx, mgr.GetDomain(), tables, newTS, dbPool, errCh)
	if len(files) == 0 {
		log.Info("no files, empty databases and tables are restored")
		summary.SetSuccessStatus(true)
		// don't return immediately, wait all pipeline done.
	}

	tableFileMap := restore.MapTableToFiles(files)
	log.Debug("mapped table to files", zap.Any("result map", tableFileMap))

	rangeStream := restore.GoValidateFileRanges(ctx, tableStream, tableFileMap, errCh)

	rangeSize := restore.EstimateRangeSize(files)
	summary.CollectInt("restore ranges", rangeSize)
	log.Info("range and file prepared", zap.Int("file count", len(files)), zap.Int("range count", rangeSize))

	restoreSchedulers, err := restorePreWork(ctx, client, mgr)
	if err != nil {
		return err
	}
	// Always run the post-work even on error, so we don't stuck in the import
	// mode or emptied schedulers
	defer restorePostWork(ctx, client, restoreSchedulers)

	// Do not reset timestamp if we are doing incremental restore, because
	// we are not allowed to decrease timestamp.
	if !client.IsIncremental() {
		if err = client.ResetTS(cfg.PD); err != nil {
			log.Error("reset pd TS failed", zap.Error(err))
			return err
		}
	}

	// Restore sst files in batch.
	batchSize := utils.ClampInt(int(cfg.Concurrency), defaultRestoreConcurrency, maxRestoreBatchSizeLimit)
	failpoint.Inject("small-batch-size", func(v failpoint.Value) {
		log.Info("failpoint small batch size is on", zap.Int("size", v.(int)))
		batchSize = v.(int)
	})

	// Redirect to log if there is no log file to avoid unreadable output.
	updateCh := g.StartProgress(
		ctx,
		cmdName,
		// Split/Scatter + Download/Ingest + Checksum
		int64(rangeSize+len(files)+len(tables)),
		!cfg.LogProgress)
	defer updateCh.Close()
	sender, err := restore.NewTiKVSender(ctx, client, updateCh)
	if err != nil {
		return err
	}
	manager := restore.NewBRContextManager(client)
	batcher, afterRestoreStream := restore.NewBatcher(ctx, sender, manager, errCh)
	batcher.SetThreshold(batchSize)
<<<<<<< HEAD
	batcher.EnableAutoCommit(ctx, cfg.ForceSendInterval)
	go restoreTableStream(ctx, rangeStream, cfg.RemoveTiFlash, cfg.PD, client, batcher, errCh)
=======
	batcher.EnableAutoCommit(ctx, time.Second)
	go restoreTableStream(ctx, rangeStream, batcher, errCh)
>>>>>>> 4abd285b

	var finish <-chan struct{}
	// Checksum
	if cfg.Checksum {
		finish = client.GoValidateChecksum(
			ctx, afterRestoreStream, mgr.GetTiKV().GetClient(), errCh, updateCh)
	} else {
		// when user skip checksum, just collect tables, and drop them.
		finish = dropToBlackhole(ctx, afterRestoreStream, errCh, updateCh)
	}

	select {
	case err = <-errCh:
		err = multierr.Append(err, multierr.Combine(restore.Exhaust(errCh)...))
	case <-finish:
	}

	// If any error happened, return now.
	if err != nil {
		return err
	}

	// Set task summary to success status.
	summary.SetSuccessStatus(true)
	return nil
}

// dropToBlackhole drop all incoming tables into black hole,
// i.e. don't execute checksum, just increase the process anyhow.
func dropToBlackhole(
	ctx context.Context,
	tableStream <-chan restore.CreatedTable,
	errCh chan<- error,
	updateCh glue.Progress,
) <-chan struct{} {
	outCh := make(chan struct{}, 1)
	go func() {
		defer func() {
			outCh <- struct{}{}
		}()
		for {
			select {
			case <-ctx.Done():
				errCh <- ctx.Err()
				return
			case _, ok := <-tableStream:
				if !ok {
					return
				}
				updateCh.Inc()
			}
		}
	}()
	return outCh
}

func filterRestoreFiles(
	client *restore.Client,
	cfg *RestoreConfig,
) (files []*backup.File, tables []*utils.Table, dbs []*utils.Database) {
	for _, db := range client.GetDatabases() {
		createdDatabase := false
		for _, table := range db.Tables {
			if !cfg.TableFilter.MatchTable(db.Info.Name.O, table.Info.Name.O) {
				continue
			}

			if !createdDatabase {
				dbs = append(dbs, db)
				createdDatabase = true
			}
			files = append(files, table.Files...)
			tables = append(tables, table)
		}
	}
	return
}

// restorePreWork executes some prepare work before restore.
// TODO make this function returns a restore post work.
func restorePreWork(ctx context.Context, client *restore.Client, mgr *conn.Mgr) (utils.UndoFunc, error) {
	if client.IsOnline() {
		return utils.Nop, nil
	}

	// Switch TiKV cluster to import mode (adjust rocksdb configuration).
	client.SwitchToImportMode(ctx)

	return mgr.RemoveSchedulers(ctx)
}

// restorePostWork executes some post work after restore.
// TODO: aggregate all lifetime manage methods into batcher's context manager field.
func restorePostWork(
	ctx context.Context, client *restore.Client, restoreSchedulers utils.UndoFunc,
) {
	if client.IsOnline() {
		return
	}
	if err := client.SwitchToNormalMode(ctx); err != nil {
		log.Warn("fail to switch to normal mode", zap.Error(err))
	}
	if err := restoreSchedulers(ctx); err != nil {
		log.Warn("failed to restore PD schedulers", zap.Error(err))
	}
}

// RunRestoreTiflashReplica restores the replica of tiflash saved in the last restore.
func RunRestoreTiflashReplica(c context.Context, g glue.Glue, cmdName string, cfg *RestoreConfig) error {
	defer summary.Summary(cmdName)
	ctx, cancel := context.WithCancel(c)
	defer cancel()

	mgr, err := newMgr(ctx, g, cfg.PD, cfg.TLS, cfg.CheckRequirements)
	if err != nil {
		return err
	}
	defer mgr.Close()

	// Load saved backupmeta
	_, _, backupMeta, err := ReadBackupMeta(ctx, utils.SavedMetaFile, &cfg.Config)
	if err != nil {
		return err
	}
	dbs, err := utils.LoadBackupTables(backupMeta)
	if err != nil {
		return err
	}
	se, err := restore.NewDB(g, mgr.GetTiKV())
	if err != nil {
		return err
	}

	tables := make([]*utils.Table, 0)
	for _, db := range dbs {
		tables = append(tables, db.Tables...)
	}
	updateCh := g.StartProgress(
		ctx, "RecoverTiflashReplica", int64(len(tables)), !cfg.LogProgress)
	for _, t := range tables {
		log.Info("get table", zap.Stringer("name", t.Info.Name),
			zap.Int("replica", t.TiFlashReplicas))
		if t.TiFlashReplicas > 0 {
			err := se.AlterTiflashReplica(ctx, t, t.TiFlashReplicas)
			if err != nil {
				return err
			}
			updateCh.Inc()
		}
	}
	updateCh.Close()
	summary.CollectInt("recover tables", len(tables))

	// Set task summary to success status.
	summary.SetSuccessStatus(true)
	return nil
}

func enableTiDBConfig() {
	// set max-index-length before execute DDLs and create tables
	// we set this value to max(3072*4), otherwise we might not restore table
	// when upstream and downstream both set this value greater than default(3072)
	conf := config.GetGlobalConfig()
	conf.MaxIndexLength = config.DefMaxOfMaxIndexLength
	log.Warn("set max-index-length to max(3072*4) to skip check index length in DDL")

	// we need set this to true, since all create table DDLs will create with tableInfo
	// and we can handle alter drop pk/add pk DDLs with no impact
	conf.AlterPrimaryKey = true

	conf.Experimental.AllowsExpressionIndex = true

	config.StoreGlobalConfig(conf)
}

// restoreTableStream blocks current goroutine and restore a stream of tables,
// by send tables to batcher.
func restoreTableStream(
	ctx context.Context,
	inputCh <-chan restore.TableWithRange,
	batcher *restore.Batcher,
	errCh chan<- error,
) {
	// We cache old tables so that we can 'batch' recover TiFlash and tables.
	oldTables := []*utils.Table{}
	defer func() {
		// when things done, we must clean pending requests.
		batcher.Close()
		log.Info("doing postwork",
			zap.Int("table count", len(oldTables)),
		)
	}()

	for {
		select {
		case <-ctx.Done():
			errCh <- ctx.Err()
			return
		case t, ok := <-inputCh:
			if !ok {
				return
			}
			oldTables = append(oldTables, t.OldTable)

			batcher.Add(t)
		}
	}
}<|MERGE_RESOLUTION|>--- conflicted
+++ resolved
@@ -24,12 +24,11 @@
 )
 
 const (
-	flagOnline            = "online"
-	flagNoSchema          = "no-schema"
-	flagForceSendInterval = "force-send-interval"
+	flagOnline   = "online"
+	flagNoSchema = "no-schema"
 
 	defaultRestoreConcurrency = 128
-	maxRestoreBatchSizeLimit  = 65535
+	maxRestoreBatchSizeLimit  = 256
 	defaultDDLConcurrency     = 16
 )
 
@@ -37,9 +36,8 @@
 type RestoreConfig struct {
 	Config
 
-	Online            bool          `json:"online" toml:"online"`
-	NoSchema          bool          `json:"no-schema" toml:"no-schema"`
-	ForceSendInterval time.Duration `json:"force-send-interval" toml:"force-send-interval"`
+	Online   bool `json:"online" toml:"online"`
+	NoSchema bool `json:"no-schema" toml:"no-schema"`
 }
 
 // DefineRestoreFlags defines common flags for the restore command.
@@ -47,13 +45,9 @@
 	// TODO remove experimental tag if it's stable
 	flags.Bool(flagOnline, false, "(experimental) Whether online when restore")
 	flags.Bool(flagNoSchema, false, "skip creating schemas and tables, reuse existing empty ones")
-	flags.Duration(flagForceSendInterval, time.Second, "send restore request force "+
-		"even we hasn't collected enough ranges as --concurrency requests")
 
 	// Do not expose this flag
 	_ = flags.MarkHidden(flagNoSchema)
-	// --concurrency is hidden yet, so we hide this too.
-	_ = flags.MarkHidden(flagForceSendInterval)
 }
 
 // ParseFromFlags parses the restore-related flags from the flag set.
@@ -68,10 +62,6 @@
 		return errors.Trace(err)
 	}
 	err = cfg.Config.ParseFromFlags(flags)
-	if err != nil {
-		return errors.Trace(err)
-	}
-	cfg.ForceSendInterval, err = flags.GetDuration(flagForceSendInterval)
 	if err != nil {
 		return errors.Trace(err)
 	}
@@ -263,13 +253,8 @@
 	manager := restore.NewBRContextManager(client)
 	batcher, afterRestoreStream := restore.NewBatcher(ctx, sender, manager, errCh)
 	batcher.SetThreshold(batchSize)
-<<<<<<< HEAD
-	batcher.EnableAutoCommit(ctx, cfg.ForceSendInterval)
-	go restoreTableStream(ctx, rangeStream, cfg.RemoveTiFlash, cfg.PD, client, batcher, errCh)
-=======
 	batcher.EnableAutoCommit(ctx, time.Second)
 	go restoreTableStream(ctx, rangeStream, batcher, errCh)
->>>>>>> 4abd285b
 
 	var finish <-chan struct{}
 	// Checksum
