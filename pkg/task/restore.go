// Copyright 2020 PingCAP, Inc. Licensed under Apache-2.0.

package task

import (
	"context"
	"time"

	"github.com/pingcap/br/pkg/version"

	"github.com/opentracing/opentracing-go"
	"github.com/pingcap/errors"
	"github.com/pingcap/failpoint"
	backuppb "github.com/pingcap/kvproto/pkg/backup"
	"github.com/pingcap/log"
	"github.com/pingcap/tidb/config"
	"github.com/spf13/pflag"
	"go.uber.org/multierr"
	"go.uber.org/zap"

	"github.com/pingcap/br/pkg/conn"
	berrors "github.com/pingcap/br/pkg/errors"
	"github.com/pingcap/br/pkg/glue"
	"github.com/pingcap/br/pkg/pdutil"
	"github.com/pingcap/br/pkg/restore"
	"github.com/pingcap/br/pkg/storage"
	"github.com/pingcap/br/pkg/summary"
	"github.com/pingcap/br/pkg/utils"
)

const (
	flagOnline   = "online"
	flagNoSchema = "no-schema"

	// FlagMergeRegionSizeBytes is the flag name of merge small regions by size
	FlagMergeRegionSizeBytes = "merge-region-size-bytes"
	// FlagMergeRegionKeyCount is the flag name of merge small regions by key count
	FlagMergeRegionKeyCount = "merge-region-key-count"

	defaultRestoreConcurrency = 128
	maxRestoreBatchSizeLimit  = 10240
	defaultDDLConcurrency     = 16
)

// RestoreCommonConfig is the common configuration for all BR restore tasks.
type RestoreCommonConfig struct {
	Online bool `json:"online" toml:"online"`

	// MergeSmallRegionSizeBytes is the threshold of merging small regions (Default 96MB, region split size).
	// MergeSmallRegionKeyCount is the threshold of merging smalle regions (Default 960_000, region split key count).
	// See https://github.com/tikv/tikv/blob/v4.0.8/components/raftstore/src/coprocessor/config.rs#L35-L38
	MergeSmallRegionSizeBytes uint64 `json:"merge-region-size-bytes" toml:"merge-region-size-bytes"`
	MergeSmallRegionKeyCount  uint64 `json:"merge-region-key-count" toml:"merge-region-key-count"`
}

// adjust adjusts the abnormal config value in the current config.
// useful when not starting BR from CLI (e.g. from BRIE in SQL).
func (cfg *RestoreCommonConfig) adjust() {
	if cfg.MergeSmallRegionKeyCount == 0 {
		cfg.MergeSmallRegionKeyCount = restore.DefaultMergeRegionKeyCount
	}
	if cfg.MergeSmallRegionSizeBytes == 0 {
		cfg.MergeSmallRegionSizeBytes = restore.DefaultMergeRegionSizeBytes
	}
}

// DefineRestoreCommonFlags defines common flags for the restore command.
func DefineRestoreCommonFlags(flags *pflag.FlagSet) {
	// TODO remove experimental tag if it's stable
	flags.Bool(flagOnline, false, "(experimental) Whether online when restore")

	flags.Uint64(FlagMergeRegionSizeBytes, restore.DefaultMergeRegionSizeBytes,
		"the threshold of merging small regions (Default 96MB, region split size)")
	flags.Uint64(FlagMergeRegionKeyCount, restore.DefaultMergeRegionKeyCount,
		"the threshold of merging smalle regions (Default 960_000, region split key count)")
	_ = flags.MarkHidden(FlagMergeRegionSizeBytes)
	_ = flags.MarkHidden(FlagMergeRegionKeyCount)
}

// ParseFromFlags parses the config from the flag set.
func (cfg *RestoreCommonConfig) ParseFromFlags(flags *pflag.FlagSet) error {
	var err error
	cfg.Online, err = flags.GetBool(flagOnline)
	if err != nil {
		return errors.Trace(err)
	}
	cfg.MergeSmallRegionKeyCount, err = flags.GetUint64(FlagMergeRegionKeyCount)
	if err != nil {
		return errors.Trace(err)
	}
	cfg.MergeSmallRegionSizeBytes, err = flags.GetUint64(FlagMergeRegionSizeBytes)
	if err != nil {
		return errors.Trace(err)
	}
	return errors.Trace(err)
}

// RestoreConfig is the configuration specific for restore tasks.
type RestoreConfig struct {
	Config
	RestoreCommonConfig

	NoSchema bool `json:"no-schema" toml:"no-schema"`
}

// DefineRestoreFlags defines common flags for the restore tidb command.
func DefineRestoreFlags(flags *pflag.FlagSet) {
	flags.Bool(flagNoSchema, false, "skip creating schemas and tables, reuse existing empty ones")
	// Do not expose this flag
	_ = flags.MarkHidden(flagNoSchema)

	DefineRestoreCommonFlags(flags)
}

// ParseFromFlags parses the restore-related flags from the flag set.
func (cfg *RestoreConfig) ParseFromFlags(flags *pflag.FlagSet) error {
	var err error
	cfg.NoSchema, err = flags.GetBool(flagNoSchema)
	if err != nil {
		return errors.Trace(err)
	}
	err = cfg.Config.ParseFromFlags(flags)
	if err != nil {
		return errors.Trace(err)
	}
	err = cfg.RestoreCommonConfig.ParseFromFlags(flags)
	if err != nil {
		return errors.Trace(err)
	}

	if cfg.Config.Concurrency == 0 {
		cfg.Config.Concurrency = defaultRestoreConcurrency
	}
	return nil
}

// adjustRestoreConfig is use for BR(binary) and BR in TiDB.
// When new config was add and not included in parser.
// we should set proper value in this function.
// so that both binary and TiDB will use same default value.
func (cfg *RestoreConfig) adjustRestoreConfig() {
	cfg.Config.adjust()
	cfg.RestoreCommonConfig.adjust()

	if cfg.Config.Concurrency == 0 {
		cfg.Config.Concurrency = defaultRestoreConcurrency
	}
	if cfg.Config.SwitchModeInterval == 0 {
		cfg.Config.SwitchModeInterval = defaultSwitchInterval
	}
}

// CheckRestoreDBAndTable is used to check whether the restore dbs or tables have been backup
func CheckRestoreDBAndTable(client *restore.Client, cfg *RestoreConfig) error {
	if len(cfg.Schemas) == 0 && len(cfg.Tables) == 0 {
		return nil
	}
	schemas := client.GetDatabases()
	schemasMap := make(map[string]struct{})
	tablesMap := make(map[string]struct{})
	for _, db := range schemas {
		schemasMap[utils.EncloseName(db.Info.Name.O)] = struct{}{}
		for _, table := range db.Tables {
			tablesMap[utils.EncloseDBAndTable(db.Info.Name.O, table.Info.Name.O)] = struct{}{}
		}
	}
	restoreSchemas := cfg.Schemas
	restoreTables := cfg.Tables
	for schema := range restoreSchemas {
		if _, ok := schemasMap[schema]; !ok {
			return errors.Annotatef(berrors.ErrUndefinedRestoreDbOrTable,
				"[database: %v] has not been backup, please ensure you has input a correct database name", schema)
		}
	}
	for table := range restoreTables {
		if _, ok := tablesMap[table]; !ok {
			return errors.Annotatef(berrors.ErrUndefinedRestoreDbOrTable,
				"[table: %v] has not been backup, please ensure you has input a correct table name", table)
		}
	}
	return nil
}

// RunRestore starts a restore task inside the current goroutine.
func RunRestore(c context.Context, g glue.Glue, cmdName string, cfg *RestoreConfig) error {
	cfg.adjustRestoreConfig()

	defer summary.Summary(cmdName)
	ctx, cancel := context.WithCancel(c)
	defer cancel()

	if span := opentracing.SpanFromContext(ctx); span != nil && span.Tracer() != nil {
		span1 := span.Tracer().StartSpan("task.RunRestore", opentracing.ChildOf(span.Context()))
		defer span1.Finish()
		ctx = opentracing.ContextWithSpan(ctx, span1)
	}

	// Restore needs domain to do DDL.
	needDomain := true
	mgr, err := NewMgr(ctx, g, cfg.PD, cfg.TLS, GetKeepalive(&cfg.Config), cfg.CheckRequirements, needDomain)
	if err != nil {
		return errors.Trace(err)
	}
	defer mgr.Close()

	keepaliveCfg := GetKeepalive(&cfg.Config)
	keepaliveCfg.PermitWithoutStream = true
	client, err := restore.NewRestoreClient(g, mgr.GetPDClient(), mgr.GetStorage(), mgr.GetTLSConfig(), keepaliveCfg)
	if err != nil {
		return errors.Trace(err)
	}
	defer client.Close()

	u, err := storage.ParseBackend(cfg.Storage, &cfg.BackendOptions)
	if err != nil {
		return errors.Trace(err)
	}
	if err = client.SetStorage(ctx, u, cfg.SendCreds); err != nil {
		return errors.Trace(err)
	}
	client.SetRateLimit(cfg.RateLimit)
	client.SetConcurrency(uint(cfg.Concurrency))
	if cfg.Online {
		client.EnableOnline()
	}
	if cfg.NoSchema {
		client.EnableSkipCreateSQL()
	}
	client.SetSwitchModeInterval(cfg.SwitchModeInterval)
	err = client.LoadRestoreStores(ctx)
	if err != nil {
		return errors.Trace(err)
	}

	u, _, backupMeta, err := ReadBackupMeta(ctx, utils.MetaFile, &cfg.Config)
	if err != nil {
		return errors.Trace(err)
	}
<<<<<<< HEAD
	g.Record("Size", utils.ArchiveSize(backupMeta))
	backupVersion := version.NormalizeBackupVersion(backupMeta.ClusterVersion)
	if cfg.CheckRequirements && backupVersion != nil {
		if versionErr := version.CheckClusterVersion(ctx, mgr.GetPDClient(), version.CheckVersionForBackup(backupVersion)); versionErr != nil {
			return errors.Trace(versionErr)
		}
	}
=======

	g.Record(summary.RestoreDataSize, utils.ArchiveSize(backupMeta))
>>>>>>> 9695f60d

	if err = client.InitBackupMeta(backupMeta, u); err != nil {
		return errors.Trace(err)
	}

	if client.IsRawKvMode() {
		return errors.Annotate(berrors.ErrRestoreModeMismatch, "cannot do transactional restore from raw kv data")
	}
	if err = CheckRestoreDBAndTable(client, cfg); err != nil {
		return err
	}
	files, tables, dbs := filterRestoreFiles(client, cfg)
	if len(dbs) == 0 && len(tables) != 0 {
		return errors.Annotate(berrors.ErrRestoreInvalidBackup, "contain tables but no databases")
	}

	restoreTS, err := client.GetTS(ctx)
	if err != nil {
		return errors.Trace(err)
	}

	sp := utils.BRServiceSafePoint{
		BackupTS: restoreTS,
		TTL:      utils.DefaultBRGCSafePointTTL,
		ID:       utils.MakeSafePointID(),
	}
	// restore checksum will check safe point with its start ts, see details at
	// https://github.com/pingcap/tidb/blob/180c02127105bed73712050594da6ead4d70a85f/store/tikv/kv.go#L186-L190
	// so, we should keep the safe point unchangeable. to avoid GC life time is shorter than transaction duration.
	err = utils.StartServiceSafePointKeeper(ctx, mgr.GetPDClient(), sp)
	if err != nil {
		return errors.Trace(err)
	}

	var newTS uint64
	if client.IsIncremental() {
		newTS = restoreTS
	}
	ddlJobs := restore.FilterDDLJobs(client.GetDDLJobs(), tables)

	err = client.PreCheckTableTiFlashReplica(ctx, tables)
	if err != nil {
		return errors.Trace(err)
	}

	err = client.PreCheckTableClusterIndex(tables, ddlJobs, mgr.GetDomain())
	if err != nil {
		return errors.Trace(err)
	}

	// pre-set TiDB config for restore
	restoreDBConfig := enableTiDBConfig()
	defer restoreDBConfig()

	// execute DDL first
	err = client.ExecDDLs(ctx, ddlJobs)
	if err != nil {
		return errors.Trace(err)
	}

	// nothing to restore, maybe only ddl changes in incremental restore
	if len(dbs) == 0 && len(tables) == 0 {
		log.Info("nothing to restore, all databases and tables are filtered out")
		// even nothing to restore, we show a success message since there is no failure.
		summary.SetSuccessStatus(true)
		return nil
	}

	for _, db := range dbs {
		err = client.CreateDatabase(ctx, db.Info)
		if err != nil {
			return errors.Trace(err)
		}
	}

	// We make bigger errCh so we won't block on multi-part failed.
	errCh := make(chan error, 32)
	// Maybe allow user modify the DDL concurrency isn't necessary,
	// because executing DDL is really I/O bound (or, algorithm bound?),
	// and we cost most of time at waiting DDL jobs be enqueued.
	// So these jobs won't be faster or slower when machine become faster or slower,
	// hence make it a fixed value would be fine.
	var dbPool []*restore.DB
	if g.OwnsStorage() {
		// Only in binary we can use multi-thread sessions to create tables.
		// so use OwnStorage() to tell whether we are use binary or SQL.
		dbPool, err = restore.MakeDBPool(defaultDDLConcurrency, func() (*restore.DB, error) {
			return restore.NewDB(g, mgr.GetStorage())
		})
	}
	if err != nil {
		log.Warn("create session pool failed, we will send DDLs only by created sessions",
			zap.Error(err),
			zap.Int("sessionCount", len(dbPool)),
		)
	}
	tableStream := client.GoCreateTables(ctx, mgr.GetDomain(), tables, newTS, dbPool, errCh)
	if len(files) == 0 {
		log.Info("no files, empty databases and tables are restored")
		summary.SetSuccessStatus(true)
		// don't return immediately, wait all pipeline done.
	}

	tableFileMap := restore.MapTableToFiles(files)
	log.Debug("mapped table to files", zap.Any("result map", tableFileMap))

	rangeStream := restore.GoValidateFileRanges(
		ctx, tableStream, tableFileMap, cfg.MergeSmallRegionKeyCount, cfg.MergeSmallRegionKeyCount, errCh)

	rangeSize := restore.EstimateRangeSize(files)
	summary.CollectInt("restore ranges", rangeSize)
	log.Info("range and file prepared", zap.Int("file count", len(files)), zap.Int("range count", rangeSize))

	restoreSchedulers, err := restorePreWork(ctx, client, mgr)
	if err != nil {
		return errors.Trace(err)
	}
	// Always run the post-work even on error, so we don't stuck in the import
	// mode or emptied schedulers
	defer restorePostWork(ctx, client, restoreSchedulers)

	// Do not reset timestamp if we are doing incremental restore, because
	// we are not allowed to decrease timestamp.
	if !client.IsIncremental() {
		if err = client.ResetTS(ctx, cfg.PD); err != nil {
			log.Error("reset pd TS failed", zap.Error(err))
			return errors.Trace(err)
		}
	}

	// Restore sst files in batch.
	batchSize := utils.ClampInt(int(cfg.Concurrency), defaultRestoreConcurrency, maxRestoreBatchSizeLimit)
	failpoint.Inject("small-batch-size", func(v failpoint.Value) {
		log.Info("failpoint small batch size is on", zap.Int("size", v.(int)))
		batchSize = v.(int)
	})

	// Redirect to log if there is no log file to avoid unreadable output.
	updateCh := g.StartProgress(
		ctx,
		cmdName,
		// Split/Scatter + Download/Ingest + Checksum
		int64(rangeSize+len(files)+len(tables)),
		!cfg.LogProgress)
	defer updateCh.Close()
	sender, err := restore.NewTiKVSender(ctx, client, updateCh)
	if err != nil {
		return errors.Trace(err)
	}
	manager := restore.NewBRContextManager(client)
	batcher, afterRestoreStream := restore.NewBatcher(ctx, sender, manager, errCh)
	batcher.SetThreshold(batchSize)
	batcher.EnableAutoCommit(ctx, time.Second)
	go restoreTableStream(ctx, rangeStream, batcher, errCh)

	var finish <-chan struct{}
	// Checksum
	if cfg.Checksum {
		finish = client.GoValidateChecksum(
			ctx, afterRestoreStream, mgr.GetStorage().GetClient(), errCh, updateCh, cfg.ChecksumConcurrency)
	} else {
		// when user skip checksum, just collect tables, and drop them.
		finish = dropToBlackhole(ctx, afterRestoreStream, errCh, updateCh)
	}

	select {
	case err = <-errCh:
		err = multierr.Append(err, multierr.Combine(restore.Exhaust(errCh)...))
	case <-finish:
	}

	// If any error happened, return now.
	if err != nil {
		return errors.Trace(err)
	}

	// Set task summary to success status.
	summary.SetSuccessStatus(true)
	return nil
}

// dropToBlackhole drop all incoming tables into black hole,
// i.e. don't execute checksum, just increase the process anyhow.
func dropToBlackhole(
	ctx context.Context,
	tableStream <-chan restore.CreatedTable,
	errCh chan<- error,
	updateCh glue.Progress,
) <-chan struct{} {
	outCh := make(chan struct{}, 1)
	go func() {
		defer func() {
			outCh <- struct{}{}
		}()
		for {
			select {
			case <-ctx.Done():
				errCh <- ctx.Err()
				return
			case _, ok := <-tableStream:
				if !ok {
					return
				}
				updateCh.Inc()
			}
		}
	}()
	return outCh
}

func filterRestoreFiles(
	client *restore.Client,
	cfg *RestoreConfig,
) (files []*backuppb.File, tables []*utils.Table, dbs []*utils.Database) {
	for _, db := range client.GetDatabases() {
		createdDatabase := false
		for _, table := range db.Tables {
			if !cfg.TableFilter.MatchTable(db.Info.Name.O, table.Info.Name.O) {
				continue
			}
			if !createdDatabase {
				dbs = append(dbs, db)
				createdDatabase = true
			}
			files = append(files, table.Files...)
			tables = append(tables, table)
		}
	}
	return
}

// restorePreWork executes some prepare work before restore.
// TODO make this function returns a restore post work.
func restorePreWork(ctx context.Context, client *restore.Client, mgr *conn.Mgr) (pdutil.UndoFunc, error) {
	if client.IsOnline() {
		return pdutil.Nop, nil
	}

	// Switch TiKV cluster to import mode (adjust rocksdb configuration).
	client.SwitchToImportMode(ctx)

	return mgr.RemoveSchedulers(ctx)
}

// restorePostWork executes some post work after restore.
// TODO: aggregate all lifetime manage methods into batcher's context manager field.
func restorePostWork(
	ctx context.Context, client *restore.Client, restoreSchedulers pdutil.UndoFunc,
) {
	if ctx.Err() != nil {
		log.Warn("context canceled, try shutdown")
		ctx = context.Background()
	}
	if client.IsOnline() {
		return
	}
	if err := client.SwitchToNormalMode(ctx); err != nil {
		log.Warn("fail to switch to normal mode", zap.Error(err))
	}
	if err := restoreSchedulers(ctx); err != nil {
		log.Warn("failed to restore PD schedulers", zap.Error(err))
	}
}

// enableTiDBConfig tweaks some of configs of TiDB to make the restore progress go well.
// return a function that could restore the config to origin.
func enableTiDBConfig() func() {
	restoreConfig := config.RestoreFunc()
	config.UpdateGlobal(func(conf *config.Config) {
		// set max-index-length before execute DDLs and create tables
		// we set this value to max(3072*4), otherwise we might not restore table
		// when upstream and downstream both set this value greater than default(3072)
		conf.MaxIndexLength = config.DefMaxOfMaxIndexLength
		log.Warn("set max-index-length to max(3072*4) to skip check index length in DDL")
	})
	return restoreConfig
}

// restoreTableStream blocks current goroutine and restore a stream of tables,
// by send tables to batcher.
func restoreTableStream(
	ctx context.Context,
	inputCh <-chan restore.TableWithRange,
	batcher *restore.Batcher,
	errCh chan<- error,
) {
	// We cache old tables so that we can 'batch' recover TiFlash and tables.
	oldTables := []*utils.Table{}
	defer func() {
		// when things done, we must clean pending requests.
		batcher.Close()
		log.Info("doing postwork",
			zap.Int("table count", len(oldTables)),
		)
	}()

	for {
		select {
		case <-ctx.Done():
			errCh <- ctx.Err()
			return
		case t, ok := <-inputCh:
			if !ok {
				return
			}
			oldTables = append(oldTables, t.OldTable)

			batcher.Add(t)
		}
	}
}<|MERGE_RESOLUTION|>--- conflicted
+++ resolved
@@ -236,18 +236,14 @@
 	if err != nil {
 		return errors.Trace(err)
 	}
-<<<<<<< HEAD
-	g.Record("Size", utils.ArchiveSize(backupMeta))
+  
+	g.Record(summary.RestoreDataSize, utils.ArchiveSize(backupMeta))
 	backupVersion := version.NormalizeBackupVersion(backupMeta.ClusterVersion)
 	if cfg.CheckRequirements && backupVersion != nil {
 		if versionErr := version.CheckClusterVersion(ctx, mgr.GetPDClient(), version.CheckVersionForBackup(backupVersion)); versionErr != nil {
 			return errors.Trace(versionErr)
 		}
 	}
-=======
-
-	g.Record(summary.RestoreDataSize, utils.ArchiveSize(backupMeta))
->>>>>>> 9695f60d
 
 	if err = client.InitBackupMeta(backupMeta, u); err != nil {
 		return errors.Trace(err)
