--- conflicted
+++ resolved
@@ -24,23 +24,8 @@
 )
 
 const (
-<<<<<<< HEAD
-	flagOnline = "online"
-=======
 	flagOnline   = "online"
 	flagNoSchema = "no-schema"
-)
-
-var schedulers = map[string]struct{}{
-	"balance-leader-scheduler":     {},
-	"balance-hot-region-scheduler": {},
-	"balance-region-scheduler":     {},
-
-	"shuffle-leader-scheduler":     {},
-	"shuffle-region-scheduler":     {},
-	"shuffle-hot-region-scheduler": {},
-}
->>>>>>> f7dc2db6
 
 	defaultRestoreConcurrency = 128
 	maxRestoreBatchSizeLimit  = 256
@@ -217,6 +202,7 @@
 	if err = splitPrepareWork(ctx, client, newTables); err != nil {
 		return err
 	}
+	splitPostWork(ctx, client, newTables)
 
 	ranges = restore.AttachFilesToRanges(files, ranges)
 
@@ -232,6 +218,9 @@
 	if err != nil {
 		return err
 	}
+	// Always run the post-work even on error, so we don't stuck in the import
+	// mode or emptied schedulers
+	defer restorePostWork(ctx, client, mgr, clusterCfg)
 
 	// Do not reset timestamp if we are doing incremental restore, because
 	// we are not allowed to decrease timestamp.
@@ -278,12 +267,6 @@
 			return err
 		}
 	}
-	// Restore files success.
-
-	// Always run the post-work even on error, so we don't stuck in the import
-	// mode or emptied schedulers
-	restorePostWork(ctx, client, mgr, clusterCfg)
-	splitPostWork(ctx, client, newTables)
 
 	// Restore has finished.
 	updateCh.Close()
