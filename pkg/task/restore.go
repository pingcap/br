// Copyright 2020 PingCAP, Inc. Licensed under Apache-2.0.

package task

import (
	"context"

	"github.com/pingcap/errors"
	"github.com/pingcap/kvproto/pkg/backup"
	"github.com/pingcap/log"
	"github.com/pingcap/parser/model"
	"github.com/pingcap/tidb-tools/pkg/filter"
	"github.com/spf13/pflag"
	"go.uber.org/zap"

	"github.com/pingcap/br/pkg/conn"
	"github.com/pingcap/br/pkg/glue"
	"github.com/pingcap/br/pkg/restore"
	"github.com/pingcap/br/pkg/rtree"
	"github.com/pingcap/br/pkg/storage"
	"github.com/pingcap/br/pkg/summary"
	"github.com/pingcap/br/pkg/utils"
)

const (
	flagOnline = "online"
)

var schedulers = map[string]struct{}{
	"balance-leader-scheduler":     {},
	"balance-hot-region-scheduler": {},
	"balance-region-scheduler":     {},

	"shuffle-leader-scheduler":     {},
	"shuffle-region-scheduler":     {},
	"shuffle-hot-region-scheduler": {},
}

const (
	defaultRestoreConcurrency = 128
	maxRestoreBatchSizeLimit  = 256
)

// RestoreConfig is the configuration specific for restore tasks.
type RestoreConfig struct {
	Config

	Online bool `json:"online" toml:"online"`
}

// DefineRestoreFlags defines common flags for the restore command.
func DefineRestoreFlags(flags *pflag.FlagSet) {
	// TODO remove experimental tag if it's stable
	flags.Bool("online", false, "(experimental) Whether online when restore")
}

// ParseFromFlags parses the restore-related flags from the flag set.
func (cfg *RestoreConfig) ParseFromFlags(flags *pflag.FlagSet) error {
	var err error
	cfg.Online, err = flags.GetBool(flagOnline)
	if err != nil {
		return errors.Trace(err)
	}
	err = cfg.Config.ParseFromFlags(flags)
	if err != nil {
		return errors.Trace(err)
	}
	if cfg.Config.Concurrency == 0 {
		cfg.Config.Concurrency = defaultRestoreConcurrency
	}
	return nil
}

// RunRestore starts a restore task inside the current goroutine.
<<<<<<< HEAD
func RunRestore(c context.Context, g glue.Glue, cmdName string, cfg *RestoreConfig) (err error) {
=======
func RunRestore(c context.Context, g glue.Glue, cmdName string, cfg *RestoreConfig) error {
	defer summary.Summary(cmdName)
>>>>>>> 4ea6c1c8
	ctx, cancel := context.WithCancel(c)
	defer cancel()

	mgr, err := newMgr(ctx, g, cfg.PD, cfg.TLS, conn.SkipTiFlash)
	if err != nil {
		return err
	}
	defer mgr.Close()

	client, err := restore.NewRestoreClient(ctx, g, mgr.GetPDClient(), mgr.GetTiKV(), mgr.GetTLSConfig())
	if err != nil {
		return err
	}
	defer client.Close()

	u, err := storage.ParseBackend(cfg.Storage, &cfg.BackendOptions)
	if err != nil {
		return err
	}
	if err = client.SetStorage(ctx, u, cfg.SendCreds); err != nil {
		return err
	}
	client.SetRateLimit(cfg.RateLimit)
	client.SetConcurrency(uint(cfg.Concurrency))
	if cfg.Online {
		client.EnableOnline()
	}
	err = client.LoadRestoreStores(ctx)
	if err != nil {
		return err
	}

	u, _, backupMeta, err := ReadBackupMeta(ctx, utils.MetaFile, &cfg.Config)
	if err != nil {
		return err
	}
	if err = client.InitBackupMeta(backupMeta, u); err != nil {
		return err
	}

	if client.IsRawKvMode() {
		return errors.New("cannot do transactional restore from raw kv data")
	}

	files, tables, err := filterRestoreFiles(client, cfg)
	if err != nil {
		return err
	}
	if len(files) == 0 {
		return errors.New("all files are filtered out from the backup archive, nothing to restore")
	}

	var newTS uint64
	if client.IsIncremental() {
		newTS, err = client.GetTS(ctx)
		if err != nil {
			return err
		}
	}
	ddlJobs := restore.FilterDDLJobs(client.GetDDLJobs(), tables)
	if err != nil {
		return err
	}
	err = client.ExecDDLs(ddlJobs)
	if err != nil {
		return errors.Trace(err)
	}
	rewriteRules, newTables, err := client.CreateTables(mgr.GetDomain(), tables, newTS)
	if err != nil {
		return err
	}
	placementRules, err := client.GetPlacementRules(cfg.PD)
	if err != nil {
		return err
	}
	err = client.RemoveTiFlashReplica(tables, placementRules)
	if err != nil {
		return err
	}

	defer func() {
		_ = client.RecoverTiFlashReplica(tables)
	}()

	ranges, err := restore.ValidateFileRanges(files, rewriteRules)
	if err != nil {
		return err
	}
	summary.CollectInt("restore ranges", len(ranges))

	if err = splitPrepareWork(ctx, client, newTables); err != nil {
		return err
	}

	ranges = restore.AttachFilesToRanges(files, ranges)

	// Redirect to log if there is no log file to avoid unreadable output.
	updateCh := utils.StartProgress(
		ctx,
		cmdName,
		// Split/Scatter + Download/Ingest
		int64(len(ranges)+len(files)),
		!cfg.LogProgress)

	clusterCfg, err := restorePreWork(ctx, client, mgr)
	if err != nil {
		return err
	}

	// Do not reset timestamp if we are doing incremental restore, because
	// we are not allowed to decrease timestamp.
	if !client.IsIncremental() {
		if err = client.ResetTS(cfg.PD); err != nil {
			log.Error("reset pd TS failed", zap.Error(err))
			return err
		}
	}

	// Restore sst files in batch.
	batchSize := int(cfg.Concurrency)
	if batchSize > maxRestoreBatchSizeLimit {
		batchSize = maxRestoreBatchSizeLimit // 256
	}
	for {
		if len(ranges) == 0 {
			break
		}
		if batchSize > len(ranges) {
			batchSize = len(ranges)
		}
		var rangeBatch []rtree.Range
		ranges, rangeBatch = ranges[batchSize:], ranges[0:batchSize:batchSize]

		// Split regions by the given rangeBatch.
		err = restore.SplitRanges(ctx, client, rangeBatch, rewriteRules, updateCh)
		if err != nil {
			log.Error("split regions failed", zap.Error(err))
			return err
		}

		// Collect related files in the given rangeBatch.
		fileBatch := make([]*backup.File, 0, 2*len(rangeBatch))
		for _, rg := range rangeBatch {
			fileBatch = append(fileBatch, rg.Files...)
		}

		// After split, we can restore backup files.
		err = client.RestoreFiles(fileBatch, rewriteRules, updateCh)
		if err != nil {
			break
		}
	}

	// Always run the post-work even on error, so we don't stuck in the import
	// mode or emptied schedulers
	err = restorePostWork(ctx, client, mgr, clusterCfg)
	if err != nil {
		return err
	}

	if err = splitPostWork(ctx, client, newTables); err != nil {
		return err
	}

	// Restore has finished.
	close(updateCh)

	// Checksum
	updateCh = utils.StartProgress(
		ctx, "Checksum", int64(len(newTables)), !cfg.LogProgress)
	err = client.ValidateChecksum(
		ctx, mgr.GetTiKV().GetClient(), tables, newTables, updateCh)
	if err != nil {
		return err
	}
	close(updateCh)

	return nil
}

func filterRestoreFiles(
	client *restore.Client,
	cfg *RestoreConfig,
) (files []*backup.File, tables []*utils.Table, err error) {
	tableFilter, err := filter.New(cfg.CaseSensitive, &cfg.Filter)
	if err != nil {
		return nil, nil, err
	}

	for _, db := range client.GetDatabases() {
		createdDatabase := false
		for _, table := range db.Tables {
			if !tableFilter.Match(&filter.Table{Schema: db.Info.Name.O, Name: table.Info.Name.O}) {
				continue
			}

			if !createdDatabase {
				if err = client.CreateDatabase(db.Info); err != nil {
					return nil, nil, err
				}
				createdDatabase = true
			}

			files = append(files, table.Files...)
			tables = append(tables, table)
		}
	}

	return
}

// restorePreWork executes some prepare work before restore
func restorePreWork(ctx context.Context, client *restore.Client, mgr *conn.Mgr) ([]string, error) {
	if client.IsOnline() {
		return nil, nil
	}

	if err := client.SwitchToImportMode(ctx); err != nil {
		return nil, err
	}

	existSchedulers, err := mgr.ListSchedulers(ctx)
	if err != nil {
		return nil, errors.Trace(err)
	}
	needRemoveSchedulers := make([]string, 0, len(existSchedulers))
	for _, s := range existSchedulers {
		if _, ok := schedulers[s]; ok {
			needRemoveSchedulers = append(needRemoveSchedulers, s)
		}
	}
	return removePDLeaderScheduler(ctx, mgr, needRemoveSchedulers)
}

func removePDLeaderScheduler(ctx context.Context, mgr *conn.Mgr, existSchedulers []string) ([]string, error) {
	removedSchedulers := make([]string, 0, len(existSchedulers))
	for _, scheduler := range existSchedulers {
		err := mgr.RemoveScheduler(ctx, scheduler)
		if err != nil {
			return nil, err
		}
		removedSchedulers = append(removedSchedulers, scheduler)
	}
	return removedSchedulers, nil
}

// restorePostWork executes some post work after restore
func restorePostWork(ctx context.Context, client *restore.Client, mgr *conn.Mgr, removedSchedulers []string) error {
	if client.IsOnline() {
		return nil
	}
	if err := client.SwitchToNormalMode(ctx); err != nil {
		return err
	}
	return addPDLeaderScheduler(ctx, mgr, removedSchedulers)
}

func addPDLeaderScheduler(ctx context.Context, mgr *conn.Mgr, removedSchedulers []string) error {
	for _, scheduler := range removedSchedulers {
		err := mgr.AddScheduler(ctx, scheduler)
		if err != nil {
			return err
		}
	}
	return nil
}

func splitPrepareWork(ctx context.Context, client *restore.Client, tables []*model.TableInfo) error {
	err := client.SetupPlacementRules(ctx, tables)
	if err != nil {
		log.Error("setup placement rules failed", zap.Error(err))
		return errors.Trace(err)
	}

	err = client.WaitPlacementSchedule(ctx, tables)
	if err != nil {
		log.Error("wait placement schedule failed", zap.Error(err))
		return errors.Trace(err)
	}
	return nil
}

func splitPostWork(ctx context.Context, client *restore.Client, tables []*model.TableInfo) error {
	err := client.ResetPlacementRules(ctx, tables)
	if err != nil {
		return errors.Trace(err)
	}

	err = client.ResetRestoreLabels(ctx)
	if err != nil {
		return errors.Trace(err)
	}
	return nil
}

// RunRestoreTiflashReplica restores the replica of tiflash saved in the last restore.
func RunRestoreTiflashReplica(c context.Context, g glue.Glue, cmdName string, cfg *RestoreConfig) error {
	defer summary.Summary(cmdName)
	ctx, cancel := context.WithCancel(c)
	defer cancel()

	mgr, err := newMgr(ctx, g, cfg.PD, cfg.TLS, conn.SkipTiFlash)
	if err != nil {
		return err
	}
	defer mgr.Close()

	// Load saved backupmeta
	_, _, backupMeta, err := ReadBackupMeta(ctx, utils.SavedMetaFile, &cfg.Config)
	if err != nil {
		return err
	}
	dbs, err := utils.LoadBackupTables(backupMeta)
	if err != nil {
		return err
	}
	se, err := restore.NewDB(g, mgr.GetTiKV())
	if err != nil {
		return err
	}

	tables := make([]*utils.Table, 0)
	for _, db := range dbs {
		tables = append(tables, db.Tables...)
	}
	updateCh := utils.StartProgress(
		ctx, "RecoverTiflashReplica", int64(len(tables)), !cfg.LogProgress)
	for _, t := range tables {
		log.Info("get table", zap.Stringer("name", t.Info.Name),
			zap.Int("replica", t.TiFlashReplicas))
		if t.TiFlashReplicas > 0 {
			err := se.AlterTiflashReplica(ctx, t, t.TiFlashReplicas)
			if err != nil {
				return err
			}
			updateCh <- struct{}{}
		}
	}
	summary.CollectInt("recover tables", len(tables))

	return nil
}<|MERGE_RESOLUTION|>--- conflicted
+++ resolved
@@ -72,12 +72,8 @@
 }
 
 // RunRestore starts a restore task inside the current goroutine.
-<<<<<<< HEAD
-func RunRestore(c context.Context, g glue.Glue, cmdName string, cfg *RestoreConfig) (err error) {
-=======
 func RunRestore(c context.Context, g glue.Glue, cmdName string, cfg *RestoreConfig) error {
 	defer summary.Summary(cmdName)
->>>>>>> 4ea6c1c8
 	ctx, cancel := context.WithCancel(c)
 	defer cancel()
 
