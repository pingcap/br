// Copyright 2020 PingCAP, Inc. Licensed under Apache-2.0.

package task

import (
	"context"
	"math"
	"time"

	"github.com/pingcap/errors"
	"github.com/pingcap/kvproto/pkg/backup"
	"github.com/pingcap/log"
	"github.com/pingcap/pd/v4/server/schedule/placement"
	"github.com/pingcap/tidb-tools/pkg/filter"
	"github.com/pingcap/tidb/config"
	"github.com/spf13/pflag"
	"go.uber.org/multierr"
	"go.uber.org/zap"

	"github.com/pingcap/br/pkg/conn"
	"github.com/pingcap/br/pkg/glue"
	"github.com/pingcap/br/pkg/restore"
	"github.com/pingcap/br/pkg/storage"
	"github.com/pingcap/br/pkg/summary"
	"github.com/pingcap/br/pkg/utils"
)

const (
	flagOnline   = "online"
	flagNoSchema = "no-schema"

	defaultRestoreConcurrency = 128
	maxRestoreBatchSizeLimit  = 256
)

var (
	schedulers = map[string]struct{}{
		"balance-leader-scheduler":     {},
		"balance-hot-region-scheduler": {},
		"balance-region-scheduler":     {},

		"shuffle-leader-scheduler":     {},
		"shuffle-region-scheduler":     {},
		"shuffle-hot-region-scheduler": {},
	}
	pdRegionMergeCfg = []string{
		"max-merge-region-keys",
		"max-merge-region-size",
	}
	pdScheduleLimitCfg = []string{
		"leader-schedule-limit",
		"region-schedule-limit",
		"max-snapshot-count",
	}
)

// RestoreConfig is the configuration specific for restore tasks.
type RestoreConfig struct {
	Config

	Online   bool `json:"online" toml:"online"`
	NoSchema bool `json:"no-schema" toml:"no-schema"`
}

// DefineRestoreFlags defines common flags for the restore command.
func DefineRestoreFlags(flags *pflag.FlagSet) {
	// TODO remove experimental tag if it's stable
	flags.Bool(flagOnline, false, "(experimental) Whether online when restore")
	flags.Bool(flagNoSchema, false, "skip creating schemas and tables, reuse existing empty ones")

	// Do not expose this flag
	_ = flags.MarkHidden(flagNoSchema)
}

// ParseFromFlags parses the restore-related flags from the flag set.
func (cfg *RestoreConfig) ParseFromFlags(flags *pflag.FlagSet) error {
	var err error
	cfg.Online, err = flags.GetBool(flagOnline)
	if err != nil {
		return errors.Trace(err)
	}
	cfg.NoSchema, err = flags.GetBool(flagNoSchema)
	if err != nil {
		return errors.Trace(err)
	}
	cfg.RemoveTiFlash, err = flags.GetBool(flagRemoveTiFlash)
	if err != nil {
		return errors.Trace(err)
	}
	err = cfg.Config.ParseFromFlags(flags)
	if err != nil {
		return errors.Trace(err)
	}

	if cfg.Config.Concurrency == 0 {
		cfg.Config.Concurrency = defaultRestoreConcurrency
	}
	return nil
}

// RunRestore starts a restore task inside the current goroutine.
func RunRestore(c context.Context, g glue.Glue, cmdName string, cfg *RestoreConfig) error {
	defer summary.Summary(cmdName)
	ctx, cancel := context.WithCancel(c)
	defer cancel()

	mgr, err := newMgr(ctx, g, cfg.PD, cfg.TLS, conn.SkipTiFlash, cfg.CheckRequirements)
	if err != nil {
		return err
	}
	defer mgr.Close()

	client, err := restore.NewRestoreClient(ctx, g, mgr.GetPDClient(), mgr.GetTiKV(), mgr.GetTLSConfig())
	if err != nil {
		return err
	}
	defer client.Close()

	u, err := storage.ParseBackend(cfg.Storage, &cfg.BackendOptions)
	if err != nil {
		return err
	}
	if err = client.SetStorage(ctx, u, cfg.SendCreds); err != nil {
		return err
	}
	client.SetRateLimit(cfg.RateLimit)
	client.SetConcurrency(uint(cfg.Concurrency))
	if cfg.Online {
		client.EnableOnline()
	}
	if cfg.NoSchema {
		client.EnableSkipCreateSQL()
	}
	err = client.LoadRestoreStores(ctx)
	if err != nil {
		return err
	}

	u, _, backupMeta, err := ReadBackupMeta(ctx, utils.MetaFile, &cfg.Config)
	if err != nil {
		return err
	}
	g.Record("Size", utils.ArchiveSize(backupMeta))
	if err = client.InitBackupMeta(backupMeta, u); err != nil {
		return err
	}

	if client.IsRawKvMode() {
		return errors.New("cannot do transactional restore from raw kv data")
	}

	files, tables, dbs, err := filterRestoreFiles(client, cfg)
	if err != nil {
		return err
	}

	var newTS uint64
	if client.IsIncremental() {
		newTS, err = client.GetTS(ctx)
		if err != nil {
			return err
		}
	}
	ddlJobs := restore.FilterDDLJobs(client.GetDDLJobs(), tables)
	if err != nil {
		return err
	}

	// pre-set TiDB config for restore
	enableTiDBConfig()

	// execute DDL first
	err = client.ExecDDLs(ddlJobs)
	if err != nil {
		return errors.Trace(err)
	}

	// nothing to restore, maybe only ddl changes in incremental restore
	if len(dbs) == 0 && len(tables) == 0 {
		log.Info("nothing to restore, all databases and tables are filtered out")
		// even nothing to restore, we show a success message since there is no failure.
		summary.SetSuccessStatus(true)
		return nil
	}

	for _, db := range dbs {
		err = client.CreateDatabase(db.Info)
		if err != nil {
			return err
		}
	}

	// We make bigger errCh so we won't block on multi-part failed.
	errCh := make(chan error, 32)
	tableStream := client.GoCreateTables(ctx, mgr.GetDomain(), tables, newTS, errCh)
	if len(files) == 0 {
		log.Info("no files, empty databases and tables are restored")
		summary.SetSuccessStatus(true)
		// don't return immediately, wait all pipeline done.
	}

<<<<<<< HEAD
	placementRules, err := client.GetPlacementRules(cfg.PD)
	if err != nil {
		return err
	}

	tableFileMap := restore.MapTableToFiles(files)
	log.Debug("mapped table to files", zap.Any("result map", tableFileMap))

	rangeStream := restore.GoValidateFileRanges(ctx, tableStream, tableFileMap, errCh)

	rangeSize := restore.EstimateRangeSize(files)
	summary.CollectInt("restore ranges", rangeSize)
	log.Info("range and file prepared", zap.Int("file count", len(files)), zap.Int("range count", rangeSize))
=======
	ranges, err := restore.ValidateFileRanges(files, rewriteRules)
	if err != nil {
		return err
	}
	summary.CollectInt("restore ranges", len(ranges))

	if err = splitPrepareWork(ctx, client, newTables); err != nil {
		return err
	}
	defer splitPostWork(ctx, client, newTables)

	ranges = restore.AttachFilesToRanges(files, ranges)

	// Redirect to log if there is no log file to avoid unreadable output.
	updateCh := g.StartProgress(
		ctx,
		cmdName,
		// Split/Scatter + Download/Ingest
		int64(len(ranges)+len(files)),
		!cfg.LogProgress)
>>>>>>> a6643a81

	clusterCfg, err := restorePreWork(ctx, client, mgr)
	if err != nil {
		return err
	}
	// Always run the post-work even on error, so we don't stuck in the import
	// mode or emptied schedulers
	shouldRestorePostWork := true
	restorePostWork := func() {
		if shouldRestorePostWork {
			shouldRestorePostWork = false
			restorePostWork(ctx, client, mgr, clusterCfg)
		}
	}
	defer restorePostWork()

	// Do not reset timestamp if we are doing incremental restore, because
	// we are not allowed to decrease timestamp.
	if !client.IsIncremental() {
		if err = client.ResetTS(cfg.PD); err != nil {
			log.Error("reset pd TS failed", zap.Error(err))
			return err
		}
	}

	// Restore sst files in batch.
	batchSize := utils.ClampInt(int(cfg.Concurrency), defaultRestoreConcurrency, maxRestoreBatchSizeLimit)

<<<<<<< HEAD
	// Redirect to log if there is no log file to avoid unreadable output.
	updateCh := g.StartProgress(
		ctx,
		cmdName,
		// Split/Scatter + Download/Ingest + Checksum
		int64(restore.EstimateRangeSize(files)+len(files)+len(tables)),
		!cfg.LogProgress)
	defer updateCh.Close()
	sender, err := restore.NewTiKVSender(ctx, client, updateCh)
	if err != nil {
		return err
=======
	rejectStoreMap := make(map[uint64]bool)
	if cfg.RemoveTiFlash {
		placementRules, err := client.GetPlacementRules(cfg.PD)
		if err != nil {
			return err
		}

		err = client.RemoveTiFlashReplica(tables, newTables, placementRules)
		if err != nil {
			return err
		}

		defer func() {
			_ = client.RecoverTiFlashReplica(tables)
		}()

		tiflashStores, err := conn.GetAllTiKVStores(ctx, client.GetPDClient(), conn.TiFlashOnly)
		if err != nil {
			return errors.Trace(err)
		}
		for _, store := range tiflashStores {
			rejectStoreMap[store.GetId()] = true
		}
>>>>>>> a6643a81
	}
	manager := restore.NewBRContextManager(client)
	batcher, afterRestoreStream := restore.NewBatcher(sender, manager, errCh)
	batcher.SetThreshold(batchSize)
	batcher.EnableAutoCommit(ctx, time.Second)
	go restoreTableStream(ctx, rangeStream, placementRules, client, batcher, errCh)

	var finish <-chan struct{}
	// Checksum
	if cfg.Checksum {
		finish = client.GoValidateChecksum(
			ctx, afterRestoreStream, mgr.GetTiKV().GetClient(), errCh, updateCh)
	} else {
		// when user skip checksum, just collect tables, and drop them.
		finish = dropToBlackhole(ctx, afterRestoreStream, errCh)
	}

	select {
	case err = <-errCh:
		err = multierr.Append(err, multierr.Combine(restore.Exhaust(errCh)...))
	case <-finish:
	}

	// If any error happened, return now, don't execute checksum.
	if err != nil {
		return err
	}

	// Set task summary to success status.
	summary.SetSuccessStatus(true)
	return nil
}

// dropToBlackhole drop all incoming tables into black hole.
func dropToBlackhole(
	ctx context.Context,
	tableStream <-chan restore.CreatedTable,
	errCh chan<- error,
) <-chan struct{} {
	outCh := make(chan struct{}, 1)
	go func() {
		defer func() {
			outCh <- struct{}{}
		}()
		for {
			select {
			case <-ctx.Done():
				errCh <- ctx.Err()
				return
			case tbl, ok := <-tableStream:
				if !ok {
					return
				}
				log.Info("skipping checksum of table because user config",
					zap.Stringer("database", tbl.OldTable.Db.Name),
					zap.Stringer("table", tbl.Table.Name),
				)
			}
		}
	}()
	return outCh
}

func filterRestoreFiles(
	client *restore.Client,
	cfg *RestoreConfig,
) (files []*backup.File, tables []*utils.Table, dbs []*utils.Database, err error) {
	tableFilter, err := filter.New(cfg.CaseSensitive, &cfg.Filter)
	if err != nil {
		return nil, nil, nil, err
	}

	for _, db := range client.GetDatabases() {
		createdDatabase := false
		for _, table := range db.Tables {
			if !tableFilter.Match(&filter.Table{Schema: db.Info.Name.O, Name: table.Info.Name.O}) {
				continue
			}

			if !createdDatabase {
				dbs = append(dbs, db)
				createdDatabase = true
			}
			files = append(files, table.Files...)
			tables = append(tables, table)
		}
	}
	if len(dbs) == 0 && len(tables) != 0 {
		err = errors.New("invalid backup, contain tables but no databases")
	}
	return
}

type clusterConfig struct {
	// Enable PD schedulers before restore
	scheduler []string
	// Original scheudle configuration
	scheduleCfg map[string]interface{}
}

// restorePreWork executes some prepare work before restore.
func restorePreWork(ctx context.Context, client *restore.Client, mgr *conn.Mgr) (clusterConfig, error) {
	if client.IsOnline() {
		return clusterConfig{}, nil
	}

	// Switch TiKV cluster to import mode (adjust rocksdb configuration).
	if err := client.SwitchToImportMode(ctx); err != nil {
		return clusterConfig{}, nil
	}

	// Remove default PD scheduler that may affect restore process.
	existSchedulers, err := mgr.ListSchedulers(ctx)
	if err != nil {
		return clusterConfig{}, nil
	}
	needRemoveSchedulers := make([]string, 0, len(existSchedulers))
	for _, s := range existSchedulers {
		if _, ok := schedulers[s]; ok {
			needRemoveSchedulers = append(needRemoveSchedulers, s)
		}
	}
	scheduler, err := removePDLeaderScheduler(ctx, mgr, needRemoveSchedulers)
	if err != nil {
		return clusterConfig{}, nil
	}

	stores, err := mgr.GetPDClient().GetAllStores(ctx)
	if err != nil {
		return clusterConfig{}, err
	}

	scheduleCfg, err := mgr.GetPDScheduleConfig(ctx)
	if err != nil {
		return clusterConfig{}, err
	}

	disableMergeCfg := make(map[string]interface{})
	for _, cfgKey := range pdRegionMergeCfg {
		value := scheduleCfg[cfgKey]
		if value == nil {
			// Ignore non-exist config.
			continue
		}
		// Disable region merge by setting config to 0.
		disableMergeCfg[cfgKey] = 0
	}
	err = mgr.UpdatePDScheduleConfig(ctx, disableMergeCfg)
	if err != nil {
		return clusterConfig{}, err
	}

	scheduleLimitCfg := make(map[string]interface{})
	for _, cfgKey := range pdScheduleLimitCfg {
		value := scheduleCfg[cfgKey]
		if value == nil {
			// Ignore non-exist config.
			continue
		}

		// Speed update PD scheduler by enlarging scheduling limits.
		// Multiply limits by store count but no more than 40.
		// Larger limit may make cluster unstable.
		limit := int(value.(float64))
		scheduleLimitCfg[cfgKey] = math.Min(40, float64(limit*len(stores)))
	}
	err = mgr.UpdatePDScheduleConfig(ctx, scheduleLimitCfg)
	if err != nil {
		return clusterConfig{}, err
	}

	cluster := clusterConfig{
		scheduler:   scheduler,
		scheduleCfg: scheduleCfg,
	}
	return cluster, nil
}

func removePDLeaderScheduler(ctx context.Context, mgr *conn.Mgr, existSchedulers []string) ([]string, error) {
	removedSchedulers := make([]string, 0, len(existSchedulers))
	for _, scheduler := range existSchedulers {
		err := mgr.RemoveScheduler(ctx, scheduler)
		if err != nil {
			return nil, err
		}
		removedSchedulers = append(removedSchedulers, scheduler)
	}
	return removedSchedulers, nil
}

// restorePostWork executes some post work after restore.
func restorePostWork(
	ctx context.Context, client *restore.Client, mgr *conn.Mgr, clusterCfg clusterConfig,
) {
	if client.IsOnline() {
		return
	}
	if err := client.SwitchToNormalMode(ctx); err != nil {
		log.Warn("fail to switch to normal mode")
	}
	if err := addPDLeaderScheduler(ctx, mgr, clusterCfg.scheduler); err != nil {
		log.Warn("fail to add PD schedulers")
	}
	mergeCfg := make(map[string]interface{})
	for _, cfgKey := range pdRegionMergeCfg {
		value := clusterCfg.scheduleCfg[cfgKey]
		if value == nil {
			// Ignore non-exist config.
			continue
		}
		mergeCfg[cfgKey] = value
	}
	if err := mgr.UpdatePDScheduleConfig(ctx, mergeCfg); err != nil {
		log.Warn("fail to update PD region merge config")
	}

	scheduleLimitCfg := make(map[string]interface{})
	for _, cfgKey := range pdScheduleLimitCfg {
		value := clusterCfg.scheduleCfg[cfgKey]
		if value == nil {
			// Ignore non-exist config.
			continue
		}
		scheduleLimitCfg[cfgKey] = value
	}
	if err := mgr.UpdatePDScheduleConfig(ctx, scheduleLimitCfg); err != nil {
		log.Warn("fail to update PD schedule config")
	}
}

func addPDLeaderScheduler(ctx context.Context, mgr *conn.Mgr, removedSchedulers []string) error {
	for _, scheduler := range removedSchedulers {
		err := mgr.AddScheduler(ctx, scheduler)
		if err != nil {
			return err
		}
	}
	return nil
}

// RunRestoreTiflashReplica restores the replica of tiflash saved in the last restore.
func RunRestoreTiflashReplica(c context.Context, g glue.Glue, cmdName string, cfg *RestoreConfig) error {
	defer summary.Summary(cmdName)
	ctx, cancel := context.WithCancel(c)
	defer cancel()

	mgr, err := newMgr(ctx, g, cfg.PD, cfg.TLS, conn.SkipTiFlash, cfg.CheckRequirements)
	if err != nil {
		return err
	}
	defer mgr.Close()

	// Load saved backupmeta
	_, _, backupMeta, err := ReadBackupMeta(ctx, utils.SavedMetaFile, &cfg.Config)
	if err != nil {
		return err
	}
	dbs, err := utils.LoadBackupTables(backupMeta)
	if err != nil {
		return err
	}
	se, err := restore.NewDB(g, mgr.GetTiKV())
	if err != nil {
		return err
	}

	tables := make([]*utils.Table, 0)
	for _, db := range dbs {
		tables = append(tables, db.Tables...)
	}
	updateCh := g.StartProgress(
		ctx, "RecoverTiflashReplica", int64(len(tables)), !cfg.LogProgress)
	for _, t := range tables {
		log.Info("get table", zap.Stringer("name", t.Info.Name),
			zap.Int("replica", t.TiFlashReplicas))
		if t.TiFlashReplicas > 0 {
			err := se.AlterTiflashReplica(ctx, t, t.TiFlashReplicas)
			if err != nil {
				return err
			}
			updateCh.Inc()
		}
	}
	updateCh.Close()
	summary.CollectInt("recover tables", len(tables))

	// Set task summary to success status.
	summary.SetSuccessStatus(true)
	return nil
}

func enableTiDBConfig() {
	// set max-index-length before execute DDLs and create tables
	// we set this value to max(3072*4), otherwise we might not restore table
	// when upstream and downstream both set this value greater than default(3072)
	conf := config.GetGlobalConfig()
	conf.MaxIndexLength = config.DefMaxOfMaxIndexLength
	log.Warn("set max-index-length to max(3072*4) to skip check index length in DDL")

	// we need set this to true, since all create table DDLs will create with tableInfo
	// and we can handle alter drop pk/add pk DDLs with no impact
	conf.AlterPrimaryKey = true

	// set this to true for some auto random DDL execute normally during incremental restore
	conf.Experimental.AllowAutoRandom = true
	conf.Experimental.AllowsExpressionIndex = true

	config.StoreGlobalConfig(conf)
}

// restoreTableStream blocks current goroutine and restore a stream of tables,
// by send tables to batcher.
func restoreTableStream(
	ctx context.Context,
	inputCh <-chan restore.TableWithRange,
	rules []placement.Rule,
	client *restore.Client,
	batcher *restore.Batcher,
	errCh chan<- error,
) {
	// We cache old tables so that we can 'batch' recover TiFlash and tables.
	oldTables := []*utils.Table{}
	defer func() {
		// when things done, we must clean pending requests.
		batcher.Close(ctx)
		log.Info("doing postwork",
			zap.Int("table count", len(oldTables)),
		)
		if err := client.RecoverTiFlashReplica(oldTables); err != nil {
			log.Error("failed on recover TiFlash replicas", zap.Error(err))
			errCh <- err
		}
	}()

	for {
		select {
		case <-ctx.Done():
			errCh <- ctx.Err()
			return
		case t, ok := <-inputCh:
			if !ok {
				return
			}
			tiFlashRep, err := client.RemoveTiFlashOfTable(t.CreatedTable, rules)
			if err != nil {
				log.Error("failed on remove TiFlash replicas", zap.Error(err))
				errCh <- err
				return
			}
			t.OldTable.TiFlashReplicas = tiFlashRep
			oldTables = append(oldTables, t.OldTable)

			batcher.Add(ctx, t)
		}
	}
}<|MERGE_RESOLUTION|>--- conflicted
+++ resolved
@@ -199,7 +199,6 @@
 		// don't return immediately, wait all pipeline done.
 	}
 
-<<<<<<< HEAD
 	placementRules, err := client.GetPlacementRules(cfg.PD)
 	if err != nil {
 		return err
@@ -213,28 +212,6 @@
 	rangeSize := restore.EstimateRangeSize(files)
 	summary.CollectInt("restore ranges", rangeSize)
 	log.Info("range and file prepared", zap.Int("file count", len(files)), zap.Int("range count", rangeSize))
-=======
-	ranges, err := restore.ValidateFileRanges(files, rewriteRules)
-	if err != nil {
-		return err
-	}
-	summary.CollectInt("restore ranges", len(ranges))
-
-	if err = splitPrepareWork(ctx, client, newTables); err != nil {
-		return err
-	}
-	defer splitPostWork(ctx, client, newTables)
-
-	ranges = restore.AttachFilesToRanges(files, ranges)
-
-	// Redirect to log if there is no log file to avoid unreadable output.
-	updateCh := g.StartProgress(
-		ctx,
-		cmdName,
-		// Split/Scatter + Download/Ingest
-		int64(len(ranges)+len(files)),
-		!cfg.LogProgress)
->>>>>>> a6643a81
 
 	clusterCfg, err := restorePreWork(ctx, client, mgr)
 	if err != nil {
@@ -263,7 +240,6 @@
 	// Restore sst files in batch.
 	batchSize := utils.ClampInt(int(cfg.Concurrency), defaultRestoreConcurrency, maxRestoreBatchSizeLimit)
 
-<<<<<<< HEAD
 	// Redirect to log if there is no log file to avoid unreadable output.
 	updateCh := g.StartProgress(
 		ctx,
@@ -275,31 +251,6 @@
 	sender, err := restore.NewTiKVSender(ctx, client, updateCh)
 	if err != nil {
 		return err
-=======
-	rejectStoreMap := make(map[uint64]bool)
-	if cfg.RemoveTiFlash {
-		placementRules, err := client.GetPlacementRules(cfg.PD)
-		if err != nil {
-			return err
-		}
-
-		err = client.RemoveTiFlashReplica(tables, newTables, placementRules)
-		if err != nil {
-			return err
-		}
-
-		defer func() {
-			_ = client.RecoverTiFlashReplica(tables)
-		}()
-
-		tiflashStores, err := conn.GetAllTiKVStores(ctx, client.GetPDClient(), conn.TiFlashOnly)
-		if err != nil {
-			return errors.Trace(err)
-		}
-		for _, store := range tiflashStores {
-			rejectStoreMap[store.GetId()] = true
-		}
->>>>>>> a6643a81
 	}
 	manager := restore.NewBRContextManager(client)
 	batcher, afterRestoreStream := restore.NewBatcher(sender, manager, errCh)
