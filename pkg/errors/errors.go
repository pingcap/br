--- conflicted
+++ resolved
@@ -17,18 +17,12 @@
 
 // BR errors.
 var (
-<<<<<<< HEAD
-	ErrUnknown         = errors.Normalize("internal error", errors.RFCCodeText("BR:Common:ErrUnknown"))
-	ErrInvalidArgument = errors.Normalize("invalid argument", errors.RFCCodeText("BR:Common:ErrInvalidArgument"))
-	ErrVersionMismatch = errors.Normalize("version mismatch", errors.RFCCodeText("BR:Common:ErrVersionMismatch"))
-	ErrInvalidMetaFile = errors.Normalize("invalid metafile", errors.RFCCodeText("BR:Common:ErrInvalidMetaFile"))
-=======
 	ErrUnknown                   = errors.Normalize("internal error", errors.RFCCodeText("BR:Common:ErrUnknown"))
 	ErrInvalidArgument           = errors.Normalize("invalid argument", errors.RFCCodeText("BR:Common:ErrInvalidArgument"))
 	ErrUndefinedRestoreDbOrTable = errors.Normalize("undefined restore databases or tables", errors.RFCCodeText("BR:Common:ErrUndefinedDbOrTable"))
 	ErrVersionMismatch           = errors.Normalize("version mismatch", errors.RFCCodeText("BR:Common:ErrVersionMismatch"))
 	ErrFailedToConnect           = errors.Normalize("failed to make gRPC channels", errors.RFCCodeText("BR:Common:ErrFailedToConnect"))
->>>>>>> 701909b2
+	ErrInvalidMetaFile           = errors.Normalize("invalid metafile", errors.RFCCodeText("BR:Common:ErrInvalidMetaFile"))
 
 	ErrPDUpdateFailed    = errors.Normalize("failed to update PD", errors.RFCCodeText("BR:PD:ErrPDUpdateFailed"))
 	ErrPDLeaderNotFound  = errors.Normalize("PD leader not found", errors.RFCCodeText("BR:PD:ErrPDLeaderNotFound"))
