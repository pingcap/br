--- conflicted
+++ resolved
@@ -42,11 +42,7 @@
 	ErrStorageUnknown       = errors.Normalize("unknown external storage error", errors.RFCCodeText("BR:ExternalStorage:ErrStorageUnknown"))
 	ErrStorageInvalidConfig = errors.Normalize("invalid external storage config", errors.RFCCodeText("BR:ExternalStorage:ErrStorageInvalidConfig"))
 
-<<<<<<< HEAD
-	// TiKV errors.
-=======
 	// Errors reported from TiKV.
->>>>>>> e963d464
 	ErrKVUnknown           = errors.Normalize("unknown tikv error", errors.RFCCodeText("BR:KV:ErrKVUnknown"))
 	ErrKVClusterIDMismatch = errors.Normalize("tikv cluster ID mismatch", errors.RFCCodeText("BR:KV:ErrKVClusterIDMismatch"))
 	ErrKVNotHealth         = errors.Normalize("tikv cluster not health", errors.RFCCodeText("BR:KV:ErrKVNotHealth"))
