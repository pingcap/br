// Copyright 2020 PingCAP, Inc. Licensed under Apache-2.0.

package backup

import (
	"context"
	"sync"

	"github.com/pingcap/errors"
	"github.com/pingcap/kvproto/pkg/backup"
	"github.com/pingcap/kvproto/pkg/metapb"
	"github.com/pingcap/log"
	"go.uber.org/zap"

<<<<<<< HEAD
=======
	"github.com/pingcap/br/pkg/glue"
>>>>>>> 2f083c8e
	"github.com/pingcap/br/pkg/rtree"
)

// pushDown warps a backup task.
type pushDown struct {
	ctx    context.Context
	mgr    ClientMgr
	respCh chan *backup.BackupResponse
	errCh  chan error
}

// newPushDown creates a push down backup.
func newPushDown(ctx context.Context, mgr ClientMgr, cap int) *pushDown {
	log.Info("new backup client")
	return &pushDown{
		ctx:    ctx,
		mgr:    mgr,
		respCh: make(chan *backup.BackupResponse, cap),
		errCh:  make(chan error, cap),
	}
}

// FullBackup make a full backup of a tikv cluster.
func (push *pushDown) pushBackup(
	req backup.BackupRequest,
	stores []*metapb.Store,
<<<<<<< HEAD
	updateCh chan<- struct{},
=======
	updateCh glue.Progress,
>>>>>>> 2f083c8e
) (rtree.RangeTree, error) {
	// Push down backup tasks to all tikv instances.
	res := rtree.NewRangeTree()
	wg := new(sync.WaitGroup)
	for _, s := range stores {
		storeID := s.GetId()
		if s.GetState() != metapb.StoreState_Up {
			log.Warn("skip store", zap.Uint64("StoreID", storeID), zap.Stringer("State", s.GetState()))
			continue
		}
		client, err := push.mgr.GetBackupClient(push.ctx, storeID)
		if err != nil {
			log.Error("fail to connect store", zap.Uint64("StoreID", storeID))
			return res, errors.Trace(err)
		}
		wg.Add(1)
		go func() {
			defer wg.Done()
			err := SendBackup(
				push.ctx, storeID, client, req,
				func(resp *backup.BackupResponse) error {
					// Forward all responses (including error).
					push.respCh <- resp
					return nil
				})
			if err != nil {
				push.errCh <- err
				return
			}
		}()
	}

	go func() {
		wg.Wait()
		// TODO: test concurrent receive response and close channel.
		close(push.respCh)
	}()

	for {
		select {
		case resp, ok := <-push.respCh:
			if !ok {
				// Finished.
				return res, nil
			}
			if resp.GetError() == nil {
				// None error means range has been backuped successfully.
				res.Put(
					resp.GetStartKey(), resp.GetEndKey(), resp.GetFiles())

				// Update progress
				updateCh.Inc()
			} else {
				errPb := resp.GetError()
				switch v := errPb.Detail.(type) {
				case *backup.Error_KvError:
					log.Error("backup occur kv error", zap.Reflect("error", v))

				case *backup.Error_RegionError:
					log.Error("backup occur region error",
						zap.Reflect("error", v))

				case *backup.Error_ClusterIdError:
					log.Error("backup occur cluster ID error",
						zap.Reflect("error", v))
					return res, errors.Errorf("%v", errPb)

				default:
					log.Error("backup occur unknown error",
						zap.String("error", errPb.GetMsg()))
					return res, errors.Errorf("%v", errPb)
				}
			}
		case err := <-push.errCh:
			return res, errors.Trace(err)
		}
	}
}<|MERGE_RESOLUTION|>--- conflicted
+++ resolved
@@ -12,10 +12,7 @@
 	"github.com/pingcap/log"
 	"go.uber.org/zap"
 
-<<<<<<< HEAD
-=======
 	"github.com/pingcap/br/pkg/glue"
->>>>>>> 2f083c8e
 	"github.com/pingcap/br/pkg/rtree"
 )
 
@@ -42,11 +39,7 @@
 func (push *pushDown) pushBackup(
 	req backup.BackupRequest,
 	stores []*metapb.Store,
-<<<<<<< HEAD
-	updateCh chan<- struct{},
-=======
 	updateCh glue.Progress,
->>>>>>> 2f083c8e
 ) (rtree.RangeTree, error) {
 	// Push down backup tasks to all tikv instances.
 	res := rtree.NewRangeTree()
