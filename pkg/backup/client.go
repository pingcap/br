--- conflicted
+++ resolved
@@ -688,11 +688,7 @@
 		}
 		// Backup should not meet error other than KeyLocked.
 		log.Error("unexpect kv error", zap.Reflect("KvError", v.KvError))
-<<<<<<< HEAD
-		return nil, backoffMs, errors.Annotatef(berrors.ErrKVUnknown, "%v", v)
-=======
-		return nil, backoffMs, errors.Errorf("storeID: %d onBackupResponse error %v", storeID, v)
->>>>>>> 5af97a1a
+		return nil, backoffMs, errors.Annotatef(berrors.ErrKVUnknown, "storeID: %d onBackupResponse error %v", storeID, v)
 
 	case *kvproto.Error_RegionError:
 		regionErr := v.RegionError
@@ -703,14 +699,8 @@
 			regionErr.ServerIsBusy != nil ||
 			regionErr.StaleCommand != nil ||
 			regionErr.StoreNotMatch != nil) {
-<<<<<<< HEAD
 			log.Error("unexpect region error", zap.Reflect("RegionError", regionErr))
-			return nil, backoffMs, errors.Annotatef(berrors.ErrKVUnknown, "%v", v)
-=======
-			log.Error("unexpect region error",
-				zap.Reflect("RegionError", regionErr))
-			return nil, backoffMs, errors.Errorf("storeID: %d onBackupResponse error %v", storeID, v)
->>>>>>> 5af97a1a
+			return nil, backoffMs, errors.Annotatef(berrors.ErrKVUnknown, "storeID: %d onBackupResponse error %v", storeID, v)
 		}
 		log.Warn("backup occur region error",
 			zap.Reflect("RegionError", regionErr),
@@ -719,24 +709,11 @@
 		backoffMs = 1000 /* 1s */
 		return nil, backoffMs, nil
 	case *kvproto.Error_ClusterIdError:
-<<<<<<< HEAD
-		log.Error("backup occur cluster ID error", zap.Reflect("error", v))
-		return nil, 0, errors.Annotatef(berrors.ErrKVClusterIDMismatch, "%v", resp.Error)
+		log.Error("backup occur cluster ID error", zap.Reflect("error", v), zap.Uint64("storeID", storeID))
+		return nil, 0, errors.Annotatef(berrors.ErrKVClusterIDMismatch, "%v on storeID: %d", resp.Error, storeID)
 	default:
-		log.Error("backup occur unknown error",
-			zap.String("error", resp.Error.GetMsg()))
-		return nil, 0, errors.Annotatef(berrors.ErrKVUnknown, "%v", resp.Error)
-=======
-		log.Error("backup occur cluster ID error",
-			zap.Reflect("error", v),
-			zap.Uint64("storeID", storeID))
-		return nil, 0, errors.Errorf("%v on storeID: %d", resp.Error, storeID)
-	default:
-		log.Error("backup occur unknown error",
-			zap.String("error", resp.Error.GetMsg()),
-			zap.Uint64("storeID", storeID))
-		return nil, 0, errors.Errorf("%v on storeID: %d", resp.Error, storeID)
->>>>>>> 5af97a1a
+		log.Error("backup occur unknown error", zap.String("error", resp.Error.GetMsg()), zap.Uint64("storeID", storeID))
+		return nil, 0, errors.Annotatef(berrors.ErrKVUnknown, "%v on storeID: %d", resp.Error, storeID)
 	}
 }
 
