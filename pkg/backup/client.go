--- conflicted
+++ resolved
@@ -24,11 +24,7 @@
 	"github.com/pingcap/tidb/util/ranger"
 	"go.uber.org/zap"
 
-<<<<<<< HEAD
-	"github.com/pingcap/br/pkg/meta"
 	"github.com/pingcap/br/pkg/storage"
-=======
->>>>>>> 13ec6771
 	"github.com/pingcap/br/pkg/utils"
 )
 
@@ -373,13 +369,8 @@
 	// Find and backup remaining ranges.
 	// TODO: test fine grained backup.
 	err = bc.fineGrainedBackup(
-<<<<<<< HEAD
-		startKey, endKey,
+		ctx, startKey, endKey,
 		backupTS, rateLimit, concurrency, results, updateCh)
-=======
-		ctx, startKey, endKey,
-		backupTS, path, rateLimit, concurrency, results, updateCh)
->>>>>>> 13ec6771
 	if err != nil {
 		return err
 	}
@@ -464,11 +455,7 @@
 				defer wg.Done()
 				for rg := range retry {
 					backoffMs, err :=
-<<<<<<< HEAD
-						bc.handleFineGrained(boFork, rg, backupTS, rateLimit, concurrency, respCh)
-=======
-						bc.handleFineGrained(ctx, boFork, rg, backupTS, path, rateLimit, concurrency, respCh)
->>>>>>> 13ec6771
+						bc.handleFineGrained(ctx, boFork, rg, backupTS, rateLimit, concurrency, respCh)
 					if err != nil {
 						errCh <- err
 						return
