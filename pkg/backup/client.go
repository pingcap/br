--- conflicted
+++ resolved
@@ -299,11 +299,7 @@
 	go func() {
 		for _, r := range ranges {
 			err := bc.backupRange(
-<<<<<<< HEAD
-				ctx, r.StartKey, r.EndKey, backupTS, rate, concurrency, updateCh, isRawKv, cf)
-=======
-				ctx, r.StartKey, r.EndKey, lastBackupTS, backupTS, rate, concurrency, updateCh)
->>>>>>> a9f72a1b
+				ctx, r.StartKey, r.EndKey, lastBackupTS, backupTS, rate, concurrency, updateCh, isRawKv, cf)
 			if err != nil {
 				errCh <- err
 				return
@@ -413,7 +409,6 @@
 
 	bc.backupMeta.StartVersion = lastBackupTS
 	bc.backupMeta.EndVersion = backupTS
-<<<<<<< HEAD
 	bc.backupMeta.IsRawKv = isRawKv
 	if bc.backupMeta.IsRawKv {
 		bc.backupMeta.RawRanges = append(bc.backupMeta.RawRanges,
@@ -427,11 +422,6 @@
 			zap.Reflect("StartVersion", backupTS),
 			zap.Reflect("EndVersion", backupTS))
 	}
-=======
-	log.Info("backup time range",
-		zap.Reflect("StartVersion", lastBackupTS),
-		zap.Reflect("EndVersion", backupTS))
->>>>>>> a9f72a1b
 
 	results.tree.Ascend(func(i btree.Item) bool {
 		r := i.(*Range)
