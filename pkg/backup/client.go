--- conflicted
+++ resolved
@@ -32,10 +32,7 @@
 	"go.uber.org/zap"
 
 	"github.com/pingcap/br/pkg/conn"
-<<<<<<< HEAD
-=======
 	"github.com/pingcap/br/pkg/glue"
->>>>>>> 2f083c8e
 	"github.com/pingcap/br/pkg/rtree"
 	"github.com/pingcap/br/pkg/storage"
 	"github.com/pingcap/br/pkg/summary"
@@ -313,11 +310,7 @@
 	ctx context.Context,
 	ranges []rtree.Range,
 	req kvproto.BackupRequest,
-<<<<<<< HEAD
-	updateCh chan<- struct{},
-=======
 	updateCh glue.Progress,
->>>>>>> 2f083c8e
 ) error {
 	start := time.Now()
 	defer func() {
@@ -382,11 +375,7 @@
 	ctx context.Context,
 	startKey, endKey []byte,
 	req kvproto.BackupRequest,
-<<<<<<< HEAD
-	updateCh chan<- struct{},
-=======
 	updateCh glue.Progress,
->>>>>>> 2f083c8e
 ) (err error) {
 	start := time.Now()
 	defer func() {
@@ -498,11 +487,7 @@
 	rateLimit uint64,
 	concurrency uint32,
 	rangeTree rtree.RangeTree,
-<<<<<<< HEAD
-	updateCh chan<- struct{},
-=======
 	updateCh glue.Progress,
->>>>>>> 2f083c8e
 ) error {
 	bo := tikv.NewBackoffer(ctx, backupFineGrainedMaxBackoff)
 	for {
