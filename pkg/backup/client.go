// Copyright 2020 PingCAP, Inc. Licensed under Apache-2.0.

package backup

import (
	"context"
	"encoding/hex"
	"encoding/json"
	"io"
	"sync"
	"time"

	"github.com/gogo/protobuf/proto"
	"github.com/google/btree"
	"github.com/pingcap/errors"
	kvproto "github.com/pingcap/kvproto/pkg/backup"
	"github.com/pingcap/kvproto/pkg/metapb"
	"github.com/pingcap/log"
	"github.com/pingcap/parser/model"
	pd "github.com/pingcap/pd/v4/client"
	filter "github.com/pingcap/tidb-tools/pkg/table-filter"
	"github.com/pingcap/tidb/distsql"
	"github.com/pingcap/tidb/domain"
	"github.com/pingcap/tidb/kv"
	"github.com/pingcap/tidb/meta"
	"github.com/pingcap/tidb/meta/autoid"
	"github.com/pingcap/tidb/store/tikv"
	"github.com/pingcap/tidb/store/tikv/oracle"
	"github.com/pingcap/tidb/util"
	"github.com/pingcap/tidb/util/codec"
	"github.com/pingcap/tidb/util/ranger"
	"go.uber.org/zap"
	"golang.org/x/sync/errgroup"

	"github.com/pingcap/br/pkg/conn"
	"github.com/pingcap/br/pkg/glue"
	"github.com/pingcap/br/pkg/rtree"
	"github.com/pingcap/br/pkg/storage"
	"github.com/pingcap/br/pkg/summary"
	"github.com/pingcap/br/pkg/utils"
)

// ClientMgr manages connections needed by backup.
type ClientMgr interface {
	GetBackupClient(ctx context.Context, storeID uint64) (kvproto.BackupClient, error)
	GetPDClient() pd.Client
	GetTiKV() tikv.Storage
	GetLockResolver() *tikv.LockResolver
	Close()
}

// Checksum is the checksum of some backup files calculated by CollectChecksums.
type Checksum struct {
	Crc64Xor   uint64
	TotalKvs   uint64
	TotalBytes uint64
}

// Maximum total sleep time(in ms) for kv/cop commands.
const (
	backupFineGrainedMaxBackoff = 80000
)

// Client is a client instructs TiKV how to do a backup.
type Client struct {
	mgr       ClientMgr
	clusterID uint64

	storage storage.ExternalStorage
	backend *kvproto.StorageBackend

	gcTTL int64
}

// NewBackupClient returns a new backup client.
func NewBackupClient(ctx context.Context, mgr ClientMgr) (*Client, error) {
	log.Info("new backup client")
	pdClient := mgr.GetPDClient()
	clusterID := pdClient.GetClusterID(ctx)
	return &Client{
		clusterID: clusterID,
		mgr:       mgr,
	}, nil
}

// GetTS returns the latest timestamp.
func (bc *Client) GetTS(ctx context.Context, duration time.Duration, ts uint64) (uint64, error) {
	var (
		backupTS uint64
		err      error
	)
	if ts > 0 {
		backupTS = ts
	} else {
		p, l, err := bc.mgr.GetPDClient().GetTS(ctx)
		if err != nil {
			return 0, errors.Trace(err)
		}
		backupTS = oracle.ComposeTS(p, l)

		switch {
		case duration < 0:
			return 0, errors.New("negative timeago is not allowed")
		case duration > 0:
			log.Info("backup time ago", zap.Duration("timeago", duration))

			backupTime := oracle.GetTimeFromTS(backupTS)
			backupAgo := backupTime.Add(-duration)
			if backupTS < oracle.ComposeTS(oracle.GetPhysical(backupAgo), l) {
				return 0, errors.New("backup ts overflow please choose a smaller timeago")
			}
			backupTS = oracle.ComposeTS(oracle.GetPhysical(backupAgo), l)
		}
	}

	// check backup time do not exceed GCSafePoint
	err = CheckGCSafePoint(ctx, bc.mgr.GetPDClient(), backupTS)
	if err != nil {
		return 0, errors.Trace(err)
	}
	log.Info("backup encode timestamp", zap.Uint64("BackupTS", backupTS))
	return backupTS, nil
}

// SetLockFile set write lock file.
func (bc *Client) SetLockFile(ctx context.Context) error {
	return bc.storage.Write(ctx, utils.LockFile,
		[]byte("DO NOT DELETE\n"+
			"This file exists to remind other backup jobs won't use this path"))
}

// SetGCTTL set gcTTL for client.
func (bc *Client) SetGCTTL(ttl int64) {
	bc.gcTTL = ttl
}

// GetGCTTL get gcTTL for this backup.
func (bc *Client) GetGCTTL() int64 {
	return bc.gcTTL
}

// SetStorage set ExternalStorage for client.
func (bc *Client) SetStorage(ctx context.Context, backend *kvproto.StorageBackend, sendCreds bool) error {
	var err error
	bc.storage, err = storage.Create(ctx, backend, sendCreds)
	if err != nil {
		return err
	}
	// backupmeta already exists
	exist, err := bc.storage.FileExists(ctx, utils.MetaFile)
	if err != nil {
		return errors.Annotatef(err, "error occurred when checking %s file", utils.MetaFile)
	}
	if exist {
		return errors.New("backup meta exists, may be some backup files in the path already")
	}
	exist, err = bc.storage.FileExists(ctx, utils.LockFile)
	if err != nil {
		return errors.Annotatef(err, "error occurred when checking %s file", utils.LockFile)
	}
	if exist {
		return errors.New("backup lock exists, may be some backup files in the path already")
	}
	bc.backend = backend
	return nil
}

// BuildBackupMeta constructs the backup meta file from its components.
func BuildBackupMeta(
	req *kvproto.BackupRequest,
	files []*kvproto.File,
	rawRanges []*kvproto.RawRange,
	ddlJobs []*model.Job,
) (backupMeta kvproto.BackupMeta, err error) {
	backupMeta.StartVersion = req.StartVersion
	backupMeta.EndVersion = req.EndVersion
	backupMeta.IsRawKv = req.IsRawKv
	backupMeta.RawRanges = rawRanges
	backupMeta.Files = files
	backupMeta.Ddls, err = json.Marshal(ddlJobs)
	if err != nil {
		err = errors.Trace(err)
		return
	}
	return
}

// SaveBackupMeta saves the current backup meta at the given path.
func (bc *Client) SaveBackupMeta(ctx context.Context, backupMeta *kvproto.BackupMeta) error {
	backupMetaData, err := proto.Marshal(backupMeta)
	if err != nil {
		return errors.Trace(err)
	}
	log.Debug("backup meta", zap.Reflect("meta", backupMeta))
	backendURL := storage.FormatBackendURL(bc.backend)
	log.Info("save backup meta", zap.Stringer("path", &backendURL), zap.Int("size", len(backupMetaData)))
	return bc.storage.Write(ctx, utils.MetaFile, backupMetaData)
}

// BuildTableRanges returns the key ranges encompassing the entire table,
// and its partitions if exists.
func BuildTableRanges(tbl *model.TableInfo) ([]kv.KeyRange, error) {
	pis := tbl.GetPartitionInfo()
	if pis == nil {
		// Short path, no partition.
		return appendRanges(tbl, tbl.ID)
	}

	ranges := make([]kv.KeyRange, 0, len(pis.Definitions)*(len(tbl.Indices)+1)+1)
	for _, def := range pis.Definitions {
		rgs, err := appendRanges(tbl, def.ID)
		if err != nil {
			return nil, err
		}
		ranges = append(ranges, rgs...)
	}
	return ranges, nil
}

func appendRanges(tbl *model.TableInfo, tblID int64) ([]kv.KeyRange, error) {
	ranges := ranger.FullIntRange(false)
	kvRanges := distsql.TableRangesToKVRanges(tblID, ranges, nil)
	for _, index := range tbl.Indices {
		if index.State != model.StatePublic {
			continue
		}
		ranges = ranger.FullRange()
		idxRanges, err := distsql.IndexRangesToKVRanges(nil, tblID, index.ID, ranges, nil)
		if err != nil {
			return nil, errors.Trace(err)
		}
		kvRanges = append(kvRanges, idxRanges...)
	}
	return kvRanges, nil
}

// BuildBackupRangeAndSchema gets the range and schema of tables.
func BuildBackupRangeAndSchema(
	dom *domain.Domain,
	storage kv.Storage,
	tableFilter filter.Filter,
	backupTS uint64,
) ([]rtree.Range, *Schemas, error) {
	info, err := dom.GetSnapshotInfoSchema(backupTS)
	if err != nil {
		return nil, nil, errors.Trace(err)
	}

	ranges := make([]rtree.Range, 0)
	backupSchemas := newBackupSchemas()
	for _, dbInfo := range info.AllSchemas() {
		// skip system databases
		if util.IsMemOrSysDB(dbInfo.Name.L) {
			continue
		}

		var dbData []byte
		idAlloc := autoid.NewAllocator(storage, dbInfo.ID, false, autoid.RowIDAllocType)
		seqAlloc := autoid.NewAllocator(storage, dbInfo.ID, false, autoid.SequenceType)
		randAlloc := autoid.NewAllocator(storage, dbInfo.ID, false, autoid.AutoRandomType)

		for _, tableInfo := range dbInfo.Tables {
			if !tableFilter.MatchTable(dbInfo.Name.O, tableInfo.Name.O) {
				// Skip tables other than the given table.
				continue
			}
			var globalAutoID int64
			switch {
			case tableInfo.IsSequence():
				globalAutoID, err = seqAlloc.NextGlobalAutoID(tableInfo.ID)
			case tableInfo.IsView():
				// no auto ID for views.
			default:
				globalAutoID, err = idAlloc.NextGlobalAutoID(tableInfo.ID)
			}
			if err != nil {
				return nil, nil, errors.Trace(err)
			}
			tableInfo.AutoIncID = globalAutoID

			if tableInfo.PKIsHandle && tableInfo.ContainsAutoRandomBits() {
				// this table has auto_random id, we need backup and rebase in restoration
				var globalAutoRandID int64
				globalAutoRandID, err = randAlloc.NextGlobalAutoID(tableInfo.ID)
				if err != nil {
					return nil, nil, errors.Trace(err)
				}
				tableInfo.AutoRandID = globalAutoRandID
				log.Info("change table AutoRandID",
					zap.Stringer("db", dbInfo.Name),
					zap.Stringer("table", tableInfo.Name),
					zap.Int64("AutoRandID", globalAutoRandID))
			}
			log.Info("change table AutoIncID",
				zap.Stringer("db", dbInfo.Name),
				zap.Stringer("table", tableInfo.Name),
				zap.Int64("AutoIncID", globalAutoID))

			// remove all non-public indices
			n := 0
			for _, index := range tableInfo.Indices {
				if index.State == model.StatePublic {
					tableInfo.Indices[n] = index
					n++
				}
			}
			tableInfo.Indices = tableInfo.Indices[:n]

			if dbData == nil {
				dbData, err = json.Marshal(dbInfo)
				if err != nil {
					return nil, nil, errors.Trace(err)
				}
			}
			tableData, err := json.Marshal(tableInfo)
			if err != nil {
				return nil, nil, errors.Trace(err)
			}

			schema := kvproto.Schema{
				Db:    dbData,
				Table: tableData,
			}
			backupSchemas.pushPending(schema, dbInfo.Name.L, tableInfo.Name.L)

			tableRanges, err := BuildTableRanges(tableInfo)
			if err != nil {
				return nil, nil, err
			}
			for _, r := range tableRanges {
				ranges = append(ranges, rtree.Range{
					StartKey: r.StartKey,
					EndKey:   r.EndKey,
				})
			}
		}
	}

	if backupSchemas.Len() == 0 {
		log.Info("nothing to backup")
		return nil, nil, nil
	}
	return ranges, backupSchemas, nil
}

// GetBackupDDLJobs returns the ddl jobs are done in (lastBackupTS, backupTS].
func GetBackupDDLJobs(dom *domain.Domain, lastBackupTS, backupTS uint64) ([]*model.Job, error) {
	snapMeta, err := dom.GetSnapshotMeta(backupTS)
	if err != nil {
		return nil, errors.Trace(err)
	}
	lastSnapMeta, err := dom.GetSnapshotMeta(lastBackupTS)
	if err != nil {
		return nil, errors.Trace(err)
	}
	lastSchemaVersion, err := lastSnapMeta.GetSchemaVersion()
	if err != nil {
		return nil, errors.Trace(err)
	}
	allJobs := make([]*model.Job, 0)
	defaultJobs, err := snapMeta.GetAllDDLJobsInQueue(meta.DefaultJobListKey)
	if err != nil {
		return nil, errors.Trace(err)
	}
	log.Debug("get default jobs", zap.Int("jobs", len(defaultJobs)))
	allJobs = append(allJobs, defaultJobs...)
	addIndexJobs, err := snapMeta.GetAllDDLJobsInQueue(meta.AddIndexJobListKey)
	if err != nil {
		return nil, errors.Trace(err)
	}
	log.Debug("get add index jobs", zap.Int("jobs", len(addIndexJobs)))
	allJobs = append(allJobs, addIndexJobs...)
	historyJobs, err := snapMeta.GetAllHistoryDDLJobs()
	if err != nil {
		return nil, errors.Trace(err)
	}
	log.Debug("get history jobs", zap.Int("jobs", len(historyJobs)))
	allJobs = append(allJobs, historyJobs...)

	completedJobs := make([]*model.Job, 0)
	for _, job := range allJobs {
		if (job.State == model.JobStateDone || job.State == model.JobStateSynced) &&
			(job.BinlogInfo != nil && job.BinlogInfo.SchemaVersion > lastSchemaVersion) {
			completedJobs = append(completedJobs, job)
		}
	}
	log.Debug("get completed jobs", zap.Int("jobs", len(completedJobs)))
	return completedJobs, nil
}

// BackupRanges make a backup of the given key ranges.
func (bc *Client) BackupRanges(
	ctx context.Context,
	ranges []rtree.Range,
	req kvproto.BackupRequest,
	concurrency uint,
	updateCh glue.Progress,
) ([]*kvproto.File, error) {
	errCh := make(chan error)
	ctx, cancel := context.WithCancel(ctx)
	defer cancel()

	// we collect all files in a single goroutine to avoid thread safety issues.
	filesCh := make(chan []*kvproto.File, concurrency)
	allFiles := make([]*kvproto.File, 0, len(ranges))
	allFilesCollected := make(chan struct{}, 1)
	go func() {
		init := time.Now()
		lastBackupStart, currentBackupStart := init, init
		for files := range filesCh {
			lastBackupStart, currentBackupStart = currentBackupStart, time.Now()
			allFiles = append(allFiles, files...)
			summary.CollectSuccessUnit("backup ranges", 1, currentBackupStart.Sub(lastBackupStart))
		}
<<<<<<< HEAD
		_ = lastBackupStart
		log.Info("Backup Ranges", zap.Duration("take", currentBackupStart.Sub(init)))
=======
		log.Info("Backup Ranges", zap.Duration("take", cur.Sub(init)))
		allFilesCollected <- struct{}{}
>>>>>>> de452e1a
	}()

	go func() {
		defer close(filesCh)
		workerPool := utils.NewWorkerPool(concurrency, "Ranges")
		eg, ectx := errgroup.WithContext(ctx)
		for _, r := range ranges {
			sk, ek := r.StartKey, r.EndKey
			workerPool.ApplyOnErrorGroup(eg, func() error {
				files, err := bc.BackupRange(ectx, sk, ek, req, updateCh)
				if err == nil {
					filesCh <- files
				}
				return err
			})
		}
		if err := eg.Wait(); err != nil {
			errCh <- err
			return
		}
		close(errCh)
	}()

	// Check GC safepoint every 5s.
	t := time.NewTicker(time.Second * 5)
	defer t.Stop()

	for err := range errCh {
		if err != nil {
			return nil, err
		}
	}

	select {
	case <-allFilesCollected:
		return allFiles, nil
	case <-ctx.Done():
		return nil, errors.Trace(ctx.Err())
	}
}

// BackupRange make a backup of the given key range.
// Returns an array of files backed up.
func (bc *Client) BackupRange(
	ctx context.Context,
	startKey, endKey []byte,
	req kvproto.BackupRequest,
	updateCh glue.Progress,
) (files []*kvproto.File, err error) {
	start := time.Now()
	defer func() {
		elapsed := time.Since(start)
		log.Info("backup range finished", zap.Duration("take", elapsed))
		key := "range start:" + hex.EncodeToString(startKey) + " end:" + hex.EncodeToString(endKey)
		if err != nil {
			summary.CollectFailureUnit(key, err)
		}
	}()
	log.Info("backup started",
		zap.Stringer("StartKey", utils.WrapKey(startKey)),
		zap.Stringer("EndKey", utils.WrapKey(endKey)),
		zap.Uint64("RateLimit", req.RateLimit),
		zap.Uint32("Concurrency", req.Concurrency))
	ctx, cancel := context.WithCancel(ctx)
	defer cancel()

	var allStores []*metapb.Store
	allStores, err = conn.GetAllTiKVStores(ctx, bc.mgr.GetPDClient(), conn.SkipTiFlash)
	if err != nil {
		return nil, errors.Trace(err)
	}

	req.ClusterId = bc.clusterID
	req.StartKey = startKey
	req.EndKey = endKey
	req.StorageBackend = bc.backend

	push := newPushDown(ctx, bc.mgr, len(allStores))

	var results rtree.RangeTree
	results, err = push.pushBackup(req, allStores, updateCh)
	if err != nil {
		return nil, err
	}
	log.Info("finish backup push down", zap.Int("Ok", results.Len()))

	// Find and backup remaining ranges.
	// TODO: test fine grained backup.
	err = bc.fineGrainedBackup(
		ctx, startKey, endKey, req.StartVersion, req.EndVersion, req.CompressionType,
		req.RateLimit, req.Concurrency, results, updateCh)
	if err != nil {
		return nil, err
	}

	if req.IsRawKv {
		log.Info("backup raw ranges",
			zap.Stringer("startKey", utils.WrapKey(startKey)),
			zap.Stringer("endKey", utils.WrapKey(endKey)),
			zap.String("cf", req.Cf))
	} else {
		log.Info("backup time range",
			zap.Reflect("StartVersion", req.StartVersion),
			zap.Reflect("EndVersion", req.EndVersion))
	}

	results.Ascend(func(i btree.Item) bool {
		r := i.(*rtree.Range)
		files = append(files, r.Files...)
		return true
	})

	// Check if there are duplicated files.
	checkDupFiles(&results)
	collectFileInfo(files)

	return files, nil
}

func (bc *Client) findRegionLeader(
	ctx context.Context,
	key []byte) (*metapb.Peer, error) {
	// Keys are saved in encoded format in TiKV, so the key must be encoded
	// in order to find the correct region.
	key = codec.EncodeBytes([]byte{}, key)
	for i := 0; i < 5; i++ {
		// better backoff.
		region, err := bc.mgr.GetPDClient().GetRegion(ctx, key)
		if err != nil {
			log.Error("find leader failed", zap.Error(err))
			time.Sleep(time.Millisecond * time.Duration(100*i))
			continue
		}
		if region.Leader != nil {
			log.Info("find leader",
				zap.Reflect("Leader", region.Leader), zap.Stringer("Key", utils.WrapKey(key)))
			return region.Leader, nil
		}
		log.Warn("no region found", zap.Stringer("Key", utils.WrapKey(key)))
		time.Sleep(time.Millisecond * time.Duration(100*i))
		continue
	}
	return nil, errors.Errorf("can not find leader for key %v", key)
}

func (bc *Client) fineGrainedBackup(
	ctx context.Context,
	startKey, endKey []byte,
	lastBackupTS uint64,
	backupTS uint64,
	compressType kvproto.CompressionType,
	rateLimit uint64,
	concurrency uint32,
	rangeTree rtree.RangeTree,
	updateCh glue.Progress,
) error {
	bo := tikv.NewBackoffer(ctx, backupFineGrainedMaxBackoff)
	for {
		// Step1, check whether there is any incomplete range
		incomplete := rangeTree.GetIncompleteRange(startKey, endKey)
		if len(incomplete) == 0 {
			return nil
		}
		log.Info("start fine grained backup", zap.Int("incomplete", len(incomplete)))
		// Step2, retry backup on incomplete range
		respCh := make(chan *kvproto.BackupResponse, 4)
		errCh := make(chan error, 4)
		retry := make(chan rtree.Range, 4)

		max := &struct {
			ms int
			mu sync.Mutex
		}{}
		wg := new(sync.WaitGroup)
		for i := 0; i < 4; i++ {
			wg.Add(1)
			fork, _ := bo.Fork()
			go func(boFork *tikv.Backoffer) {
				defer wg.Done()
				for rg := range retry {
					backoffMs, err :=
						bc.handleFineGrained(ctx, boFork, rg, lastBackupTS, backupTS, compressType, rateLimit, concurrency, respCh)
					if err != nil {
						errCh <- err
						return
					}
					if backoffMs != 0 {
						max.mu.Lock()
						if max.ms < backoffMs {
							max.ms = backoffMs
						}
						max.mu.Unlock()
					}
				}
			}(fork)
		}

		// Dispatch rangs and wait
		go func() {
			for _, rg := range incomplete {
				retry <- rg
			}
			close(retry)
			wg.Wait()
			close(respCh)
		}()

	selectLoop:
		for {
			select {
			case err := <-errCh:
				// TODO: should we handle err here?
				return err
			case resp, ok := <-respCh:
				if !ok {
					// Finished.
					break selectLoop
				}
				if resp.Error != nil {
					log.Fatal("unexpected backup error",
						zap.Reflect("error", resp.Error))
				}
				log.Info("put fine grained range",
					zap.Stringer("StartKey", utils.WrapKey(resp.StartKey)),
					zap.Stringer("EndKey", utils.WrapKey(resp.EndKey)),
				)
				rangeTree.Put(resp.StartKey, resp.EndKey, resp.Files)

				// Update progress
				updateCh.Inc()
			}
		}

		// Step3. Backoff if needed, then repeat.
		max.mu.Lock()
		ms := max.ms
		max.mu.Unlock()
		if ms != 0 {
			log.Info("handle fine grained", zap.Int("backoffMs", ms))
			err := bo.BackoffWithMaxSleep(2, /* magic boTxnLockFast */
				ms, errors.New("TODO: attach error"))
			if err != nil {
				return errors.Trace(err)
			}
		}
	}
}

func onBackupResponse(
	bo *tikv.Backoffer,
	backupTS uint64,
	lockResolver *tikv.LockResolver,
	resp *kvproto.BackupResponse,
) (*kvproto.BackupResponse, int, error) {
	log.Debug("onBackupResponse", zap.Reflect("resp", resp))
	if resp.Error == nil {
		return resp, 0, nil
	}
	backoffMs := 0
	switch v := resp.Error.Detail.(type) {
	case *kvproto.Error_KvError:
		if lockErr := v.KvError.Locked; lockErr != nil {
			// Try to resolve lock.
			log.Warn("backup occur kv error", zap.Reflect("error", v))
			msBeforeExpired, _, err1 := lockResolver.ResolveLocks(
				bo, backupTS, []*tikv.Lock{tikv.NewLock(lockErr)})
			if err1 != nil {
				return nil, 0, errors.Trace(err1)
			}
			if msBeforeExpired > 0 {
				backoffMs = int(msBeforeExpired)
			}
			return nil, backoffMs, nil
		}
		// Backup should not meet error other than KeyLocked.
		log.Error("unexpect kv error", zap.Reflect("KvError", v.KvError))
		return nil, backoffMs, errors.Errorf("onBackupResponse error %v", v)

	case *kvproto.Error_RegionError:
		regionErr := v.RegionError
		// Ignore following errors.
		if !(regionErr.EpochNotMatch != nil ||
			regionErr.NotLeader != nil ||
			regionErr.RegionNotFound != nil ||
			regionErr.ServerIsBusy != nil ||
			regionErr.StaleCommand != nil ||
			regionErr.StoreNotMatch != nil) {
			log.Error("unexpect region error",
				zap.Reflect("RegionError", regionErr))
			return nil, backoffMs, errors.Errorf("onBackupResponse error %v", v)
		}
		log.Warn("backup occur region error",
			zap.Reflect("RegionError", regionErr))
		// TODO: a better backoff.
		backoffMs = 1000 /* 1s */
		return nil, backoffMs, nil
	case *kvproto.Error_ClusterIdError:
		log.Error("backup occur cluster ID error",
			zap.Reflect("error", v))
		err := errors.Errorf("%v", resp.Error)
		return nil, 0, err
	default:
		log.Error("backup occur unknown error",
			zap.String("error", resp.Error.GetMsg()))
		err := errors.Errorf("%v", resp.Error)
		return nil, 0, err
	}
}

func (bc *Client) handleFineGrained(
	ctx context.Context,
	bo *tikv.Backoffer,
	rg rtree.Range,
	lastBackupTS uint64,
	backupTS uint64,
	compressType kvproto.CompressionType,
	rateLimit uint64,
	concurrency uint32,
	respCh chan<- *kvproto.BackupResponse,
) (int, error) {
	leader, pderr := bc.findRegionLeader(ctx, rg.StartKey)
	if pderr != nil {
		return 0, pderr
	}
	storeID := leader.GetStoreId()
	max := 0

	req := kvproto.BackupRequest{
		ClusterId:       bc.clusterID,
		StartKey:        rg.StartKey, // TODO: the range may cross region.
		EndKey:          rg.EndKey,
		StartVersion:    lastBackupTS,
		EndVersion:      backupTS,
		StorageBackend:  bc.backend,
		RateLimit:       rateLimit,
		Concurrency:     concurrency,
		CompressionType: compressType,
	}
	lockResolver := bc.mgr.GetLockResolver()
	client, err := bc.mgr.GetBackupClient(ctx, storeID)
	if err != nil {
		log.Error("fail to connect store", zap.Uint64("StoreID", storeID))
		return 0, errors.Trace(err)
	}
	err = SendBackup(
		ctx, storeID, client, req,
		// Handle responses with the same backoffer.
		func(resp *kvproto.BackupResponse) error {
			response, backoffMs, err1 :=
				onBackupResponse(bo, backupTS, lockResolver, resp)
			if err1 != nil {
				return err1
			}
			if max < backoffMs {
				max = backoffMs
			}
			if response != nil {
				respCh <- response
			}
			return nil
		})
	if err != nil {
		return 0, err
	}
	return max, nil
}

// SendBackup send backup request to the given store.
// Stop receiving response if respFn returns error.
func SendBackup(
	ctx context.Context,
	storeID uint64,
	client kvproto.BackupClient,
	req kvproto.BackupRequest,
	respFn func(*kvproto.BackupResponse) error,
) error {
	log.Info("try backup",
		zap.Stringer("StartKey", utils.WrapKey(req.StartKey)),
		zap.Stringer("EndKey", utils.WrapKey(req.EndKey)),
		zap.Uint64("storeID", storeID),
	)
	ctx, cancel := context.WithCancel(ctx)
	defer cancel()
	bcli, err := client.Backup(ctx, &req)
	if err != nil {
		log.Error("fail to backup", zap.Uint64("StoreID", storeID))
		return err
	}
	for {
		resp, err := bcli.Recv()
		if err != nil {
			if err == io.EOF {
				log.Info("backup streaming finish",
					zap.Uint64("StoreID", storeID))
				break
			}
			return errors.Trace(err)
		}
		// TODO: handle errors in the resp.
		log.Info("range backuped",
			zap.Stringer("StartKey", utils.WrapKey(resp.GetStartKey())),
			zap.Stringer("EndKey", utils.WrapKey(resp.GetEndKey())))
		err = respFn(resp)
		if err != nil {
			return err
		}
	}
	return nil
}

// ChecksumMatches tests whether the "local" checksum matches the checksum from TiKV.
func ChecksumMatches(backupMeta *kvproto.BackupMeta, local []Checksum) (bool, error) {
	if len(local) != len(backupMeta.Schemas) {
		return false, nil
	}

	for i, schema := range backupMeta.Schemas {
		localChecksum := local[i]
		dbInfo := &model.DBInfo{}
		err := json.Unmarshal(schema.Db, dbInfo)
		if err != nil {
			log.Error("failed in fast checksum, and cannot parse db info.")
			return false, err
		}
		tblInfo := &model.TableInfo{}
		err = json.Unmarshal(schema.Table, tblInfo)
		if err != nil {
			log.Error("failed in fast checksum, and cannot parse table info.")
			return false, err
		}
		if localChecksum.Crc64Xor != schema.Crc64Xor ||
			localChecksum.TotalBytes != schema.TotalBytes ||
			localChecksum.TotalKvs != schema.TotalKvs {
			log.Error("failed in fast checksum",
				zap.Stringer("db", dbInfo.Name),
				zap.Stringer("table", tblInfo.Name),
				zap.Uint64("origin tidb crc64", schema.Crc64Xor),
				zap.Uint64("calculated crc64", localChecksum.Crc64Xor),
				zap.Uint64("origin tidb total kvs", schema.TotalKvs),
				zap.Uint64("calculated total kvs", localChecksum.TotalKvs),
				zap.Uint64("origin tidb total bytes", schema.TotalBytes),
				zap.Uint64("calculated total bytes", localChecksum.TotalBytes),
			)
			return false, nil
		}
		log.Info("fast checksum success",
			zap.String("database", dbInfo.Name.L),
			zap.String("table", tblInfo.Name.L))
	}
	return true, nil
}

// collectFileInfo collects ungrouped file summary information, like kv count and size.
func collectFileInfo(files []*kvproto.File) {
	for _, file := range files {
		summary.CollectSuccessUnit(summary.TotalKV, 1, file.TotalKvs)
		summary.CollectSuccessUnit(summary.TotalBytes, 1, file.TotalBytes)
	}
}

// CollectChecksums check data integrity by xor all(sst_checksum) per table
// it returns the checksum of all local files.
func CollectChecksums(backupMeta *kvproto.BackupMeta) ([]Checksum, error) {
	start := time.Now()
	defer func() {
		elapsed := time.Since(start)
		summary.CollectDuration("backup fast checksum", elapsed)
	}()

	dbs, err := utils.LoadBackupTables(backupMeta)
	if err != nil {
		return nil, err
	}

	checksums := make([]Checksum, 0, len(backupMeta.Schemas))
	for _, schema := range backupMeta.Schemas {
		dbInfo := &model.DBInfo{}
		err = json.Unmarshal(schema.Db, dbInfo)
		if err != nil {
			return nil, err
		}
		tblInfo := &model.TableInfo{}
		err = json.Unmarshal(schema.Table, tblInfo)
		if err != nil {
			return nil, err
		}
		tbl := dbs[dbInfo.Name.String()].GetTable(tblInfo.Name.String())

		checksum := uint64(0)
		totalKvs := uint64(0)
		totalBytes := uint64(0)
		for _, file := range tbl.Files {
			checksum ^= file.Crc64Xor
			totalKvs += file.TotalKvs
			totalBytes += file.TotalBytes
		}

		summary.CollectSuccessUnit(summary.TotalKV, 1, totalKvs)
		summary.CollectSuccessUnit(summary.TotalBytes, 1, totalBytes)
		log.Info("fast checksum calculated", zap.Stringer("db", dbInfo.Name), zap.Stringer("table", tblInfo.Name))
		localChecksum := Checksum{
			Crc64Xor:   checksum,
			TotalKvs:   totalKvs,
			TotalBytes: totalBytes,
		}
		checksums = append(checksums, localChecksum)
	}

	return checksums, nil
}

// FilterSchema filter in-place schemas that doesn't have backup files
// this is useful during incremental backup, no files in backup means no files to restore
// so we can skip some DDL in restore to speed up restoration.
func FilterSchema(backupMeta *kvproto.BackupMeta) error {
	dbs, err := utils.LoadBackupTables(backupMeta)
	if err != nil {
		return err
	}
	schemas := make([]*kvproto.Schema, 0, len(backupMeta.Schemas))
	for _, schema := range backupMeta.Schemas {
		dbInfo := &model.DBInfo{}
		err := json.Unmarshal(schema.Db, dbInfo)
		if err != nil {
			return err
		}
		tblInfo := &model.TableInfo{}
		err = json.Unmarshal(schema.Table, tblInfo)
		if err != nil {
			return err
		}
		tbl := dbs[dbInfo.Name.String()].GetTable(tblInfo.Name.String())
		if len(tbl.Files) > 0 {
			schemas = append(schemas, schema)
		}
	}
	backupMeta.Schemas = schemas
	return nil
}<|MERGE_RESOLUTION|>--- conflicted
+++ resolved
@@ -406,19 +406,15 @@
 	allFilesCollected := make(chan struct{}, 1)
 	go func() {
 		init := time.Now()
+		// nolint:ineffassign
 		lastBackupStart, currentBackupStart := init, init
 		for files := range filesCh {
 			lastBackupStart, currentBackupStart = currentBackupStart, time.Now()
 			allFiles = append(allFiles, files...)
 			summary.CollectSuccessUnit("backup ranges", 1, currentBackupStart.Sub(lastBackupStart))
 		}
-<<<<<<< HEAD
-		_ = lastBackupStart
 		log.Info("Backup Ranges", zap.Duration("take", currentBackupStart.Sub(init)))
-=======
-		log.Info("Backup Ranges", zap.Duration("take", cur.Sub(init)))
 		allFilesCollected <- struct{}{}
->>>>>>> de452e1a
 	}()
 
 	go func() {
