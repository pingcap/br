// Copyright 2020 PingCAP, Inc. Licensed under Apache-2.0.

package backup

import (
	"context"
	"encoding/hex"
	"fmt"
	"io"
	"os"
	"sync"
	"time"

	"github.com/pingcap/br/pkg/metautil"

	"github.com/google/btree"
	"github.com/opentracing/opentracing-go"
	"github.com/pingcap/errors"
	"github.com/pingcap/failpoint"
	backuppb "github.com/pingcap/kvproto/pkg/backup"
	"github.com/pingcap/kvproto/pkg/metapb"
	"github.com/pingcap/log"
	"github.com/pingcap/parser/model"
	filter "github.com/pingcap/tidb-tools/pkg/table-filter"
	"github.com/pingcap/tidb/distsql"
	"github.com/pingcap/tidb/kv"
	"github.com/pingcap/tidb/meta"
	"github.com/pingcap/tidb/meta/autoid"
	"github.com/pingcap/tidb/store/tikv"
	"github.com/pingcap/tidb/store/tikv/oracle"
	"github.com/pingcap/tidb/util"
	"github.com/pingcap/tidb/util/codec"
	"github.com/pingcap/tidb/util/ranger"
	pd "github.com/tikv/pd/client"
	"go.uber.org/zap"
	"golang.org/x/sync/errgroup"
	"google.golang.org/grpc/codes"
	"google.golang.org/grpc/status"

	"github.com/pingcap/br/pkg/conn"
	berrors "github.com/pingcap/br/pkg/errors"
	"github.com/pingcap/br/pkg/logutil"
	"github.com/pingcap/br/pkg/redact"
	"github.com/pingcap/br/pkg/rtree"
	"github.com/pingcap/br/pkg/storage"
	"github.com/pingcap/br/pkg/summary"
	"github.com/pingcap/br/pkg/utils"
)

// ClientMgr manages connections needed by backup.
type ClientMgr interface {
	GetBackupClient(ctx context.Context, storeID uint64) (backuppb.BackupClient, error)
	ResetBackupClient(ctx context.Context, storeID uint64) (backuppb.BackupClient, error)
	GetPDClient() pd.Client
	GetLockResolver() *tikv.LockResolver
	Close()
}

// Checksum is the checksum of some backup files calculated by CollectChecksums.
type Checksum struct {
	Crc64Xor   uint64
	TotalKvs   uint64
	TotalBytes uint64
}

// ProgressUnit represents the unit of progress.
type ProgressUnit string

// Maximum total sleep time(in ms) for kv/cop commands.
const (
	backupFineGrainedMaxBackoff = 80000
	backupRetryTimes            = 5
	// RangeUnit represents the progress updated counter when a range finished.
	RangeUnit ProgressUnit = "range"
	// RegionUnit represents the progress updated counter when a region finished.
	RegionUnit ProgressUnit = "region"
)

// Client is a client instructs TiKV how to do a backup.
type Client struct {
	mgr       ClientMgr
	clusterID uint64

	storage storage.ExternalStorage
	backend *backuppb.StorageBackend

	gcTTL int64
}

// NewBackupClient returns a new backup client.
func NewBackupClient(ctx context.Context, mgr ClientMgr) (*Client, error) {
	log.Info("new backup client")
	pdClient := mgr.GetPDClient()
	clusterID := pdClient.GetClusterID(ctx)
	return &Client{
		clusterID: clusterID,
		mgr:       mgr,
	}, nil
}

// GetTS returns the latest timestamp.
func (bc *Client) GetTS(ctx context.Context, duration time.Duration, ts uint64) (uint64, error) {
	var (
		backupTS uint64
		err      error
	)
	if ts > 0 {
		backupTS = ts
	} else {
		p, l, err := bc.mgr.GetPDClient().GetTS(ctx)
		if err != nil {
			return 0, errors.Trace(err)
		}
		backupTS = oracle.ComposeTS(p, l)

		switch {
		case duration < 0:
			return 0, errors.Annotate(berrors.ErrInvalidArgument, "negative timeago is not allowed")
		case duration > 0:
			log.Info("backup time ago", zap.Duration("timeago", duration))

			backupTime := oracle.GetTimeFromTS(backupTS)
			backupAgo := backupTime.Add(-duration)
			if backupTS < oracle.ComposeTS(oracle.GetPhysical(backupAgo), l) {
				return 0, errors.Annotate(berrors.ErrInvalidArgument, "backup ts overflow please choose a smaller timeago")
			}
			backupTS = oracle.ComposeTS(oracle.GetPhysical(backupAgo), l)
		}
	}

	// check backup time do not exceed GCSafePoint
	err = utils.CheckGCSafePoint(ctx, bc.mgr.GetPDClient(), backupTS)
	if err != nil {
		return 0, errors.Trace(err)
	}
	log.Info("backup encode timestamp", zap.Uint64("BackupTS", backupTS))
	return backupTS, nil
}

// SetLockFile set write lock file.
func (bc *Client) SetLockFile(ctx context.Context) error {
	return bc.storage.WriteFile(ctx, utils.LockFile,
		[]byte("DO NOT DELETE\n"+
			"This file exists to remind other backup jobs won't use this path"))
}

// SetGCTTL set gcTTL for client.
func (bc *Client) SetGCTTL(ttl int64) {
	if ttl <= 0 {
		ttl = utils.DefaultBRGCSafePointTTL
	}
	bc.gcTTL = ttl
}

// GetGCTTL get gcTTL for this backup.
func (bc *Client) GetGCTTL() int64 {
	return bc.gcTTL
}

func (bc *Client) GetStorage() storage.ExternalStorage {
	return bc.storage
}

// SetStorage set ExternalStorage for client.
func (bc *Client) SetStorage(ctx context.Context, backend *backuppb.StorageBackend, opts *storage.ExternalStorageOptions) error {
	var err error
	bc.storage, err = storage.New(ctx, backend, opts)
	if err != nil {
		return errors.Trace(err)
	}
	// backupmeta already exists
	exist, err := bc.storage.FileExists(ctx, utils.MetaFile)
	if err != nil {
		return errors.Annotatef(err, "error occurred when checking %s file", utils.MetaFile)
	}
	if exist {
		return errors.Annotate(berrors.ErrInvalidArgument, "backup meta exists, may be some backup files in the path already")
	}
	exist, err = bc.storage.FileExists(ctx, utils.LockFile)
	if err != nil {
		return errors.Annotatef(err, "error occurred when checking %s file", utils.LockFile)
	}
	if exist {
		return errors.Annotate(berrors.ErrInvalidArgument, "backup lock exists, may be some backup files in the path already")
	}
	bc.backend = backend
	return nil
}

<<<<<<< HEAD
=======
// BuildBackupMeta constructs the backup meta file from its components.
func BuildBackupMeta(
	req *backuppb.BackupRequest,
	files []*backuppb.File,
	rawRanges []*backuppb.RawRange,
	ddlJobs []*model.Job,
	clusterVersion string,
	brVersion string,
) (backupMeta backuppb.BackupMeta, err error) {
	backupMeta.StartVersion = req.StartVersion
	backupMeta.EndVersion = req.EndVersion
	backupMeta.IsRawKv = req.IsRawKv
	backupMeta.RawRanges = rawRanges
	backupMeta.Files = files
	backupMeta.ClusterId = req.ClusterId
	backupMeta.ClusterVersion = clusterVersion
	backupMeta.BrVersion = brVersion
	backupMeta.Ddls, err = json.Marshal(ddlJobs)
	if err != nil {
		err = errors.Trace(err)
		return
	}
	return
}

// SaveBackupMeta saves the current backup meta at the given path.
func (bc *Client) SaveBackupMeta(ctx context.Context, backupMeta *backuppb.BackupMeta) error {
	if span := opentracing.SpanFromContext(ctx); span != nil && span.Tracer() != nil {
		span1 := span.Tracer().StartSpan("Client.SaveBackupMeta", opentracing.ChildOf(span.Context()))
		defer span1.Finish()
		ctx = opentracing.ContextWithSpan(ctx, span1)
	}

	backupMetaData, err := proto.Marshal(backupMeta)
	if err != nil {
		return errors.Trace(err)
	}
	log.Debug("backup meta", zap.Reflect("meta", backupMeta))
	backendURL := storage.FormatBackendURL(bc.backend)
	log.Info("save backup meta", zap.Stringer("path", &backendURL), zap.Int("size", len(backupMetaData)))
	failpoint.Inject("s3-outage-during-writing-file", func(v failpoint.Value) {
		log.Info("failpoint s3-outage-during-writing-file injected, " +
			"process will sleep for 3s and notify the shell to kill s3 service.")
		if sigFile, ok := v.(string); ok {
			file, err := os.Create(sigFile)
			if err != nil {
				log.Warn("failed to create file for notifying, skipping notify", zap.Error(err))
			}
			if file != nil {
				file.Close()
			}
		}
		time.Sleep(3 * time.Second)
	})
	return bc.storage.WriteFile(ctx, utils.MetaFile, backupMetaData)
}

>>>>>>> 701909b2
// GetClusterID returns the cluster ID of the tidb cluster to backup.
func (bc *Client) GetClusterID() uint64 {
	return bc.clusterID
}

// BuildTableRanges returns the key ranges encompassing the entire table,
// and its partitions if exists.
func BuildTableRanges(tbl *model.TableInfo) ([]kv.KeyRange, error) {
	pis := tbl.GetPartitionInfo()
	if pis == nil {
		// Short path, no partition.
		return appendRanges(tbl, tbl.ID)
	}

	ranges := make([]kv.KeyRange, 0, len(pis.Definitions)*(len(tbl.Indices)+1)+1)
	for _, def := range pis.Definitions {
		rgs, err := appendRanges(tbl, def.ID)
		if err != nil {
			return nil, errors.Trace(err)
		}
		ranges = append(ranges, rgs...)
	}
	return ranges, nil
}

func appendRanges(tbl *model.TableInfo, tblID int64) ([]kv.KeyRange, error) {
	var ranges []*ranger.Range
	if tbl.IsCommonHandle {
		ranges = ranger.FullNotNullRange()
	} else {
		ranges = ranger.FullIntRange(false)
	}

	kvRanges, err := distsql.TableHandleRangesToKVRanges(nil, []int64{tblID}, tbl.IsCommonHandle, ranges, nil)
	if err != nil {
		return nil, errors.Trace(err)
	}

	for _, index := range tbl.Indices {
		if index.State != model.StatePublic {
			continue
		}
		ranges = ranger.FullRange()
		idxRanges, err := distsql.IndexRangesToKVRanges(nil, tblID, index.ID, ranges, nil)
		if err != nil {
			return nil, errors.Trace(err)
		}
		kvRanges = append(kvRanges, idxRanges...)
	}
	return kvRanges, nil
}

// BuildBackupRangeAndSchema gets KV range and schema of tables.
// KV ranges are separated by Table IDs.
// Also, KV ranges are separated by Index IDs in the same table.
func BuildBackupRangeAndSchema(
	storage kv.Storage,
	tableFilter filter.Filter,
	backupTS uint64,
) ([]rtree.Range, *Schemas, error) {
	snapshot := storage.GetSnapshot(kv.NewVersion(backupTS))
	m := meta.NewSnapshotMeta(snapshot)

	ranges := make([]rtree.Range, 0)
	backupSchemas := newBackupSchemas()
	dbs, err := m.ListDatabases()
	if err != nil {
		return nil, nil, errors.Trace(err)
	}

	for _, dbInfo := range dbs {
		// skip system databases
		if !tableFilter.MatchSchema(dbInfo.Name.O) || util.IsMemDB(dbInfo.Name.L) {
			continue
		}

		idAlloc := autoid.NewAllocator(storage, dbInfo.ID, false, autoid.RowIDAllocType)
		seqAlloc := autoid.NewAllocator(storage, dbInfo.ID, false, autoid.SequenceType)
		randAlloc := autoid.NewAllocator(storage, dbInfo.ID, false, autoid.AutoRandomType)

		tables, err := m.ListTables(dbInfo.ID)
		if err != nil {
			return nil, nil, errors.Trace(err)
		}

		if len(tables) == 0 {
			log.Warn("It's not necessary for backing up empty database",
				zap.Stringer("db", dbInfo.Name))
			continue
		}

		for _, tableInfo := range tables {
			if !tableFilter.MatchTable(dbInfo.Name.O, tableInfo.Name.O) {
				// Skip tables other than the given table.
				continue
			}

			logger := log.With(
				zap.String("db", dbInfo.Name.O),
				zap.String("table", tableInfo.Name.O),
			)

			var globalAutoID int64
			switch {
			case tableInfo.IsSequence():
				globalAutoID, err = seqAlloc.NextGlobalAutoID(tableInfo.ID)
			case tableInfo.IsView() || !utils.NeedAutoID(tableInfo):
				// no auto ID for views or table without either rowID nor auto_increment ID.
			default:
				globalAutoID, err = idAlloc.NextGlobalAutoID(tableInfo.ID)
			}
			if err != nil {
				return nil, nil, errors.Trace(err)
			}
			tableInfo.AutoIncID = globalAutoID

			if tableInfo.PKIsHandle && tableInfo.ContainsAutoRandomBits() {
				// this table has auto_random id, we need backup and rebase in restoration
				var globalAutoRandID int64
				globalAutoRandID, err = randAlloc.NextGlobalAutoID(tableInfo.ID)
				if err != nil {
					return nil, nil, errors.Trace(err)
				}
				tableInfo.AutoRandID = globalAutoRandID
				logger.Debug("change table AutoRandID",
					zap.Int64("AutoRandID", globalAutoRandID))
			}
			logger.Debug("change table AutoIncID",
				zap.Int64("AutoIncID", globalAutoID))

			// remove all non-public indices
			n := 0
			for _, index := range tableInfo.Indices {
				if index.State == model.StatePublic {
					tableInfo.Indices[n] = index
					n++
				}
			}
			tableInfo.Indices = tableInfo.Indices[:n]

			backupSchemas.addSchema(dbInfo, tableInfo)

			tableRanges, err := BuildTableRanges(tableInfo)
			if err != nil {
				return nil, nil, errors.Trace(err)
			}
			for _, r := range tableRanges {
				ranges = append(ranges, rtree.Range{
					StartKey: r.StartKey,
					EndKey:   r.EndKey,
				})
			}
		}
	}

	if backupSchemas.Len() == 0 {
		log.Info("nothing to backup")
		return nil, nil, nil
	}
	return ranges, backupSchemas, nil
}

// GetBackupDDLJobs returns the ddl jobs are done in (lastBackupTS, backupTS].
func GetBackupDDLJobs(metaWriter *metautil.MetaWriter, store kv.Storage, lastBackupTS, backupTS uint64) error {
	snapshot := store.GetSnapshot(kv.NewVersion(backupTS))
	snapMeta := meta.NewSnapshotMeta(snapshot)
	lastSnapshot := store.GetSnapshot(kv.NewVersion(lastBackupTS))
	lastSnapMeta := meta.NewSnapshotMeta(lastSnapshot)
	lastSchemaVersion, err := lastSnapMeta.GetSchemaVersion()
	if err != nil {
		return errors.Trace(err)
	}
	allJobs := make([]*model.Job, 0)
	defaultJobs, err := snapMeta.GetAllDDLJobsInQueue(meta.DefaultJobListKey)
	if err != nil {
		return errors.Trace(err)
	}
	log.Debug("get default jobs", zap.Int("jobs", len(defaultJobs)))
	allJobs = append(allJobs, defaultJobs...)
	addIndexJobs, err := snapMeta.GetAllDDLJobsInQueue(meta.AddIndexJobListKey)
	if err != nil {
		return errors.Trace(err)
	}
	log.Debug("get add index jobs", zap.Int("jobs", len(addIndexJobs)))
	allJobs = append(allJobs, addIndexJobs...)
	historyJobs, err := snapMeta.GetAllHistoryDDLJobs()
	if err != nil {
		return errors.Trace(err)
	}
	log.Debug("get history jobs", zap.Int("jobs", len(historyJobs)))
	allJobs = append(allJobs, historyJobs...)

	count := 0
	for _, job := range allJobs {
		if (job.State == model.JobStateDone || job.State == model.JobStateSynced) &&
			(job.BinlogInfo != nil && job.BinlogInfo.SchemaVersion > lastSchemaVersion) {
			metaWriter.Send(job, metautil.AppendDDL)
			count++
		}
	}
	log.Debug("get completed jobs", zap.Int("jobs", count))
	return nil
}

// BackupRanges make a backup of the given key ranges.
func (bc *Client) BackupRanges(
	ctx context.Context,
	ranges []rtree.Range,
	req backuppb.BackupRequest,
	concurrency uint,
<<<<<<< HEAD
	metaWriter *metautil.MetaWriter,
	updateCh glue.Progress,
) error {
	init := time.Now()
	defer func() {
		log.Info("Backup Ranges", zap.Duration("take", time.Now().Sub(init)))
	}()

=======
	progressCallBack func(ProgressUnit),
) ([]*backuppb.File, error) {
>>>>>>> 701909b2
	if span := opentracing.SpanFromContext(ctx); span != nil && span.Tracer() != nil {
		span1 := span.Tracer().StartSpan("Client.BackupRanges", opentracing.ChildOf(span.Context()))
		defer span1.Finish()
		ctx = opentracing.ContextWithSpan(ctx, span1)
	}

	// we collect all files in a single goroutine to avoid thread safety issues.
<<<<<<< HEAD
	workerPool := utils.NewWorkerPool(concurrency, "Ranges")
	eg, ectx := errgroup.WithContext(ctx)
	for _, r := range ranges {
		sk, ek := r.StartKey, r.EndKey
		workerPool.ApplyOnErrorGroup(eg, func() error {
			err := bc.BackupRange(ectx, sk, ek, req, metaWriter, updateCh)
			if err != nil {
=======
	filesCh := make(chan []*backuppb.File, concurrency)
	allFiles := make([]*backuppb.File, 0, len(ranges))
	allFilesCollected := make(chan struct{}, 1)
	go func() {
		init := time.Now()
		// nolint:ineffassign
		lastBackupStart, currentBackupStart := init, init
		for files := range filesCh {
			lastBackupStart, currentBackupStart = currentBackupStart, time.Now()
			allFiles = append(allFiles, files...)
			summary.CollectSuccessUnit("backup ranges", 1, currentBackupStart.Sub(lastBackupStart))
		}
		log.Info("Backup Ranges", zap.Duration("take", currentBackupStart.Sub(init)))
		allFilesCollected <- struct{}{}
	}()

	go func() {
		defer close(filesCh)
		workerPool := utils.NewWorkerPool(concurrency, "Ranges")
		eg, ectx := errgroup.WithContext(ctx)
		for _, r := range ranges {
			sk, ek := r.StartKey, r.EndKey
			workerPool.ApplyOnErrorGroup(eg, func() error {
				files, err := bc.BackupRange(ectx, sk, ek, req, progressCallBack)
				if err == nil {
					filesCh <- files
				}
>>>>>>> 701909b2
				return errors.Trace(err)
			}
			return nil
		})
	}
	return eg.Wait()
}

// BackupRange make a backup of the given key range.
// Returns an array of files backed up.
func (bc *Client) BackupRange(
	ctx context.Context,
	startKey, endKey []byte,
	req backuppb.BackupRequest,
<<<<<<< HEAD
	metaWriter *metautil.MetaWriter,
	updateCh glue.Progress,
) (err error) {
=======
	progressCallBack func(ProgressUnit),
) (files []*backuppb.File, err error) {
>>>>>>> 701909b2
	start := time.Now()
	defer func() {
		elapsed := time.Since(start)
		log.Info("backup range finished", zap.Duration("take", elapsed))
		key := "range start:" + hex.EncodeToString(startKey) + " end:" + hex.EncodeToString(endKey)
		if err != nil {
			summary.CollectFailureUnit(key, err)
		}
	}()
	log.Info("backup started",
		logutil.Key("startKey", startKey),
		logutil.Key("endKey", endKey),
		zap.Uint64("rateLimit", req.RateLimit),
		zap.Uint32("concurrency", req.Concurrency))

	var allStores []*metapb.Store
	allStores, err = conn.GetAllTiKVStores(ctx, bc.mgr.GetPDClient(), conn.SkipTiFlash)
	if err != nil {
		return errors.Trace(err)
	}

	req.StartKey = startKey
	req.EndKey = endKey
	req.StorageBackend = bc.backend

	push := newPushDown(bc.mgr, len(allStores))

	var results rtree.RangeTree
	results, err = push.pushBackup(ctx, req, allStores, progressCallBack)
	if err != nil {
		return errors.Trace(err)
	}
	log.Info("finish backup push down", zap.Int("Ok", results.Len()))

	// Find and backup remaining ranges.
	// TODO: test fine grained backup.
	err = bc.fineGrainedBackup(
		ctx, startKey, endKey, req.StartVersion, req.EndVersion, req.CompressionType, req.CompressionLevel,
		req.RateLimit, req.Concurrency, results, progressCallBack)
	if err != nil {
		return errors.Trace(err)
	}

	// update progress of range unit
	progressCallBack(RangeUnit)

	if req.IsRawKv {
		log.Info("backup raw ranges",
			logutil.Key("startKey", startKey),
			logutil.Key("endKey", endKey),
			zap.String("cf", req.Cf))
	} else {
		log.Info("backup time range",
			zap.Reflect("StartVersion", req.StartVersion),
			zap.Reflect("EndVersion", req.EndVersion))
	}

	var ascendErr error
	results.Ascend(func(i btree.Item) bool {
		r := i.(*rtree.Range)
		for _, f := range r.Files {
			summary.CollectSuccessUnit(summary.TotalKV, 1, f.TotalKvs)
			summary.CollectSuccessUnit(summary.TotalBytes, 1, f.TotalBytes)
		}
		// we need keep the files in order after we support multi_ingest sst.
		// default_sst and write_sst need to be together.
		if err := metaWriter.Send(r.Files, metautil.AppendDataFile); err != nil {
			ascendErr = err
			return false
		}
		return true
	})
	if ascendErr != nil {
		return ascendErr
	}

	// Check if there are duplicated files.
	checkDupFiles(&results)

	return nil
}

func (bc *Client) findRegionLeader(ctx context.Context, key []byte) (*metapb.Peer, error) {
	// Keys are saved in encoded format in TiKV, so the key must be encoded
	// in order to find the correct region.
	key = codec.EncodeBytes([]byte{}, key)
	for i := 0; i < 5; i++ {
		// better backoff.
		region, err := bc.mgr.GetPDClient().GetRegion(ctx, key)
		if err != nil || region == nil {
			log.Error("find leader failed", zap.Error(err), zap.Reflect("region", region))
			time.Sleep(time.Millisecond * time.Duration(100*i))
			continue
		}
		if region.Leader != nil {
			log.Info("find leader",
				zap.Reflect("Leader", region.Leader), logutil.Key("key", key))
			return region.Leader, nil
		}
		log.Warn("no region found", logutil.Key("key", key))
		time.Sleep(time.Millisecond * time.Duration(100*i))
		continue
	}
	log.Error("can not find leader", logutil.Key("key", key))
	return nil, errors.Annotatef(berrors.ErrBackupNoLeader, "can not find leader")
}

func (bc *Client) fineGrainedBackup(
	ctx context.Context,
	startKey, endKey []byte,
	lastBackupTS uint64,
	backupTS uint64,
	compressType backuppb.CompressionType,
	compressLevel int32,
	rateLimit uint64,
	concurrency uint32,
	rangeTree rtree.RangeTree,
	progressCallBack func(ProgressUnit),
) error {
	if span := opentracing.SpanFromContext(ctx); span != nil && span.Tracer() != nil {
		span1 := span.Tracer().StartSpan("Client.fineGrainedBackup", opentracing.ChildOf(span.Context()))
		defer span1.Finish()
		ctx = opentracing.ContextWithSpan(ctx, span1)
	}

	failpoint.Inject("hint-fine-grained-backup", func(v failpoint.Value) {
		log.Info("failpoint hint-fine-grained-backup injected, "+
			"process will sleep for 3s and notify the shell.", zap.String("file", v.(string)))
		if sigFile, ok := v.(string); ok {
			file, err := os.Create(sigFile)
			if err != nil {
				log.Warn("failed to create file for notifying, skipping notify", zap.Error(err))
			}
			if file != nil {
				file.Close()
			}
			time.Sleep(3 * time.Second)
		}
	})

	bo := tikv.NewBackoffer(ctx, backupFineGrainedMaxBackoff)
	for {
		// Step1, check whether there is any incomplete range
		incomplete := rangeTree.GetIncompleteRange(startKey, endKey)
		if len(incomplete) == 0 {
			return nil
		}
		log.Info("start fine grained backup", zap.Int("incomplete", len(incomplete)))
		// Step2, retry backup on incomplete range
		respCh := make(chan *backuppb.BackupResponse, 4)
		errCh := make(chan error, 4)
		retry := make(chan rtree.Range, 4)

		max := &struct {
			ms int
			mu sync.Mutex
		}{}
		wg := new(sync.WaitGroup)
		for i := 0; i < 4; i++ {
			wg.Add(1)
			fork, _ := bo.Fork()
			go func(boFork *tikv.Backoffer) {
				defer wg.Done()
				for rg := range retry {
					backoffMs, err :=
						bc.handleFineGrained(ctx, boFork, rg, lastBackupTS, backupTS,
							compressType, compressLevel, rateLimit, concurrency, respCh)
					if err != nil {
						errCh <- err
						return
					}
					if backoffMs != 0 {
						max.mu.Lock()
						if max.ms < backoffMs {
							max.ms = backoffMs
						}
						max.mu.Unlock()
					}
				}
			}(fork)
		}

		// Dispatch rangs and wait
		go func() {
			for _, rg := range incomplete {
				retry <- rg
			}
			close(retry)
			wg.Wait()
			close(respCh)
		}()

	selectLoop:
		for {
			select {
			case err := <-errCh:
				// TODO: should we handle err here?
				return errors.Trace(err)
			case resp, ok := <-respCh:
				if !ok {
					// Finished.
					break selectLoop
				}
				if resp.Error != nil {
					log.Panic("unexpected backup error",
						zap.Reflect("error", resp.Error))
				}
				log.Info("put fine grained range",
					logutil.Key("startKey", resp.StartKey),
					logutil.Key("endKey", resp.EndKey),
				)
				rangeTree.Put(resp.StartKey, resp.EndKey, resp.Files)

				// Update progress
				progressCallBack(RegionUnit)
			}
		}

		// Step3. Backoff if needed, then repeat.
		max.mu.Lock()
		ms := max.ms
		max.mu.Unlock()
		if ms != 0 {
			log.Info("handle fine grained", zap.Int("backoffMs", ms))
			// 2 means tikv.boTxnLockFast
			// TODO: fill a meaningful error.
			err := bo.BackoffWithMaxSleep(2, ms, berrors.ErrUnknown)
			if err != nil {
				return errors.Trace(err)
			}
		}
	}
}

// OnBackupResponse checks the backup resp, decides whether to retry and generate the error.
func OnBackupResponse(
	storeID uint64,
	bo *tikv.Backoffer,
	backupTS uint64,
	lockResolver *tikv.LockResolver,
	resp *backuppb.BackupResponse,
) (*backuppb.BackupResponse, int, error) {
	log.Debug("OnBackupResponse", zap.Reflect("resp", resp))
	if resp.Error == nil {
		return resp, 0, nil
	}
	backoffMs := 0
	switch v := resp.Error.Detail.(type) {
	case *backuppb.Error_KvError:
		if lockErr := v.KvError.Locked; lockErr != nil {
			// Try to resolve lock.
			log.Warn("backup occur kv error", zap.Reflect("error", v))
			msBeforeExpired, _, err1 := lockResolver.ResolveLocks(
				bo, backupTS, []*tikv.Lock{tikv.NewLock(lockErr)})
			if err1 != nil {
				return nil, 0, errors.Trace(err1)
			}
			if msBeforeExpired > 0 {
				backoffMs = int(msBeforeExpired)
			}
			return nil, backoffMs, nil
		}
		// Backup should not meet error other than KeyLocked.
		log.Error("unexpect kv error", zap.Reflect("KvError", v.KvError))
		return nil, backoffMs, errors.Annotatef(berrors.ErrKVUnknown, "storeID: %d OnBackupResponse error %v", storeID, v)

	case *backuppb.Error_RegionError:
		regionErr := v.RegionError
		// Ignore following errors.
		if !(regionErr.EpochNotMatch != nil ||
			regionErr.NotLeader != nil ||
			regionErr.RegionNotFound != nil ||
			regionErr.ServerIsBusy != nil ||
			regionErr.StaleCommand != nil ||
			regionErr.StoreNotMatch != nil ||
			regionErr.ReadIndexNotReady != nil ||
			regionErr.ProposalInMergingMode != nil) {
			log.Error("unexpect region error", zap.Reflect("RegionError", regionErr))
			return nil, backoffMs, errors.Annotatef(berrors.ErrKVUnknown, "storeID: %d OnBackupResponse error %v", storeID, v)
		}
		log.Warn("backup occur region error",
			zap.Reflect("RegionError", regionErr),
			zap.Uint64("storeID", storeID))
		// TODO: a better backoff.
		backoffMs = 1000 /* 1s */
		return nil, backoffMs, nil
	case *backuppb.Error_ClusterIdError:
		log.Error("backup occur cluster ID error", zap.Reflect("error", v), zap.Uint64("storeID", storeID))
		return nil, 0, errors.Annotatef(berrors.ErrKVClusterIDMismatch, "%v on storeID: %d", resp.Error, storeID)
	default:
		// UNSAFE! TODO: use meaningful error code instead of unstructured message to find failed to write error.
		if utils.MessageIsRetryableStorageError(resp.GetError().GetMsg()) {
			log.Warn("backup occur storage error", zap.String("error", resp.GetError().GetMsg()))
			// back off 3000ms, for S3 is 99.99% available (i.e. the max outage time would less than 52.56mins per year),
			// this time would be probably enough for s3 to resume.
			return nil, 3000, nil
		}
		log.Error("backup occur unknown error", zap.String("error", resp.Error.GetMsg()), zap.Uint64("storeID", storeID))
		return nil, 0, errors.Annotatef(berrors.ErrKVUnknown, "%v on storeID: %d", resp.Error, storeID)
	}
}

func (bc *Client) handleFineGrained(
	ctx context.Context,
	bo *tikv.Backoffer,
	rg rtree.Range,
	lastBackupTS uint64,
	backupTS uint64,
	compressType backuppb.CompressionType,
	compressionLevel int32,
	rateLimit uint64,
	concurrency uint32,
	respCh chan<- *backuppb.BackupResponse,
) (int, error) {
	leader, pderr := bc.findRegionLeader(ctx, rg.StartKey)
	if pderr != nil {
		return 0, errors.Trace(pderr)
	}
	storeID := leader.GetStoreId()

	req := backuppb.BackupRequest{
		ClusterId:        bc.clusterID,
		StartKey:         rg.StartKey, // TODO: the range may cross region.
		EndKey:           rg.EndKey,
		StartVersion:     lastBackupTS,
		EndVersion:       backupTS,
		StorageBackend:   bc.backend,
		RateLimit:        rateLimit,
		Concurrency:      concurrency,
		CompressionType:  compressType,
		CompressionLevel: compressionLevel,
	}
	lockResolver := bc.mgr.GetLockResolver()
	client, err := bc.mgr.GetBackupClient(ctx, storeID)
	if err != nil {
		if berrors.Is(err, berrors.ErrFailedToConnect) {
			// When the leader store is died,
			// 20s for the default max duration before the raft election timer fires.
			log.Warn("failed to connect to store, skipping", logutil.ShortError(err), zap.Uint64("storeID", storeID))
			return 20000, nil
		}

		log.Error("fail to connect store", zap.Uint64("StoreID", storeID))
		return 0, errors.Annotatef(err, "failed to connect to store %d", storeID)
	}
	hasProgress := false
	backoffMill := 0
	err = SendBackup(
		ctx, storeID, client, req,
		// Handle responses with the same backoffer.
		func(resp *backuppb.BackupResponse) error {
			response, shouldBackoff, err1 :=
				OnBackupResponse(storeID, bo, backupTS, lockResolver, resp)
			if err1 != nil {
				return err1
			}
			if backoffMill < shouldBackoff {
				backoffMill = shouldBackoff
			}
			if response != nil {
				respCh <- response
			}
			// When meet an error, we need to set hasProgress too, in case of
			// overriding the backoffTime of original error.
			// hasProgress would be false iff there is a early io.EOF from the stream.
			hasProgress = true
			return nil
		},
		func() (backuppb.BackupClient, error) {
			log.Warn("reset the connection in handleFineGrained", zap.Uint64("storeID", storeID))
			return bc.mgr.ResetBackupClient(ctx, storeID)
		})
	if err != nil {
		if berrors.Is(err, berrors.ErrFailedToConnect) {
			// When the leader store is died,
			// 20s for the default max duration before the raft election timer fires.
			log.Warn("failed to connect to store, skipping", logutil.ShortError(err), zap.Uint64("storeID", storeID))
			return 20000, nil
		}
		log.Error("failed to send fine-grained backup", zap.Uint64("storeID", storeID), logutil.ShortError(err))
		return 0, errors.Annotatef(err, "failed to send fine-grained backup [%s, %s)",
			redact.Key(req.StartKey), redact.Key(req.EndKey))
	}

	// If no progress, backoff 10s for debouncing.
	// 10s is the default interval of stores sending a heartbeat to the PD.
	// And is the average new leader election timeout, which would be a reasonable back off time.
	if !hasProgress {
		backoffMill = 10000
	}
	return backoffMill, nil
}

// SendBackup send backup request to the given store.
// Stop receiving response if respFn returns error.
func SendBackup(
	ctx context.Context,
	storeID uint64,
	client backuppb.BackupClient,
	req backuppb.BackupRequest,
	respFn func(*backuppb.BackupResponse) error,
	resetFn func() (backuppb.BackupClient, error),
) error {
	if span := opentracing.SpanFromContext(ctx); span != nil && span.Tracer() != nil {
		span1 := span.Tracer().StartSpan(
			fmt.Sprintf("Client.SendBackup, storeID = %d, StartKey = %s, EndKey = %s",
				storeID, redact.Key(req.StartKey), redact.Key(req.EndKey)),
			opentracing.ChildOf(span.Context()))
		defer span1.Finish()
		ctx = opentracing.ContextWithSpan(ctx, span1)
	}

	var errReset error
backupLoop:
	for retry := 0; retry < backupRetryTimes; retry++ {
		log.Info("try backup",
			logutil.Key("startKey", req.StartKey),
			logutil.Key("endKey", req.EndKey),
			zap.Uint64("storeID", storeID),
			zap.Int("retry time", retry),
		)
		failpoint.Inject("hint-backup-start", func(v failpoint.Value) {
			log.Info("failpoint hint-backup-start injected, " +
				"process will notify the shell.")
			if sigFile, ok := v.(string); ok {
				file, err := os.Create(sigFile)
				if err != nil {
					log.Warn("failed to create file for notifying, skipping notify", zap.Error(err))
				}
				if file != nil {
					file.Close()
				}
			}
			time.Sleep(3 * time.Second)
		})
		bcli, err := client.Backup(ctx, &req)
		failpoint.Inject("reset-retryable-error", func(val failpoint.Value) {
			if val.(bool) {
				log.Debug("failpoint reset-retryable-error injected.")
				err = status.Error(codes.Unavailable, "Unavailable error")
			}
		})
		failpoint.Inject("reset-not-retryable-error", func(val failpoint.Value) {
			if val.(bool) {
				log.Debug("failpoint reset-not-retryable-error injected.")
				err = status.Error(codes.Unknown, "Your server was haunted hence doesn't work, meow :3")
			}
		})
		if err != nil {
			if isRetryableError(err) {
				time.Sleep(3 * time.Second)
				client, errReset = resetFn()
				if errReset != nil {
					return errors.Annotatef(errReset, "failed to reset backup connection on store:%d "+
						"please check the tikv status", storeID)
				}
				continue
			}
			log.Error("fail to backup", zap.Uint64("StoreID", storeID),
				zap.Int("retry time", retry))
			return berrors.ErrFailedToConnect.Wrap(err).GenWithStack("failed to create backup stream to store %d", storeID)
		}
		defer bcli.CloseSend()

		for {
			resp, err := bcli.Recv()
			if err != nil {
				if errors.Cause(err) == io.EOF { // nolint:errorlint
					log.Info("backup streaming finish",
						zap.Uint64("StoreID", storeID),
						zap.Int("retry time", retry))
					break backupLoop
				}
				if isRetryableError(err) {
					time.Sleep(3 * time.Second)
					// current tikv is unavailable
					client, errReset = resetFn()
					if errReset != nil {
						return errors.Annotatef(errReset, "failed to reset recv connection on store:%d "+
							"please check the tikv status", storeID)
					}
					break
				}
				return berrors.ErrFailedToConnect.Wrap(err).GenWithStack("failed to connect to store: %d with retry times:%d", storeID, retry)
			}

			// TODO: handle errors in the resp.
			log.Info("range backuped",
				logutil.Key("startKey", resp.GetStartKey()),
				logutil.Key("endKey", resp.GetEndKey()))
			err = respFn(resp)
			if err != nil {
				return errors.Trace(err)
			}
		}
	}
	return nil
}

<<<<<<< HEAD
=======
// ChecksumMatches tests whether the "local" checksum matches the checksum from TiKV.
func ChecksumMatches(backupMeta *backuppb.BackupMeta, local []Checksum) error {
	if len(local) != len(backupMeta.Schemas) {
		return errors.Annotatef(berrors.ErrBackupChecksumMismatch,
			"checksum mismatch, checksum len %d, schema len %d", len(local), len(backupMeta.Schemas))
	}

	for i, schema := range backupMeta.Schemas {
		localChecksum := local[i]
		dbInfo := &model.DBInfo{}
		err := json.Unmarshal(schema.Db, dbInfo)
		if err != nil {
			return errors.Annotate(berrors.ErrBackupChecksumMismatch, "failed in checksum, and cannot parse db info")
		}
		tblInfo := &model.TableInfo{}
		err = json.Unmarshal(schema.Table, tblInfo)
		if err != nil {
			return errors.Annotate(berrors.ErrBackupChecksumMismatch, "failed in checksum, and cannot parse table info")
		}
		if localChecksum.Crc64Xor != schema.Crc64Xor ||
			localChecksum.TotalBytes != schema.TotalBytes ||
			localChecksum.TotalKvs != schema.TotalKvs {
			log.Error("checksum mismatch",
				zap.Stringer("db", dbInfo.Name),
				zap.Stringer("table", tblInfo.Name),
				zap.Uint64("origin tidb crc64", schema.Crc64Xor),
				zap.Uint64("calculated crc64", localChecksum.Crc64Xor),
				zap.Uint64("origin tidb total kvs", schema.TotalKvs),
				zap.Uint64("calculated total kvs", localChecksum.TotalKvs),
				zap.Uint64("origin tidb total bytes", schema.TotalBytes),
				zap.Uint64("calculated total bytes", localChecksum.TotalBytes))
			// TODO enhance error
			return berrors.ErrBackupChecksumMismatch
		}
		log.Info("checksum success",
			zap.String("database", dbInfo.Name.L),
			zap.String("table", tblInfo.Name.L))
	}
	return nil
}

// collectFileInfo collects ungrouped file summary information, like kv count and size.
func collectFileInfo(files []*backuppb.File) {
	for _, file := range files {
		summary.CollectSuccessUnit(summary.TotalKV, 1, file.TotalKvs)
		summary.CollectSuccessUnit(summary.TotalBytes, 1, file.TotalBytes)
	}
}

// CollectChecksums check data integrity by xor all(sst_checksum) per table
// it returns the checksum of all local files.
func CollectChecksums(backupMeta *backuppb.BackupMeta) ([]Checksum, error) {
	start := time.Now()
	defer func() {
		elapsed := time.Since(start)
		summary.CollectDuration("backup fast checksum", elapsed)
	}()

	dbs, err := utils.LoadBackupTables(backupMeta)
	if err != nil {
		return nil, errors.Trace(err)
	}

	checksums := make([]Checksum, 0, len(backupMeta.Schemas))
	for _, schema := range backupMeta.Schemas {
		dbInfo := &model.DBInfo{}
		err = json.Unmarshal(schema.Db, dbInfo)
		if err != nil {
			return nil, errors.Trace(err)
		}
		tblInfo := &model.TableInfo{}
		err = json.Unmarshal(schema.Table, tblInfo)
		if err != nil {
			return nil, errors.Trace(err)
		}
		tbl := dbs[dbInfo.Name.String()].GetTable(tblInfo.Name.String())

		checksum := uint64(0)
		totalKvs := uint64(0)
		totalBytes := uint64(0)
		for _, file := range tbl.Files {
			checksum ^= file.Crc64Xor
			totalKvs += file.TotalKvs
			totalBytes += file.TotalBytes
		}

		log.Info("fast checksum calculated", zap.Stringer("db", dbInfo.Name), zap.Stringer("table", tblInfo.Name))
		localChecksum := Checksum{
			Crc64Xor:   checksum,
			TotalKvs:   totalKvs,
			TotalBytes: totalBytes,
		}
		checksums = append(checksums, localChecksum)
	}

	return checksums, nil
}

>>>>>>> 701909b2
// isRetryableError represents whether we should retry reset grpc connection.
func isRetryableError(err error) bool {
	return status.Code(err) == codes.Unavailable
}<|MERGE_RESOLUTION|>--- conflicted
+++ resolved
@@ -187,66 +187,6 @@
 	return nil
 }
 
-<<<<<<< HEAD
-=======
-// BuildBackupMeta constructs the backup meta file from its components.
-func BuildBackupMeta(
-	req *backuppb.BackupRequest,
-	files []*backuppb.File,
-	rawRanges []*backuppb.RawRange,
-	ddlJobs []*model.Job,
-	clusterVersion string,
-	brVersion string,
-) (backupMeta backuppb.BackupMeta, err error) {
-	backupMeta.StartVersion = req.StartVersion
-	backupMeta.EndVersion = req.EndVersion
-	backupMeta.IsRawKv = req.IsRawKv
-	backupMeta.RawRanges = rawRanges
-	backupMeta.Files = files
-	backupMeta.ClusterId = req.ClusterId
-	backupMeta.ClusterVersion = clusterVersion
-	backupMeta.BrVersion = brVersion
-	backupMeta.Ddls, err = json.Marshal(ddlJobs)
-	if err != nil {
-		err = errors.Trace(err)
-		return
-	}
-	return
-}
-
-// SaveBackupMeta saves the current backup meta at the given path.
-func (bc *Client) SaveBackupMeta(ctx context.Context, backupMeta *backuppb.BackupMeta) error {
-	if span := opentracing.SpanFromContext(ctx); span != nil && span.Tracer() != nil {
-		span1 := span.Tracer().StartSpan("Client.SaveBackupMeta", opentracing.ChildOf(span.Context()))
-		defer span1.Finish()
-		ctx = opentracing.ContextWithSpan(ctx, span1)
-	}
-
-	backupMetaData, err := proto.Marshal(backupMeta)
-	if err != nil {
-		return errors.Trace(err)
-	}
-	log.Debug("backup meta", zap.Reflect("meta", backupMeta))
-	backendURL := storage.FormatBackendURL(bc.backend)
-	log.Info("save backup meta", zap.Stringer("path", &backendURL), zap.Int("size", len(backupMetaData)))
-	failpoint.Inject("s3-outage-during-writing-file", func(v failpoint.Value) {
-		log.Info("failpoint s3-outage-during-writing-file injected, " +
-			"process will sleep for 3s and notify the shell to kill s3 service.")
-		if sigFile, ok := v.(string); ok {
-			file, err := os.Create(sigFile)
-			if err != nil {
-				log.Warn("failed to create file for notifying, skipping notify", zap.Error(err))
-			}
-			if file != nil {
-				file.Close()
-			}
-		}
-		time.Sleep(3 * time.Second)
-	})
-	return bc.storage.WriteFile(ctx, utils.MetaFile, backupMetaData)
-}
-
->>>>>>> 701909b2
 // GetClusterID returns the cluster ID of the tidb cluster to backup.
 func (bc *Client) GetClusterID() uint64 {
 	return bc.clusterID
@@ -457,19 +397,14 @@
 	ranges []rtree.Range,
 	req backuppb.BackupRequest,
 	concurrency uint,
-<<<<<<< HEAD
 	metaWriter *metautil.MetaWriter,
-	updateCh glue.Progress,
+	progressCallBack func(ProgressUnit),
 ) error {
 	init := time.Now()
 	defer func() {
 		log.Info("Backup Ranges", zap.Duration("take", time.Now().Sub(init)))
 	}()
 
-=======
-	progressCallBack func(ProgressUnit),
-) ([]*backuppb.File, error) {
->>>>>>> 701909b2
 	if span := opentracing.SpanFromContext(ctx); span != nil && span.Tracer() != nil {
 		span1 := span.Tracer().StartSpan("Client.BackupRanges", opentracing.ChildOf(span.Context()))
 		defer span1.Finish()
@@ -477,43 +412,13 @@
 	}
 
 	// we collect all files in a single goroutine to avoid thread safety issues.
-<<<<<<< HEAD
 	workerPool := utils.NewWorkerPool(concurrency, "Ranges")
 	eg, ectx := errgroup.WithContext(ctx)
 	for _, r := range ranges {
 		sk, ek := r.StartKey, r.EndKey
 		workerPool.ApplyOnErrorGroup(eg, func() error {
-			err := bc.BackupRange(ectx, sk, ek, req, metaWriter, updateCh)
+			err := bc.BackupRange(ectx, sk, ek, req, metaWriter, progressCallBack)
 			if err != nil {
-=======
-	filesCh := make(chan []*backuppb.File, concurrency)
-	allFiles := make([]*backuppb.File, 0, len(ranges))
-	allFilesCollected := make(chan struct{}, 1)
-	go func() {
-		init := time.Now()
-		// nolint:ineffassign
-		lastBackupStart, currentBackupStart := init, init
-		for files := range filesCh {
-			lastBackupStart, currentBackupStart = currentBackupStart, time.Now()
-			allFiles = append(allFiles, files...)
-			summary.CollectSuccessUnit("backup ranges", 1, currentBackupStart.Sub(lastBackupStart))
-		}
-		log.Info("Backup Ranges", zap.Duration("take", currentBackupStart.Sub(init)))
-		allFilesCollected <- struct{}{}
-	}()
-
-	go func() {
-		defer close(filesCh)
-		workerPool := utils.NewWorkerPool(concurrency, "Ranges")
-		eg, ectx := errgroup.WithContext(ctx)
-		for _, r := range ranges {
-			sk, ek := r.StartKey, r.EndKey
-			workerPool.ApplyOnErrorGroup(eg, func() error {
-				files, err := bc.BackupRange(ectx, sk, ek, req, progressCallBack)
-				if err == nil {
-					filesCh <- files
-				}
->>>>>>> 701909b2
 				return errors.Trace(err)
 			}
 			return nil
@@ -528,14 +433,9 @@
 	ctx context.Context,
 	startKey, endKey []byte,
 	req backuppb.BackupRequest,
-<<<<<<< HEAD
 	metaWriter *metautil.MetaWriter,
-	updateCh glue.Progress,
+	progressCallBack func(ProgressUnit),
 ) (err error) {
-=======
-	progressCallBack func(ProgressUnit),
-) (files []*backuppb.File, err error) {
->>>>>>> 701909b2
 	start := time.Now()
 	defer func() {
 		elapsed := time.Since(start)
@@ -1035,107 +935,6 @@
 	return nil
 }
 
-<<<<<<< HEAD
-=======
-// ChecksumMatches tests whether the "local" checksum matches the checksum from TiKV.
-func ChecksumMatches(backupMeta *backuppb.BackupMeta, local []Checksum) error {
-	if len(local) != len(backupMeta.Schemas) {
-		return errors.Annotatef(berrors.ErrBackupChecksumMismatch,
-			"checksum mismatch, checksum len %d, schema len %d", len(local), len(backupMeta.Schemas))
-	}
-
-	for i, schema := range backupMeta.Schemas {
-		localChecksum := local[i]
-		dbInfo := &model.DBInfo{}
-		err := json.Unmarshal(schema.Db, dbInfo)
-		if err != nil {
-			return errors.Annotate(berrors.ErrBackupChecksumMismatch, "failed in checksum, and cannot parse db info")
-		}
-		tblInfo := &model.TableInfo{}
-		err = json.Unmarshal(schema.Table, tblInfo)
-		if err != nil {
-			return errors.Annotate(berrors.ErrBackupChecksumMismatch, "failed in checksum, and cannot parse table info")
-		}
-		if localChecksum.Crc64Xor != schema.Crc64Xor ||
-			localChecksum.TotalBytes != schema.TotalBytes ||
-			localChecksum.TotalKvs != schema.TotalKvs {
-			log.Error("checksum mismatch",
-				zap.Stringer("db", dbInfo.Name),
-				zap.Stringer("table", tblInfo.Name),
-				zap.Uint64("origin tidb crc64", schema.Crc64Xor),
-				zap.Uint64("calculated crc64", localChecksum.Crc64Xor),
-				zap.Uint64("origin tidb total kvs", schema.TotalKvs),
-				zap.Uint64("calculated total kvs", localChecksum.TotalKvs),
-				zap.Uint64("origin tidb total bytes", schema.TotalBytes),
-				zap.Uint64("calculated total bytes", localChecksum.TotalBytes))
-			// TODO enhance error
-			return berrors.ErrBackupChecksumMismatch
-		}
-		log.Info("checksum success",
-			zap.String("database", dbInfo.Name.L),
-			zap.String("table", tblInfo.Name.L))
-	}
-	return nil
-}
-
-// collectFileInfo collects ungrouped file summary information, like kv count and size.
-func collectFileInfo(files []*backuppb.File) {
-	for _, file := range files {
-		summary.CollectSuccessUnit(summary.TotalKV, 1, file.TotalKvs)
-		summary.CollectSuccessUnit(summary.TotalBytes, 1, file.TotalBytes)
-	}
-}
-
-// CollectChecksums check data integrity by xor all(sst_checksum) per table
-// it returns the checksum of all local files.
-func CollectChecksums(backupMeta *backuppb.BackupMeta) ([]Checksum, error) {
-	start := time.Now()
-	defer func() {
-		elapsed := time.Since(start)
-		summary.CollectDuration("backup fast checksum", elapsed)
-	}()
-
-	dbs, err := utils.LoadBackupTables(backupMeta)
-	if err != nil {
-		return nil, errors.Trace(err)
-	}
-
-	checksums := make([]Checksum, 0, len(backupMeta.Schemas))
-	for _, schema := range backupMeta.Schemas {
-		dbInfo := &model.DBInfo{}
-		err = json.Unmarshal(schema.Db, dbInfo)
-		if err != nil {
-			return nil, errors.Trace(err)
-		}
-		tblInfo := &model.TableInfo{}
-		err = json.Unmarshal(schema.Table, tblInfo)
-		if err != nil {
-			return nil, errors.Trace(err)
-		}
-		tbl := dbs[dbInfo.Name.String()].GetTable(tblInfo.Name.String())
-
-		checksum := uint64(0)
-		totalKvs := uint64(0)
-		totalBytes := uint64(0)
-		for _, file := range tbl.Files {
-			checksum ^= file.Crc64Xor
-			totalKvs += file.TotalKvs
-			totalBytes += file.TotalBytes
-		}
-
-		log.Info("fast checksum calculated", zap.Stringer("db", dbInfo.Name), zap.Stringer("table", tblInfo.Name))
-		localChecksum := Checksum{
-			Crc64Xor:   checksum,
-			TotalKvs:   totalKvs,
-			TotalBytes: totalBytes,
-		}
-		checksums = append(checksums, localChecksum)
-	}
-
-	return checksums, nil
-}
-
->>>>>>> 701909b2
 // isRetryableError represents whether we should retry reset grpc connection.
 func isRetryableError(err error) bool {
 	return status.Code(err) == codes.Unavailable
