--- conflicted
+++ resolved
@@ -23,9 +23,9 @@
 
 	"github.com/pingcap/br/pkg/backup"
 	"github.com/pingcap/br/pkg/conn"
+	"github.com/pingcap/br/pkg/metautil"
 	"github.com/pingcap/br/pkg/pdutil"
 	"github.com/pingcap/br/pkg/storage"
-	"github.com/pingcap/br/pkg/utils"
 )
 
 type testBackup struct {
@@ -227,39 +227,21 @@
 			c.Assert(err, IsNil)
 		}
 	}
-<<<<<<< HEAD
-}
-
-func (r *testBackup) TestBuildBackupMeta(c *C) {
-	req := backuppb.BackupRequest{
-		ClusterId:    r.mockPDClient.GetClusterID(r.ctx),
-		StartVersion: 0,
-		EndVersion:   0,
-	}
-	clusterVersion := "v4.0.10"
-	brVersion := gluetidb.New().GetVersion()
-	backupMeta, err := backup.BuildBackupMeta(&req, nil, nil, nil, clusterVersion, brVersion)
-	c.Assert(err, IsNil)
-	c.Assert(backupMeta.ClusterId, Equals, req.ClusterId)
-	c.Assert(backupMeta.ClusterVersion, Equals, clusterVersion)
-	c.Assert(backupMeta.BrVersion, Equals, brVersion)
 }
 
 func (r *testBackup) TestGetLockOrMetaPath(c *C) {
 	backend, err := storage.ParseBackend("s3://bucket/prefix/", nil)
 	c.Assert(err, IsNil)
-	path := backup.GetLockOrMetaFilePath(utils.MetaFile, backend)
+	path := backup.GetLockOrMetaFilePath(metautil.MetaFile, backend)
 	c.Assert(path, Equals, "s3://bucket/prefix/backupmeta")
 
 	backend, err = storage.ParseBackend("gcs://bucket/prefix/", nil)
 	c.Assert(err, IsNil)
-	path = backup.GetLockOrMetaFilePath(utils.LockFile, backend)
+	path = backup.GetLockOrMetaFilePath(metautil.LockFile, backend)
 	c.Assert(path, Equals, "gcs://bucket/prefix/backup.lock")
 
 	backend, err = storage.ParseBackend("local:///tmp/", nil)
 	c.Assert(err, IsNil)
-	path = backup.GetLockOrMetaFilePath(utils.LockFile, backend)
+	path = backup.GetLockOrMetaFilePath(metautil.LockFile, backend)
 	c.Assert(path, Equals, "local:///tmp/backup.lock")
-=======
->>>>>>> 74f18bcb
 }