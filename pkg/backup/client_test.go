--- conflicted
+++ resolved
@@ -226,22 +226,6 @@
 			c.Assert(err, IsNil)
 		}
 	}
-<<<<<<< HEAD
-}
-
-func (r *testBackup) TestBuildBackupMeta(c *C) {
-	req := backuppb.BackupRequest{
-		ClusterId:    r.mockPDClient.GetClusterID(r.ctx),
-		StartVersion: 0,
-		EndVersion:   0,
-	}
-	clusterVersion := "v4.0.10"
-	brVersion := gluetidb.New().GetVersion()
-	backupMeta, err := backup.BuildBackupMeta(&req, nil, nil, nil, clusterVersion, brVersion)
-	c.Assert(err, IsNil)
-	c.Assert(backupMeta.ClusterId, Equals, req.ClusterId)
-	c.Assert(backupMeta.ClusterVersion, Equals, clusterVersion)
-	c.Assert(backupMeta.BrVersion, Equals, brVersion)
 }
 
 func (r *testBackup) TestSendCreds(c *C) {
@@ -284,6 +268,4 @@
 	c.Assert(access_key, Equals, "")
 	secret_access_key = backend.GetS3().SecretAccessKey
 	c.Assert(secret_access_key, Equals, "")
-=======
->>>>>>> 74f18bcb
 }