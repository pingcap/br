name: compatibility-test

on:
  push:
    branches:
      - master
      - 'release-[0-9].[0-9]*'
    paths-ignore:
      - '**.html'
      - '**.md'
      - 'CNAME'
      - 'LICENSE'
      - 'doc/**'
      - '.github/workflows/**.yml'
      - '.github/**.yml'
  pull_request:
    branches:
      - master
      - 'release-[0-9].[0-9]*'
    paths-ignore:
      - '**.html'
      - '**.md'
      - 'CNAME'
      - 'LICENSE'
      - 'doc/**'
      - '.github/workflows/**.yml'
      - '.github/**.yml'

jobs:
  build:
    runs-on: ubuntu-latest
    timeout-minutes: 25
    steps:

    - name: Free disk space
      run: |
        sudo rm -rf /usr/local/lib/android
        sudo rm -rf /usr/share/dotnet
        docker volume prune -f
        docker image prune -f

    - uses: actions/checkout@v2

    - name: Set up Go
      uses: actions/setup-go@v2
      with:
<<<<<<< HEAD
        go-version: 1.15
=======
        go-version: 1.16
      if: ${{ github.event_name == 'pull_request' || steps.check.outputs.triggered == 'true' }}
>>>>>>> f23c72d6

    - name: Generate compatibility test backup data
      timeout-minutes: 15
      run: sh compatibility/prepare_backup.sh

    - name: Start server
      run: |
        TAG=nightly PORT_SUFFIX=1 docker-compose -f compatibility/backup_cluster.yaml rm -s -v
        TAG=nightly PORT_SUFFIX=1 docker-compose -f compatibility/backup_cluster.yaml build
        TAG=nightly PORT_SUFFIX=1 docker-compose -f compatibility/backup_cluster.yaml up --remove-orphans -d
        TAG=nightly PORT_SUFFIX=1 docker-compose -f compatibility/backup_cluster.yaml exec -T control make compatibility_test

    - name: Collect component log
      if: ${{ failure() }}
      run: |
        tar czvf ${{ github.workspace }}/logs.tar.gz /tmp/br/docker/backup_logs/*

    - uses: actions/upload-artifact@v2
      if: ${{ failure() }}
      with:
        name: logs
        path: ${{ github.workspace }}/logs.tar.gz<|MERGE_RESOLUTION|>--- conflicted
+++ resolved
@@ -44,12 +44,7 @@
     - name: Set up Go
       uses: actions/setup-go@v2
       with:
-<<<<<<< HEAD
-        go-version: 1.15
-=======
         go-version: 1.16
-      if: ${{ github.event_name == 'pull_request' || steps.check.outputs.triggered == 'true' }}
->>>>>>> f23c72d6
 
     - name: Generate compatibility test backup data
       timeout-minutes: 15
